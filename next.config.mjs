/** @type {import('next').NextConfig} */
const nextConfig = {
	reactStrictMode: true,
	images: {
			remotePatterns: [
					{ protocol: 'https', hostname: 'images.unsplash.com' },
					{ protocol: 'https', hostname: 'youtu.be' },
					{ protocol: 'https', hostname: 'storage.cloud.google.com' },
					{ protocol: 'https', hostname: 'firebasestorage.googleapis.com' },
					{ protocol: 'https', hostname: 'lh3.googleusercontent.com' },
					{ protocol: 'https', hostname: 'graph.facebook.com' },
					{ protocol: 'https', hostname: 'platform-lookaside.fbsbx.com' },
					{ protocol: 'https', hostname: 'pbs.twimg.com' },
					{ protocol: 'https', hostname: 'abs.twimg.com' },
					{ protocol: 'https', hostname: 'images.ctfassets.net' },
					{ protocol: 'https', hostname: '*.cloudinary.com' },
					{ protocol: 'https', hostname: 'res.cloudinary.com' },
					{ protocol: 'https', hostname: 'img.clerk.com' },
			],
	},
	webpack: (config) => {
			config.resolve.alias = {
					...config.resolve.alias,
			};
			return config;
	},
	async headers() {
			const clerkHostname = 'joint-weevil-31.clerk.accounts.dev';

			// Base CSP directives
			const csp = {
					'default-src': ["'self'"],
					'script-src': [
							"'self'",
							"'unsafe-eval'",      // Required for Next.js in development
							"'unsafe-inline'",    // Required for Clerk and other libraries
							`https://${clerkHostname}`,
							'https://challenges.cloudflare.com', // Clerk bot protection
							'https://vendors.paddle.com',       // Paddle scripts
							'https://checkout.paddle.com',      // Paddle checkout
							'https://va.vercel-scripts.com',    // Vercel Analytics
					],
					'style-src': [
							"'self'",
							"'unsafe-inline'", // Required for many UI libraries
							'https://fonts.googleapis.com',
					],
					'img-src': [
							"'self'",
							'data:',
							'images.unsplash.com',
							'youtu.be',
							'storage.cloud.google.com',
							'firebasestorage.googleapis.com',
							'lh3.googleusercontent.com',
							'graph.facebook.com',
							'platform-lookaside.fbsbx.com',
							'pbs.twimg.com',
							'abs.twimg.com',
							'images.ctfassets.net',
							'*.cloudinary.com',
							'res.cloudinary.com',
							'img.clerk.com',
					],
					'font-src': ["'self'", 'https://fonts.gstatic.com'],
<<<<<<< HEAD
=======
					'media-src': [
							"'self'",
							'https://storage.googleapis.com',
							'https://storage.cloud.google.com',
					],
>>>>>>> c47822fe
					'connect-src': [
							"'self'",
							`https://${clerkHostname}`,
							'https://api.paddle.com',
							'https://vitals.vercel-insights.com', // Vercel Analytics
<<<<<<< HEAD
=======
							'https://storage.googleapis.com', // Google Cloud Storage
							'https://storage.cloud.google.com', // Google Cloud Storage
>>>>>>> c47822fe
					],
					'worker-src': ["'self'", 'blob:'],
					'frame-src': [
							'https://challenges.cloudflare.com', // Clerk bot protection
							'https://sandbox-buy.paddle.com',    // Paddle checkout
					],
					'object-src': ["'none'"],
					'base-uri': ["'self'"],
					'form-action': ["'self'"],
					'frame-ancestors': ["'none'"],
					'upgrade-insecure-requests': [],
			};

			// Convert the CSP object to a string
			const cspHeader = Object.entries(csp)
					.map(([key, value]) => {
							if (value.length === 0) {
									return key;
							}
							return `${key} ${value.join(' ')}`;
					})
					.join('; ');

			return [
					{
							source: '/(.*)',
							headers: [
									{
											key: 'Content-Security-Policy',
											value: cspHeader,
									},
							],
					},
			];
	},
};

export default nextConfig;<|MERGE_RESOLUTION|>--- conflicted
+++ resolved
@@ -63,24 +63,18 @@
 							'img.clerk.com',
 					],
 					'font-src': ["'self'", 'https://fonts.gstatic.com'],
-<<<<<<< HEAD
-=======
 					'media-src': [
 							"'self'",
 							'https://storage.googleapis.com',
 							'https://storage.cloud.google.com',
 					],
->>>>>>> c47822fe
 					'connect-src': [
 							"'self'",
 							`https://${clerkHostname}`,
 							'https://api.paddle.com',
 							'https://vitals.vercel-insights.com', // Vercel Analytics
-<<<<<<< HEAD
-=======
 							'https://storage.googleapis.com', // Google Cloud Storage
 							'https://storage.cloud.google.com', // Google Cloud Storage
->>>>>>> c47822fe
 					],
 					'worker-src': ["'self'", 'blob:'],
 					'frame-src': [
