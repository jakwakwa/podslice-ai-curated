/** @type {import('next').NextConfig} */
const nextConfig = {
	reactStrictMode: true,
	images: {
			remotePatterns: [
					{ protocol: 'https', hostname: 'images.unsplash.com' },
					{ protocol: 'https', hostname: 'youtu.be' },
<<<<<<< HEAD
=======
					{ protocol: 'https', hostname: 'yt3.ggpht.com', pathname: '/**' },
>>>>>>> c4a0505e
					{ protocol: 'https', hostname: 'storage.cloud.google.com' },
					{ protocol: 'https', hostname: 'firebasestorage.googleapis.com' },
					{ protocol: 'https', hostname: 'lh3.googleusercontent.com' },
					{ protocol: 'https', hostname: 'graph.facebook.com' },
					{ protocol: 'https', hostname: 'platform-lookaside.fbsbx.com' },
					{ protocol: 'https', hostname: 'pbs.twimg.com' },
					{ protocol: 'https', hostname: 'abs.twimg.com' },
					{ protocol: 'https', hostname: 'images.ctfassets.net' },
<<<<<<< HEAD
					{ protocol: 'https', hostname: '*.cloudinary.com' },
					{ protocol: 'https', hostname: 'res.cloudinary.com' },
					{ protocol: 'https', hostname: 'img.clerk.com' },
			],
=======
					{ protocol: 'https', hostname: 'res.cloudinary.com' },
					{ protocol: 'https', hostname: 'img.clerk.com' },
			],
			domains: ['yt3.ggpht.com'],
>>>>>>> c4a0505e
	},
	webpack: (config) => {
			config.resolve.alias = {
					...config.resolve.alias,
			};
			return config;
	},
	async headers() {
			const clerkHostname = 'joint-weevil-31.clerk.accounts.dev';

<<<<<<< HEAD
			// Base CSP directives
=======
>>>>>>> c4a0505e
			const csp = {
					'default-src': ["'self'"],
					'script-src': [
							"'self'",
<<<<<<< HEAD
							"'unsafe-eval'",      // Required for Next.js in development
							"'unsafe-inline'",    // Required for Clerk and other libraries
							`https://${clerkHostname}`,
							'https://challenges.cloudflare.com', // Clerk bot protection
							'https://vendors.paddle.com',       // Paddle scripts
							'https://checkout.paddle.com',      // Paddle checkout
							'https://va.vercel-scripts.com',    // Vercel Analytics
					],
					'style-src': [
							"'self'",
							"'unsafe-inline'", // Required for many UI libraries
=======
							"'unsafe-eval'",
							"'unsafe-inline'",
							`https://${clerkHostname}`,
							'https://challenges.cloudflare.com',
							'https://vendors.paddle.com',
							'https://checkout.paddle.com',
							'https://va.vercel-scripts.com',
							'https://vercel.live', // Add this line
					],
					'style-src': [
							"'self'",
							"'unsafe-inline'",
>>>>>>> c4a0505e
							'https://fonts.googleapis.com',
					],
					'img-src': [
							"'self'",
							'data:',
							'images.unsplash.com',
							'youtu.be',
<<<<<<< HEAD
							'storage.cloud.google.com',
=======
							'yt3.ggpht.com',
							'storage.cloud.google.com',
							'storage.googleapis.com',
>>>>>>> c4a0505e
							'firebasestorage.googleapis.com',
							'lh3.googleusercontent.com',
							'graph.facebook.com',
							'platform-lookaside.fbsbx.com',
							'pbs.twimg.com',
							'abs.twimg.com',
							'images.ctfassets.net',
<<<<<<< HEAD
							'*.cloudinary.com',
							'res.cloudinary.com',
							'img.clerk.com',
					],
					'font-src': ["'self'", 'https://fonts.gstatic.com'],
=======
							'res.cloudinary.com',
							'img.clerk.com',
							'via.placeholder.com'
					],
					'font-src': ["'self'", 'https://fonts.gstatic.com'],
					'media-src': [
							"'self'",
							'blob:',
							'https://storage.googleapis.com',
							'https://storage.cloud.google.com',
							'*.googleusercontent.com', // Added wildcard for GCS redirects
					],
>>>>>>> c4a0505e
					'connect-src': [
							"'self'",
							`https://${clerkHostname}`,
							'https://api.paddle.com',
<<<<<<< HEAD
							'https://vitals.vercel-insights.com', // Vercel Analytics
					],
					'worker-src': ["'self'", 'blob:'],
					'frame-src': [
							'https://challenges.cloudflare.com', // Clerk bot protection
							'https://sandbox-buy.paddle.com',    // Paddle checkout
=======
							'https://vitals.vercel-insights.com',
							'https://storage.googleapis.com',
							'https://storage.cloud.google.com',
							'*.googleusercontent.com', // Added wildcard for GCS redirects
							'https://vercel.live', // Add Vercel.live for live preview
					],
					'worker-src': ["'self'", 'blob:'],
					'frame-src': [
							'https://challenges.cloudflare.com',
							'https://sandbox-buy.paddle.com',
							'https://vercel.live', // Add Vercel.live for live preview
>>>>>>> c4a0505e
					],
					'object-src': ["'none'"],
					'base-uri': ["'self'"],
					'form-action': ["'self'"],
					'frame-ancestors': ["'none'"],
					'upgrade-insecure-requests': [],
			};

<<<<<<< HEAD
			// Convert the CSP object to a string
=======
>>>>>>> c4a0505e
			const cspHeader = Object.entries(csp)
					.map(([key, value]) => {
							if (value.length === 0) {
									return key;
							}
							return `${key} ${value.join(' ')}`;
					})
					.join('; ');

			return [
					{
							source: '/(.*)',
							headers: [
									{
											key: 'Content-Security-Policy',
											value: cspHeader,
									},
							],
					},
			];
	},
};

export default nextConfig;<|MERGE_RESOLUTION|>--- conflicted
+++ resolved
@@ -5,10 +5,7 @@
 			remotePatterns: [
 					{ protocol: 'https', hostname: 'images.unsplash.com' },
 					{ protocol: 'https', hostname: 'youtu.be' },
-<<<<<<< HEAD
-=======
 					{ protocol: 'https', hostname: 'yt3.ggpht.com', pathname: '/**' },
->>>>>>> c4a0505e
 					{ protocol: 'https', hostname: 'storage.cloud.google.com' },
 					{ protocol: 'https', hostname: 'firebasestorage.googleapis.com' },
 					{ protocol: 'https', hostname: 'lh3.googleusercontent.com' },
@@ -17,17 +14,10 @@
 					{ protocol: 'https', hostname: 'pbs.twimg.com' },
 					{ protocol: 'https', hostname: 'abs.twimg.com' },
 					{ protocol: 'https', hostname: 'images.ctfassets.net' },
-<<<<<<< HEAD
-					{ protocol: 'https', hostname: '*.cloudinary.com' },
-					{ protocol: 'https', hostname: 'res.cloudinary.com' },
-					{ protocol: 'https', hostname: 'img.clerk.com' },
-			],
-=======
 					{ protocol: 'https', hostname: 'res.cloudinary.com' },
 					{ protocol: 'https', hostname: 'img.clerk.com' },
 			],
 			domains: ['yt3.ggpht.com'],
->>>>>>> c4a0505e
 	},
 	webpack: (config) => {
 			config.resolve.alias = {
@@ -38,27 +28,10 @@
 	async headers() {
 			const clerkHostname = 'joint-weevil-31.clerk.accounts.dev';
 
-<<<<<<< HEAD
-			// Base CSP directives
-=======
->>>>>>> c4a0505e
 			const csp = {
 					'default-src': ["'self'"],
 					'script-src': [
 							"'self'",
-<<<<<<< HEAD
-							"'unsafe-eval'",      // Required for Next.js in development
-							"'unsafe-inline'",    // Required for Clerk and other libraries
-							`https://${clerkHostname}`,
-							'https://challenges.cloudflare.com', // Clerk bot protection
-							'https://vendors.paddle.com',       // Paddle scripts
-							'https://checkout.paddle.com',      // Paddle checkout
-							'https://va.vercel-scripts.com',    // Vercel Analytics
-					],
-					'style-src': [
-							"'self'",
-							"'unsafe-inline'", // Required for many UI libraries
-=======
 							"'unsafe-eval'",
 							"'unsafe-inline'",
 							`https://${clerkHostname}`,
@@ -71,7 +44,6 @@
 					'style-src': [
 							"'self'",
 							"'unsafe-inline'",
->>>>>>> c4a0505e
 							'https://fonts.googleapis.com',
 					],
 					'img-src': [
@@ -79,13 +51,9 @@
 							'data:',
 							'images.unsplash.com',
 							'youtu.be',
-<<<<<<< HEAD
-							'storage.cloud.google.com',
-=======
 							'yt3.ggpht.com',
 							'storage.cloud.google.com',
 							'storage.googleapis.com',
->>>>>>> c4a0505e
 							'firebasestorage.googleapis.com',
 							'lh3.googleusercontent.com',
 							'graph.facebook.com',
@@ -93,13 +61,6 @@
 							'pbs.twimg.com',
 							'abs.twimg.com',
 							'images.ctfassets.net',
-<<<<<<< HEAD
-							'*.cloudinary.com',
-							'res.cloudinary.com',
-							'img.clerk.com',
-					],
-					'font-src': ["'self'", 'https://fonts.gstatic.com'],
-=======
 							'res.cloudinary.com',
 							'img.clerk.com',
 							'via.placeholder.com'
@@ -112,19 +73,10 @@
 							'https://storage.cloud.google.com',
 							'*.googleusercontent.com', // Added wildcard for GCS redirects
 					],
->>>>>>> c4a0505e
 					'connect-src': [
 							"'self'",
 							`https://${clerkHostname}`,
 							'https://api.paddle.com',
-<<<<<<< HEAD
-							'https://vitals.vercel-insights.com', // Vercel Analytics
-					],
-					'worker-src': ["'self'", 'blob:'],
-					'frame-src': [
-							'https://challenges.cloudflare.com', // Clerk bot protection
-							'https://sandbox-buy.paddle.com',    // Paddle checkout
-=======
 							'https://vitals.vercel-insights.com',
 							'https://storage.googleapis.com',
 							'https://storage.cloud.google.com',
@@ -136,7 +88,6 @@
 							'https://challenges.cloudflare.com',
 							'https://sandbox-buy.paddle.com',
 							'https://vercel.live', // Add Vercel.live for live preview
->>>>>>> c4a0505e
 					],
 					'object-src': ["'none'"],
 					'base-uri': ["'self'"],
@@ -145,10 +96,6 @@
 					'upgrade-insecure-requests': [],
 			};
 
-<<<<<<< HEAD
-			// Convert the CSP object to a string
-=======
->>>>>>> c4a0505e
 			const cspHeader = Object.entries(csp)
 					.map(([key, value]) => {
 							if (value.length === 0) {
