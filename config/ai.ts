// Payment
// provider
// configuration
export const PAYMENT_CONFIG = {
	// Payment provider selection
	ACTIVE_PROVIDER: process.env.NEXT_PUBLIC_PAYMENT_PROVIDER || "paddle", // 'paddle'
	// Feature flags
	ENABLE_PADDLE: process.env.NEXT_PUBLIC_ENABLE_PADDLE === "true",

	// Plan IDs
	PADDLE: {
		CASUAL_LISTENER: "pri_01k1dwyqfvnwf8w7rk1gc1y634",
		CURATE_CONTROL: "pri_01k1w1gye963q3nea8ctpbgehz",
	},
} as const;

export const aiConfig = {
<<<<<<< HEAD
	geminiModel: "gemini-2.5-flash", // Default Gemini model
	geminiTTSModel: "gemini-2.5-flash-preview-tts",
	maxSources: 1, // Maximum number of sources allowed per collection
	simulateAudioSynthesis: false, // Set to `true` to simulate, `false` to use ElevenLabs API

	// Episode generation settings
	useShortEpisodes: true,
=======
	useShortEpisodes: false,
>>>>>>> c4a0505e
};<|MERGE_RESOLUTION|>--- conflicted
+++ resolved
@@ -15,15 +15,5 @@
 } as const;
 
 export const aiConfig = {
-<<<<<<< HEAD
-	geminiModel: "gemini-2.5-flash", // Default Gemini model
-	geminiTTSModel: "gemini-2.5-flash-preview-tts",
-	maxSources: 1, // Maximum number of sources allowed per collection
-	simulateAudioSynthesis: false, // Set to `true` to simulate, `false` to use ElevenLabs API
-
-	// Episode generation settings
-	useShortEpisodes: true,
-=======
 	useShortEpisodes: false,
->>>>>>> c4a0505e
 };