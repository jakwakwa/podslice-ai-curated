--- conflicted
+++ resolved
@@ -4,19 +4,11 @@
 	"crons": [
 		{
 			"path": "/api/cron/youtube-feed",
-<<<<<<< HEAD
-			"schedule": "55 7 * * *"
-		},
-		{
-			"path": "/api/cron/generate-episodes",
-			"schedule": "00 8 * * *"
-=======
 			"schedule": "40 11 * * *"
 		},
 		{
 			"path": "/api/cron/generate-episodes",
 			"schedule": "30 12 * * *"
->>>>>>> bbf8167d
 		}
 	]
 }