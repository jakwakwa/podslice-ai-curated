import {
	type CustomerCreatedEvent,
	type CustomerUpdatedEvent,
	type EventEntity,
	EventName,
	type SubscriptionCreatedEvent,
	type SubscriptionUpdatedEvent,
	type TransactionCompletedEvent,
	type TransactionPaymentFailedEvent,
} from "@paddle/paddle-node-sdk";
import { z } from "zod";
import { ensureBucketName, getStorageUploader } from "@/lib/inngest/utils/gcs";
import { prisma } from "@/lib/prisma";
import { priceIdToPlanType } from "@/utils/paddle/plan-utils";

type PaymentFailureContext = {
	amount?: string | number | null;
	currencyCode?: string | null;
	failureReason?: string | null;
	nextRetryAt?: Date | null;
	paymentAttemptId?: string | null;
};

const MAX_OPERATION_RETRIES = Math.max(
	1,
	Number.parseInt(process.env.PADDLE_WEBHOOK_MAX_RETRIES ?? "3", 10)
);

const RETRYABLE_ERROR_CODES = new Set(["P1001", "P1002", "P1008", "P1017", "P2028", "P2031"]);

const RETRYABLE_ERROR_PATTERNS = [
	/ECONNRESET/i,
	/ETIMEDOUT/i,
	/ECONNREFUSED/i,
	/Connection terminated unexpectedly/i,
	/Temporary failure in name resolution/i,
];

export class ProcessWebhook {
	/**
	 * Logs webhook processing snapshots for debugging
	 * Only active in non-production environments to avoid log pollution
	 */
	private logWebhookSnapshot(eventName: string, data: Record<string, unknown>) {
		if (process.env.NODE_ENV !== "production") {
			console.log(`[WEBHOOK_SNAPSHOT:${eventName}]`, JSON.stringify(data, null, 2));
		}
	}

	async processEvent(eventData: EventEntity) {
		if (!eventData?.eventType) {
			this.logWebhookSnapshot("unknown_event_type", { rawEvent: eventData });
			return;
		}

		try {
			switch (eventData.eventType) {
				case EventName.SubscriptionCreated:
				case EventName.SubscriptionUpdated:
					await this.updateSubscriptionData(eventData);
					break;
				case EventName.CustomerCreated:
				case EventName.CustomerUpdated:
					await this.updateCustomerData(eventData);
					break;
				case EventName.TransactionCompleted:
					await this.handlePaymentSuccess(eventData);
					break;
				case EventName.TransactionPaymentFailed:
					await this.handlePaymentFailed(eventData);
					break;
				default:
					this.logWebhookSnapshot("event_not_handled", {
						eventType: eventData.eventType,
						eventId: eventData.eventId,
					});
					break;
			}
		} catch (error) {
			this.logWebhookSnapshot("event_processing_failed", {
				eventType: eventData.eventType,
				eventId: eventData.eventId,
				error: this.serializeError(error),
			});
			throw error;
		}
	}

	private async updateSubscriptionData(
		event: SubscriptionCreatedEvent | SubscriptionUpdatedEvent
	) {
		const ItemSchema = z.object({
			price: z.object({ id: z.string().optional() }).optional(),
			price_id: z.string().optional(),
		});
		const PeriodSchema = z.object({
			starts_at: z.string().optional(),
			ends_at: z.string().optional(),
		});
		const SubscriptionDataSchema = z.object({
			id: z.string().optional(),
			subscription_id: z.string().optional(),
			customer_id: z.string().optional(),
			status: z.string().optional(),
			items: z.array(ItemSchema).optional(),
			current_billing_period: PeriodSchema.optional(),
			started_at: z.string().optional(),
			next_billed_at: z.string().optional(),
			trial_end_at: z.string().optional(),
			canceled_at: z.string().optional(),
			cancel_at_end: z.boolean().optional(),
			cancel_at_period_end: z.boolean().optional(),
		});

		const parsed = SubscriptionDataSchema.safeParse(
			(event as unknown as { data?: unknown }).data
		);
		if (!parsed.success) {
			this.logWebhookSnapshot("subscription_parse_failed", {
				eventType: event.eventType,
				parseError: parsed.error,
			});
			return;
		}

		const d = parsed.data;
		const externalId = d.id ?? d.subscription_id;

		this.logWebhookSnapshot("subscription_event_parsed", {
			eventType: event.eventType,
			subscriptionId: externalId,
			customerId: d.customer_id,
			status: d.status,
		});

		// Validate subscription ID format
		const hasValidSubscriptionId = Boolean(externalId?.startsWith("sub_"));

		if (!hasValidSubscriptionId) {
			this.logWebhookSnapshot("invalid_subscription_id_format", {
				eventType: event.eventType,
				receivedId: externalId,
				customerId: d.customer_id,
			});
			return;
		}

		const priceId = d.items?.[0]?.price?.id ?? d.items?.[0]?.price_id ?? null;
		const status = typeof d.status === "string" ? d.status : "active";

		const current_period_start = d.current_billing_period?.starts_at
			? new Date(d.current_billing_period.starts_at)
			: d.started_at
				? new Date(d.started_at)
				: null;

		const current_period_end = d.current_billing_period?.ends_at
			? new Date(d.current_billing_period.ends_at)
			: d.next_billed_at
				? new Date(d.next_billed_at)
				: null;
		const trial_end = d.trial_end_at ? new Date(d.trial_end_at) : null;
		const canceled_at = d.canceled_at ? new Date(d.canceled_at) : null;
		const cancel_at_period_end = Boolean(d.cancel_at_end || d.cancel_at_period_end);

		const customerId = d.customer_id;
		const isValidCustomerId = Boolean(customerId?.startsWith("ctm_"));

		if (!isValidCustomerId) {
			this.logWebhookSnapshot("invalid_customer_id_format", {
				eventType: event.eventType,
				receivedCustomerId: customerId,
				subscriptionId: externalId,
			});
			return;
		}

		// Deterministic user resolution: lookup by customer ID
<<<<<<< HEAD
<<<<<<< Updated upstream
<<<<<<< HEAD
		let user = await prisma.user.findFirst({
			where: { paddle_customer_id: customerId },
			select: { user_id: true, paddle_customer_id: true },
		});
=======
=======
>>>>>>> Stashed changes
=======
>>>>>>> 299d51d1
		const user = await this.executeWithRetry("subscription_user_lookup", () =>
			prisma.user.findFirst({
				where: { paddle_customer_id: customerId },
				select: { user_id: true, paddle_customer_id: true },
			})
		);
<<<<<<< HEAD
<<<<<<< Updated upstream
>>>>>>> 299d51d13 (feat: Add webhook processing and payment failure handling)
=======
>>>>>>> Stashed changes

		// Fallback: if user not found by customer ID, try to fetch customer email from Paddle and link by email
		// This handles race conditions where subscription event arrives before customer event or during simulation
		if (!user && customerId) {
			try {
				const { getPaddleInstance } = await import("@/utils/paddle/get-paddle-instance");
				const paddle = getPaddleInstance();
				const customer = await paddle.customers.get(customerId);

				if (customer.email) {
					// Try to find user by email and update paddle_customer_id
					const updatedUser = await prisma.user.update({
						where: { email: customer.email },
						data: { paddle_customer_id: customerId },
						select: { user_id: true, paddle_customer_id: true },
					});
					if (updatedUser) {
						user = updatedUser;
						this.logWebhookSnapshot("user_linked_via_api_lookup", {
							eventType: event.eventType,
							customerId,
							email: customer.email,
							userId: user.user_id,
						});
					}
				}
			} catch (error) {
				this.logWebhookSnapshot("user_link_fallback_failed", {
					eventType: event.eventType,
					customerId,
					error: error instanceof Error ? error.message : "Unknown error",
				});
			}
		}
=======
>>>>>>> 299d51d1

		if (!user) {
			this.logWebhookSnapshot("user_not_found_for_customer", {
				eventType: event.eventType,
				customerId,
				subscriptionId: externalId,
			});
			return;
		}

		// Deterministic subscription resolution: attempt findUnique by paddle_subscription_id
		let existingSubscription = await this.executeWithRetry(
			"subscription_lookup_by_paddle_id",
			() =>
				prisma.subscription.findUnique({
					where: { paddle_subscription_id: externalId },
					select: { subscription_id: true, user_id: true, status: true, plan_type: true },
				})
		);

		// If not found, check if user has a subscription with NULL or mismatched paddle_subscription_id
		if (!existingSubscription) {
			const userSubscriptions = await this.executeWithRetry(
				"subscription_lookup_by_user",
				() =>
					prisma.subscription.findMany({
						where: { user_id: user.user_id },
						select: {
							subscription_id: true,
							paddle_subscription_id: true,
							status: true,
							plan_type: true,
						},
					})
			);

			// Look for a subscription with NULL or invalid paddle_subscription_id that we can claim
			const unclaimedSub = userSubscriptions.find(s => {
				const hasNoPaddleId = !s.paddle_subscription_id;
				const hasInvalidFormat =
					s.paddle_subscription_id && !s.paddle_subscription_id.startsWith("sub_");
				return hasNoPaddleId || hasInvalidFormat;
			});

			if (unclaimedSub) {
				this.logWebhookSnapshot("claiming_unclaimed_subscription", {
					eventType: event.eventType,
					subscriptionId: externalId,
					localSubscriptionId: unclaimedSub.subscription_id,
					oldPaddleSubscriptionId: unclaimedSub.paddle_subscription_id,
					userId: user.user_id,
				});

				existingSubscription = {
					subscription_id: unclaimedSub.subscription_id,
					user_id: user.user_id,
					status: unclaimedSub.status,
					plan_type: unclaimedSub.plan_type,
				};
			}
		}

		const isNewSubscription = !existingSubscription;
		const statusChanged = Boolean(
			existingSubscription && existingSubscription.status !== status
		);
		const newPlanType = priceIdToPlanType(priceId);
		const planChanged = Boolean(
			existingSubscription &&
				newPlanType &&
				existingSubscription.plan_type !== newPlanType
		);

		this.logWebhookSnapshot("subscription_update_resolved", {
			eventType: event.eventType,
			subscriptionId: externalId,
			customerId,
			userId: user.user_id,
			isNewSubscription,
			statusChanged,
			planChanged,
			oldStatus: existingSubscription?.status,
			newStatus: status,
		});

		if (status === "canceled") {
			await this.handleSubscriptionCancellation(user.user_id);
		}

		const trial_start =
			d.trial_end_at || status === "trialing"
				? current_period_start ?? (d.started_at ? new Date(d.started_at) : null)
				: null;

		const updateData = {
			paddle_price_id: priceId,
			plan_type: newPlanType ?? undefined,
			status,
			current_period_start,
			current_period_end,
			trial_start: trial_start ?? undefined,
			trial_end,
			canceled_at,
			cancel_at_period_end,
		};

		// Usage is now tracked by counting UserEpisode records, no need to reset counters

		if (existingSubscription) {
			await this.executeWithRetry("subscription_update_existing", () =>
				prisma.subscription.update({
					where: { subscription_id: existingSubscription!.subscription_id },
					data: {
						paddle_subscription_id: externalId,
						...updateData,
					},
				})
			);
		} else {
			await this.executeWithRetry("subscription_create_from_webhook", () =>
				prisma.subscription.create({
					data: {
						user_id: user.user_id,
						paddle_subscription_id: externalId,
						...updateData,
					},
				})
			);
		}

		// Create notifications for important subscription events
		await this.createSubscriptionNotifications({
			userId: user.user_id,
			isNewSubscription,
			status,
			statusChanged,
			planChanged,
			oldStatus: existingSubscription?.status,
			newPlanType: newPlanType ?? undefined,
			oldPlanType: existingSubscription?.plan_type,
			cancelAtPeriodEnd: cancel_at_period_end,
			currentPeriodEnd: current_period_end ?? undefined,
		});
	}

	private async createSubscriptionNotifications(
		params: {
			userId: string;
			isNewSubscription: boolean;
			status: string;
			statusChanged: boolean;
			planChanged: boolean;
			oldStatus?: string;
			newPlanType?: string;
			oldPlanType?: string;
			cancelAtPeriodEnd: boolean;
			currentPeriodEnd?: Date;
		},
		paymentFailureContext?: PaymentFailureContext
	) {
		const {
			userId,
			isNewSubscription,
			status,
			statusChanged,
			planChanged,
			oldStatus,
			newPlanType,
			oldPlanType,
			cancelAtPeriodEnd,
			currentPeriodEnd,
		} = params;

		// New subscription activated
		if (isNewSubscription && status === "active") {
			await this.dispatchNotification({
				user_id: userId,
				type: "subscription_activated",
				message: `Your ${this.formatPlanName(newPlanType)} subscription is now active!`,
			});
			return;
		}

		// Subscription renewed
		if (statusChanged && oldStatus === "past_due" && status === "active") {
			await this.dispatchNotification({
				user_id: userId,
				type: "subscription_renewed",
				message: "Your subscription has been successfully renewed.",
			});
			return;
		}

		// Subscription cancelled (status changed to canceled)
		if (statusChanged && status === "canceled") {
			await this.dispatchNotification({
				user_id: userId,
				type: "subscription_cancelled",
				message:
					"Your subscription has been cancelled. You'll retain access until the end of your billing period.",
			});
			return;
		}

		// Payment failed (trigger if status changed or explicit payment failure context provided)
		const shouldNotifyPastDue =
			status === "past_due" && (statusChanged || Boolean(paymentFailureContext));
		if (shouldNotifyPastDue) {
			const message = this.buildPaymentFailureMessage(paymentFailureContext);
			await this.dispatchNotification({
				user_id: userId,
				type: "payment_failed",
				message,
			});
			return;
		}

		// Plan upgraded/downgraded
		if (planChanged && newPlanType && oldPlanType) {
			const isUpgrade = this.isUpgrade(oldPlanType, newPlanType);
			await this.dispatchNotification({
				user_id: userId,
				type: isUpgrade ? "subscription_upgraded" : "subscription_downgraded",
				message: `Your plan has been ${isUpgrade ? "upgraded" : "changed"} to ${this.formatPlanName(newPlanType)}.`,
			});
			return;
		}

		// Scheduled cancellation (cancel_at_period_end set without status change yet)
		if (cancelAtPeriodEnd && currentPeriodEnd && !statusChanged) {
			const endDate = currentPeriodEnd.toLocaleDateString();
			await this.dispatchNotification({
				user_id: userId,
				type: "subscription_ending",
				message: `Your subscription will end on ${endDate}. You can reactivate it anytime before then.`,
			});
			return;
		}
	}

	private formatPlanName(planType?: string): string {
		if (!planType) return "subscription";

		const planNames: Record<string, string> = {
			casual_listener: "Casual Listener",
			regular_listener: "Regular Listener",
			power_listener: "Power Listener",
		};

		return planNames[planType] || planType;
	}

	private isUpgrade(oldPlan: string, newPlan: string): boolean {
		const planHierarchy = ["casual_listener", "regular_listener", "power_listener"];
		const oldIndex = planHierarchy.indexOf(oldPlan);
		const newIndex = planHierarchy.indexOf(newPlan);
		return newIndex > oldIndex;
	}

	private buildPaymentFailureMessage(context?: PaymentFailureContext): string {
		if (!context) {
			return "We couldn't process your payment. Please update your payment method to continue your subscription.";
		}

		const segments: string[] = ["We couldn't process your payment."];
		const amountDisplay = this.formatAmountDisplay(context.amount, context.currencyCode);
		if (amountDisplay) {
			segments.push(`Amount: ${amountDisplay}.`);
		}
		if (context.failureReason) {
			segments.push(`Reason: ${context.failureReason}.`);
		}
		if (context.nextRetryAt) {
			segments.push(`We'll retry on ${context.nextRetryAt.toLocaleString()}.`);
		}
		segments.push("Please update your payment method to avoid service interruption.");

		return segments.join(" ");
	}

	private formatAmountDisplay(
		amount?: string | number | null,
		currencyCode?: string | null
	): string | null {
		if (amount === undefined || amount === null) return null;
		const currency = currencyCode?.toUpperCase() || "USD";
		const numericAmount =
			typeof amount === "number"
				? amount
				: Number.isNaN(Number.parseFloat(amount))
					? null
					: Number.parseFloat(amount);

		if (numericAmount === null) {
			return `${currency} ${amount}`.trim();
		}

		try {
			return new Intl.NumberFormat("en-US", { style: "currency", currency }).format(
				numericAmount
			);
		} catch {
			return `${currency} ${numericAmount.toFixed(2)}`.trim();
		}
	}

	private async dispatchNotification(data: {
		user_id: string;
		type: string;
		message: string;
	}) {
		await this.executeWithRetry("notification_create", () =>
			prisma.notification.create({ data })
		);
	}

	private extractPaymentFailureContext(
		data: Record<string, unknown>
	): PaymentFailureContext | undefined {
		const payoutTotals = (data.payout_total as Record<string, unknown> | undefined) ?? null;
		const details = (data.details as Record<string, unknown> | undefined) ?? null;
		const amount = this.extractAmountValue([
			data.amount,
			data.original_amount,
			payoutTotals?.amount,
			(details?.amount as unknown) ?? null,
		]);
		const currencyCode =
			this.extractString(data.currency_code) ||
			this.extractString(data.currency) ||
			this.extractString(payoutTotals?.currency_code) ||
			this.extractString(details?.currency_code);
		const failureReason =
			this.extractString(data.failure_reason) || this.extractString(details?.failure_reason);
		const nextRetryAt =
			this.parseDate(
				this.extractString(data.next_payment_attempt_at) ||
					this.extractString(data.next_payment_attempt) ||
					this.extractString(data.next_retry_at) ||
					this.extractString(data.retry_at) ||
					this.extractString(details?.next_payment_attempt_at)
			) ?? null;
		const paymentAttemptId =
			this.extractString(data.payment_attempt_id) ||
			this.extractString(details?.payment_attempt_id);

		if (!amount && !currencyCode && !failureReason && !nextRetryAt && !paymentAttemptId) {
			return undefined;
		}

		return {
			amount,
			currencyCode,
			failureReason,
			nextRetryAt,
			paymentAttemptId,
		};
	}

	private extractAmountValue(values: unknown[]): string | number | null {
		for (const value of values) {
			if (typeof value === "number" && Number.isFinite(value)) return value;
			if (typeof value === "string" && value.trim().length > 0) return value;
		}
		return null;
	}

	private extractString(value: unknown): string | null {
		if (typeof value === "string" && value.trim().length > 0) {
			return value;
		}
		return null;
	}

	private parseDate(value: string | null): Date | null {
		if (!value) return null;
		const parsed = Date.parse(value);
		if (Number.isNaN(parsed)) return null;
		return new Date(parsed);
	}

	private async handleSubscriptionCancellation(userId: string) {
		const episodes = await this.executeWithRetry("user_episode_lookup_for_cancellation", () =>
			prisma.userEpisode.findMany({
				where: { user_id: userId },
			})
		);

		if (episodes.length > 0) {
			try {
				const storage = getStorageUploader();
				const bucketName = ensureBucketName();

				const deletePromises = episodes.map(episode => {
					if (episode.gcs_audio_url) {
						const objectName = episode.gcs_audio_url.replace(`gs://${bucketName}/`, "");
						return storage.bucket(bucketName).file(objectName).delete();
					}
					return Promise.resolve();
				});

				await Promise.all(deletePromises);
				await this.executeWithRetry("user_episode_bulk_delete", () =>
					prisma.userEpisode.deleteMany({ where: { user_id: userId } })
				);
			} catch (error) {
				console.error(
					`Failed to delete GCS files or user episodes for user ${userId}:`,
					error
				);
				// Don't throw here, as we still want to update the subscription status
			}
		}
	}

	private async updateCustomerData(event: CustomerCreatedEvent | CustomerUpdatedEvent) {
		const CustomerDataSchema = z.object({
			id: z.string(),
			email: z.string().email().optional(),
		});
		const parsed = CustomerDataSchema.safeParse(
			(event as unknown as { data?: unknown }).data
		);
		if (!parsed.success) return;
		const { id, email } = parsed.data;
		if (!email) return;
		await this.executeWithRetry("customer_update_by_email", () =>
			prisma.user.updateMany({
				where: { email, paddle_customer_id: null },
				data: { paddle_customer_id: id },
			})
		);
	}

	private async handlePaymentSuccess(event: TransactionCompletedEvent) {
		const TransactionDataSchema = z.object({
			customer_id: z.string().optional(),
			subscription_id: z.string().optional(),
			billing_period: z
				.object({
					starts_at: z.string().optional(),
					ends_at: z.string().optional(),
				})
				.optional(),
		});

		const parsed = TransactionDataSchema.safeParse(
			(event as unknown as { data?: unknown }).data
		);
		if (!parsed.success) return;

		const customerId = parsed.data.customer_id;
		if (!customerId) return;

		const user = await this.executeWithRetry("payment_success_user_lookup", () =>
			prisma.user.findFirst({
				where: { paddle_customer_id: customerId },
				select: { user_id: true },
			})
		);
		if (!user) return;

		// Only notify for recurring payments (not initial subscription)
		if (parsed.data.subscription_id) {
			const subscription = await this.executeWithRetry(
				"payment_success_subscription_lookup",
				() =>
					prisma.subscription.findFirst({
						where: {
							paddle_subscription_id: parsed.data.subscription_id,
							user_id: user.user_id,
						},
						select: { created_at: true },
					})
			);

			// If subscription is older than 1 day, this is a renewal payment
			if (subscription && Date.now() - subscription.created_at.getTime() > 86400000) {
				await this.dispatchNotification({
					user_id: user.user_id,
					type: "payment_successful",
					message: "Your payment was processed successfully. Thank you!",
				});
			}
		}
	}

	private async handlePaymentFailed(event: TransactionPaymentFailedEvent) {
		const PaymentFailedSchema = z
			.object({
				customer_id: z.string().optional(),
				subscription_id: z.string().optional(),
				currency_code: z.string().optional(),
				currency: z.string().optional(),
				amount: z.union([z.string(), z.number()]).optional(),
				original_amount: z.union([z.string(), z.number()]).optional(),
				payout_total: z
					.object({
						amount: z.union([z.string(), z.number()]).optional(),
						currency_code: z.string().optional(),
					})
					.optional(),
				failure_reason: z.string().optional(),
				retry_at: z.string().optional(),
				next_payment_attempt: z.string().optional(),
				next_payment_attempt_at: z.string().optional(),
				next_retry_at: z.string().optional(),
				payment_attempt_id: z.string().optional(),
				details: z
					.object({
						failure_reason: z.string().optional(),
						next_payment_attempt_at: z.string().optional(),
					})
					.partial()
					.optional(),
			})
			.passthrough();

		const parsed = PaymentFailedSchema.safeParse(
			(event as unknown as { data?: unknown }).data
		);
		if (!parsed.success) {
			this.logWebhookSnapshot("payment_failed_parse_error", {
				eventType: event.eventType,
				parseError: parsed.error,
			});
			return;
		}

		const data = parsed.data;
		const customerId = data.customer_id;
		if (!customerId) {
			this.logWebhookSnapshot("payment_failed_missing_customer", {
				eventType: event.eventType,
				subscriptionId: data.subscription_id,
			});
			return;
		}

		const user = await this.executeWithRetry("payment_failed_user_lookup", () =>
			prisma.user.findFirst({
				where: { paddle_customer_id: customerId },
				select: { user_id: true },
			})
		);
		if (!user) {
			this.logWebhookSnapshot("payment_failed_user_not_found", {
				customerId,
				subscriptionId: data.subscription_id,
			});
			return;
		}

		const subscriptionByPaddle = data.subscription_id
			? await this.executeWithRetry("payment_failed_subscription_lookup_by_paddle", () =>
					prisma.subscription.findUnique({
						where: { paddle_subscription_id: data.subscription_id },
						select: {
							subscription_id: true,
							user_id: true,
							status: true,
							plan_type: true,
							cancel_at_period_end: true,
							current_period_end: true,
							paddle_subscription_id: true,
						},
					})
				)
			: null;

		let subscription = subscriptionByPaddle;
		if (!subscription) {
			subscription = await this.executeWithRetry(
				"payment_failed_subscription_lookup_latest_by_user",
				() =>
					prisma.subscription.findFirst({
						where: { user_id: user.user_id },
						orderBy: { updated_at: "desc" },
						select: {
							subscription_id: true,
							user_id: true,
							status: true,
							plan_type: true,
							cancel_at_period_end: true,
							current_period_end: true,
							paddle_subscription_id: true,
						},
					})
			);
		}

		if (!subscription) {
			this.logWebhookSnapshot("payment_failed_subscription_not_found", {
				customerId,
				subscriptionId: data.subscription_id,
			});
			return;
		}

		if (subscription.user_id !== user.user_id) {
			this.logWebhookSnapshot("payment_failed_subscription_user_mismatch", {
				customerId,
				subscriptionId: subscription.paddle_subscription_id ?? data.subscription_id,
				expectedUserId: user.user_id,
				actualUserId: subscription.user_id,
			});
			return;
		}

		const failureContext = this.extractPaymentFailureContext(data);

		const statusChanged = subscription.status !== "past_due";
		if (statusChanged) {
			await this.executeWithRetry("subscription_mark_past_due", () =>
				prisma.subscription.update({
					where: { subscription_id: subscription.subscription_id },
					data: { status: "past_due" },
				})
			);
		}

		await this.createSubscriptionNotifications(
			{
				userId: user.user_id,
				isNewSubscription: false,
				status: "past_due",
				statusChanged,
				planChanged: false,
				oldStatus: subscription.status,
				newPlanType: subscription.plan_type,
				oldPlanType: subscription.plan_type,
				cancelAtPeriodEnd: Boolean(subscription.cancel_at_period_end),
				currentPeriodEnd: subscription.current_period_end ?? undefined,
			},
			failureContext
		);

		this.logWebhookSnapshot("payment_failed_processed", {
			customerId,
			subscriptionId: subscription.paddle_subscription_id ?? data.subscription_id,
			statusChanged,
			paymentAttemptId: failureContext?.paymentAttemptId,
		});
	}

	private async executeWithRetry<T>(
		operationName: string,
		operation: () => Promise<T>,
		attempt = 1
	): Promise<T> {
		try {
			return await operation();
		} catch (error) {
			const shouldRetry =
				this.isTransientError(error) && attempt < MAX_OPERATION_RETRIES;
			this.logWebhookSnapshot("operation_failure", {
				operationName,
				attempt,
				shouldRetry,
				error: this.serializeError(error),
			});
			if (!shouldRetry) {
				throw error;
			}
			const backoff = Math.min(1000, 50 * 2 ** (attempt - 1));
			await this.wait(backoff);
			return this.executeWithRetry(operationName, operation, attempt + 1);
		}
	}

	private isTransientError(error: unknown): boolean {
		if (!error || typeof error !== "object") return false;
		const code = (error as { code?: string }).code;
		if (code && RETRYABLE_ERROR_CODES.has(code)) {
			return true;
		}
		const message =
			(error as { message?: string }).message ||
			(error as { error?: string }).error ||
			"";
		if (typeof message === "string") {
			return RETRYABLE_ERROR_PATTERNS.some(pattern => pattern.test(message));
		}
		return false;
	}

	private serializeError(error: unknown) {
		if (error instanceof Error) {
			return {
				name: error.name,
				message: error.message,
				stack: error.stack,
				code: (error as { code?: string }).code,
			};
		}
		if (error && typeof error === "object") {
			return Object.fromEntries(
				Object.entries(error).filter(([, value]) =>
					["string", "number", "boolean"].includes(typeof value)
				)
			);
		}
		return { value: String(error) };
	}

	private async wait(ms: number) {
		await new Promise(resolve => setTimeout(resolve, ms));
	}
}<|MERGE_RESOLUTION|>--- conflicted
+++ resolved
@@ -176,29 +176,19 @@
 		}
 
 		// Deterministic user resolution: lookup by customer ID
-<<<<<<< HEAD
-<<<<<<< Updated upstream
-<<<<<<< HEAD
+
 		let user = await prisma.user.findFirst({
 			where: { paddle_customer_id: customerId },
 			select: { user_id: true, paddle_customer_id: true },
 		});
-=======
-=======
->>>>>>> Stashed changes
-=======
->>>>>>> 299d51d1
+
 		const user = await this.executeWithRetry("subscription_user_lookup", () =>
 			prisma.user.findFirst({
 				where: { paddle_customer_id: customerId },
 				select: { user_id: true, paddle_customer_id: true },
 			})
 		);
-<<<<<<< HEAD
-<<<<<<< Updated upstream
->>>>>>> 299d51d13 (feat: Add webhook processing and payment failure handling)
-=======
->>>>>>> Stashed changes
+
 
 		// Fallback: if user not found by customer ID, try to fetch customer email from Paddle and link by email
 		// This handles race conditions where subscription event arrives before customer event or during simulation
@@ -233,8 +223,7 @@
 				});
 			}
 		}
-=======
->>>>>>> 299d51d1
+
 
 		if (!user) {
 			this.logWebhookSnapshot("user_not_found_for_customer", {
