--- conflicted
+++ resolved
@@ -1,29 +1,13 @@
 "use client";
 
-<<<<<<< HEAD
-import * as LabelPrimitive from "@radix-ui/react-label";
-import type { VariantProps } from "class-variance-authority";
-import * as React from "react";
-import { labelVariants } from "@/lib/component-variants";
-import { cn } from "@/lib/utils";
-=======
 
 import { Slot } from "@radix-ui/react-slot";
 import { cva, type VariantProps } from "class-variance-authority";
 import type * as React from "react";
 
 import { cn } from "@/lib/utils"
->>>>>>> c4a0505e
 
 
-<<<<<<< HEAD
-const Label = React.forwardRef<React.ElementRef<typeof LabelPrimitive.Root>, LabelComponentProps>(({ className, size, ...props }, ref) => (
-	<LabelPrimitive.Root ref={ref} className={cn(labelVariants({ size }), className)} {...props} />
-));
-Label.displayName = LabelPrimitive.Root.displayName;
-
-export { Label, type LabelComponentProps };
-=======
 // Label variants - form label styling
 const labelVariants = cva(
 	'text-sm font-bold text-[var(--color-form-input-text)] leading-none peer-disabled:cursor-not-allowed peer-disabled:opacity-70',
@@ -76,5 +60,4 @@
 	);
 }
 
-export { Label, labelVariants };
->>>>>>> c4a0505e
+export { Label, labelVariants };