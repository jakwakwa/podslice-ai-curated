--- conflicted
+++ resolved
@@ -33,16 +33,13 @@
 		const baseClasses = cn(spinnerVariants({ size, color, variant }))
 
 		switch (variant) {
-<<<<<<< HEAD
 			case "simple":
 				return (
 					<div className={cn("relative", baseClasses)}>
 						<div className="w-full h-full border-2 border-transparent border-t-current rounded-full animate-spin" />
 					</div>
 				)
-
-=======
->>>>>>> efcc63ab
+        
 			case "gradient":
 				return (
 					<div className={cn("relative", baseClasses)}>
