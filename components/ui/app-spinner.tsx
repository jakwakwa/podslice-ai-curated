--- conflicted
+++ resolved
@@ -15,11 +15,7 @@
 	const getLabelColorClass = (labelColor: string) => {
 		switch (labelColor) {
 			case "primary":
-<<<<<<< HEAD
-				return "text-primary text-left";
-=======
 				return "text-primary-forefround text-left"
->>>>>>> c4a0505e
 			case "secondary":
 				return "text-secondary";
 			case "success":
