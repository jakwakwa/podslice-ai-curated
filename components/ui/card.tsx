<<<<<<< HEAD
import React from "react";
import { type CardProps, cardVariants } from "@/lib/component-variants";
import { cn } from "@/lib/utils";

interface CardComponentProps extends React.HTMLAttributes<HTMLDivElement>, CardProps {}

// Main Card component
const Card = React.forwardRef<HTMLDivElement, CardComponentProps>(({ className, variant, selected, hoverable, ...props }, ref) => (
	<div ref={ref} className={cn(cardVariants({ variant: "default", selected, hoverable, className }))} {...props} />
));
Card.displayName = "Card";

// Card sub-components
const CardHeader = React.forwardRef<HTMLDivElement, React.HTMLAttributes<HTMLDivElement>>(({ className, ...props }, ref) => <div ref={ref} className={cn("flex flex-col ", className)} {...props} />);
CardHeader.displayName = "CardHeader";

const CardTitle = React.forwardRef<HTMLParagraphElement, React.HTMLAttributes<HTMLHeadingElement>>(({ className, ...props }, ref) => (
	<div ref={ref} className={cn("text-[1.3rem] text-shadow-sm text-foreground/90 font-heading font-semibold leading-none tracking-tight my-4", className)} {...props} />
));
CardTitle.displayName = "CardTitle";

const CardDescription = React.forwardRef<HTMLParagraphElement, React.HTMLAttributes<HTMLParagraphElement>>(({ className, ...props }, ref) => (
	<p ref={ref} className={cn("text-custom-body pb-8 text-foreground/50 font-normal", className)} {...props} />
));
CardDescription.displayName = "CardDescription";

const CardContent = React.forwardRef<HTMLDivElement, React.HTMLAttributes<HTMLDivElement>>(({ className, ...props }, ref) => <div ref={ref} className={cn(className)} {...props} />);
CardContent.displayName = "CardContent";

const CardFooter = React.forwardRef<HTMLDivElement, React.HTMLAttributes<HTMLDivElement>>(({ className, ...props }, ref) => (
	<div ref={ref} className={cn("flex items-center", className)} {...props} />
));
CardFooter.displayName = "CardFooter";

export { Card, CardHeader, CardFooter, CardTitle, CardDescription, CardContent };
=======
import * as React from "react"

import { cn } from "@/lib/utils"

const Card = React.forwardRef<
	HTMLDivElement,
	React.HTMLAttributes<HTMLDivElement>
>(({ className, ...props }, ref) => (
	<div
		ref={ref}
		className={cn(
			"relative rounded-xl z-0 text-card-foreground shadow",
			className
		)}
		{...props}
	/>
))
Card.displayName = "Card"

const CardHeader = React.forwardRef<
	HTMLDivElement,
	React.HTMLAttributes<HTMLDivElement>
>(({ className, ...props }, ref) => (
	<div
		ref={ref}
		className={cn("mb-0", className)}
		{...props}
	/>
))
CardHeader.displayName = "CardHeader"

const CardTitle = React.forwardRef<
	HTMLDivElement,
	React.HTMLAttributes<HTMLDivElement>
>(({ className, ...props }, ref) => (
	<div
		ref={ref}
		className={cn("font-semibold tracking-normal leading-5.5 pr-[20%]", className)}
		{...props}
	/>
))
CardTitle.displayName = "CardTitle"
const CardDescription = React.forwardRef<HTMLParagraphElement, React.HTMLAttributes<HTMLParagraphElement>>(
	({ className, ...props }, ref) => (
		<p ref={ref} className={cn("text-xs text-[#8A97A5D4]/80 episode-p pr-[10%] mb-1", className)} {...props} />
	)
);
CardDescription.displayName = "CardDescription"

const CardContent = React.forwardRef<
	HTMLDivElement,
	React.HTMLAttributes<HTMLDivElement>
>(({ className, ...props }, ref) => (
	<div ref={ref} className={cn("flex gap-4 py-3 px-0", className)} {...props} />
))
CardContent.displayName = "CardContent"

const CardAction = React.forwardRef<
	HTMLDivElement,
	React.HTMLAttributes<HTMLDivElement>
>(({ className, ...props }, ref) => (
	<div
		ref={ref}
		className={cn("absolute top-8 hover:bg-card/90 cursor-pointer flex justify-center rounded-full col-start-2 row-span-2 row-start-1 self-start justify-self-end p-2 w-12 hover:translate-y-0.5  transition-all duration-200",
			className)}
		{...props}
	/>
))

const CardFooter = React.forwardRef<
	HTMLDivElement,
	React.HTMLAttributes<HTMLDivElement>
>(({ className, ...props }, ref) => (
	<div
		ref={ref}
		className={cn("flex items-center p-6 pt-0", className)}
		{...props}
	/>
))
CardFooter.displayName = "CardFooter"

export { Card, CardHeader, CardFooter, CardTitle, CardDescription, CardContent, CardAction }
>>>>>>> c4a0505e
<|MERGE_RESOLUTION|>--- conflicted
+++ resolved
@@ -1,40 +1,3 @@
-<<<<<<< HEAD
-import React from "react";
-import { type CardProps, cardVariants } from "@/lib/component-variants";
-import { cn } from "@/lib/utils";
-
-interface CardComponentProps extends React.HTMLAttributes<HTMLDivElement>, CardProps {}
-
-// Main Card component
-const Card = React.forwardRef<HTMLDivElement, CardComponentProps>(({ className, variant, selected, hoverable, ...props }, ref) => (
-	<div ref={ref} className={cn(cardVariants({ variant: "default", selected, hoverable, className }))} {...props} />
-));
-Card.displayName = "Card";
-
-// Card sub-components
-const CardHeader = React.forwardRef<HTMLDivElement, React.HTMLAttributes<HTMLDivElement>>(({ className, ...props }, ref) => <div ref={ref} className={cn("flex flex-col ", className)} {...props} />);
-CardHeader.displayName = "CardHeader";
-
-const CardTitle = React.forwardRef<HTMLParagraphElement, React.HTMLAttributes<HTMLHeadingElement>>(({ className, ...props }, ref) => (
-	<div ref={ref} className={cn("text-[1.3rem] text-shadow-sm text-foreground/90 font-heading font-semibold leading-none tracking-tight my-4", className)} {...props} />
-));
-CardTitle.displayName = "CardTitle";
-
-const CardDescription = React.forwardRef<HTMLParagraphElement, React.HTMLAttributes<HTMLParagraphElement>>(({ className, ...props }, ref) => (
-	<p ref={ref} className={cn("text-custom-body pb-8 text-foreground/50 font-normal", className)} {...props} />
-));
-CardDescription.displayName = "CardDescription";
-
-const CardContent = React.forwardRef<HTMLDivElement, React.HTMLAttributes<HTMLDivElement>>(({ className, ...props }, ref) => <div ref={ref} className={cn(className)} {...props} />);
-CardContent.displayName = "CardContent";
-
-const CardFooter = React.forwardRef<HTMLDivElement, React.HTMLAttributes<HTMLDivElement>>(({ className, ...props }, ref) => (
-	<div ref={ref} className={cn("flex items-center", className)} {...props} />
-));
-CardFooter.displayName = "CardFooter";
-
-export { Card, CardHeader, CardFooter, CardTitle, CardDescription, CardContent };
-=======
 import * as React from "react"
 
 import { cn } from "@/lib/utils"
@@ -116,5 +79,4 @@
 ))
 CardFooter.displayName = "CardFooter"
 
-export { Card, CardHeader, CardFooter, CardTitle, CardDescription, CardContent, CardAction }
->>>>>>> c4a0505e
+export { Card, CardHeader, CardFooter, CardTitle, CardDescription, CardContent, CardAction }