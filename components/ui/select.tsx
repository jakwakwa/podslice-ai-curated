--- conflicted
+++ resolved
@@ -30,11 +30,7 @@
 			data-slot="select-trigger"
 			data-size={size}
 			className={cn(
-<<<<<<< HEAD
-				"bg-[#055240] border-[#513F5D]  mt-2 focus-visible:border-accent focus-visible:ring-ring/50 aria-invalid:ring-destructive/20 dark:aria-invalid:ring-destructive/40 aria-invalid:border-destructive dark:bg-[#201B23DA] dark:hover:bg-[#000] flex items-center justify-between gap-2 rounded-xl border-1 px-8 py-[20px] whitespace-nowrap shadow-xs transition-[color,box-shadow] outline-none focus-visible:ring-[3px] disabled:cursor-not-allowed disabled:opacity-50 data-[size=default]:h-10 data-[size=sm]:h-9  *:data-[slot=select-value]:line-clamp-1 *:data-[slot=select-value]:flex justify-between *:data-[slot=select-value]:items-center *:data-[slot=select-value]:gap-2 [&_svg]:pointer-events-none [&_svg]:shrink-0 [&>svg]:transition-transform [&>svg]:duration-200 data-[state=open]:[&>svg]:rotate-180 mr-2 w-full max-w-[200px] shadow-sm",
-=======
 				" border-[#596472c5]  mt-2 focus-visible:border-accent focus-visible:ring-ring/50 aria-invalid:ring-destructive/20 dark:aria-invalid:ring-destructive/40 aria-invalid:border-destructive dark:bg-[#0f0d11da] dark:hover:bg-[#000] flex items-center justify-between gap-2 rounded-md border-1 px-8 py-[17px] whitespace-nowrap shadow-sm transition-[color,box-shadow] outline-none focus-visible:ring-[3px] disabled:cursor-not-allowed disabled:opacity-50 data-[size=default]:h-8 data-[size=sm]:h-8  *:data-[slot=select-value]:line-clamp-1 *:data-[slot=select-value]:flex *:data-[slot=select-value]:items-center *:data-[slot=select-value]:gap-2 [&_svg]:pointer-events-none [&_svg]:shrink-0 [&>svg]:transition-transform [&>svg]:duration-200 data-[state=open]:[&>svg]:rotate-180 mr-2 w-full max-w-[300px]",
->>>>>>> c4a0505e
 				className
 			)}
 			{...props}>
@@ -55,14 +51,9 @@
 					className={cn(
 						"p-1 overflow-y-auto cursor-pointer",
 						position === "popper" &&
-<<<<<<< HEAD
-							"bg-[#1D191FE0] py-4 px-5 border-1 border-[#15191DED] rounded-xl max-h-[var(--radix-select-content-available-height)] w-full min-w-[var(--radix-select-trigger-width)] backdrop-blur-[14px] scroll-my-1 flex flex-col gap-4 text-[7px] "
-					)}>
-=======
 						"bg-[#1D191FE0] py-4 px-5 border-1 border-[#15191DED] rounded-sm max-h-[var(--radix-select-content-available-height)] w-full min-w-[var(--radix-select-trigger-width)] backdrop-blur-[14px] scroll-my-1 flex flex-col gap-4 text-[12px] "
 					)}
 				>
->>>>>>> c4a0505e
 					{children}
 				</SelectPrimitive.Viewport>
 				<SelectScrollDownButton />
@@ -72,28 +63,19 @@
 }
 
 function SelectLabel({ className, ...props }: React.ComponentProps<typeof SelectPrimitive.Label>) {
-<<<<<<< HEAD
-	return <SelectPrimitive.Label data-slot="select-label" className={cn(" my-1.5 px-2 py-2.5  text-[0.5rem] ", className)} {...props} />;
-=======
 	return <SelectPrimitive.Label data-slot="select-label" className={cn(" my-1.5 px-2 py-2.5  text-[0.5rem] ", className)} {...props} />
->>>>>>> c4a0505e
 }
 
 function SelectItem({ className, children, ...props }: React.ComponentProps<typeof SelectPrimitive.Item>) {
 	return (
 		<SelectPrimitive.Item
 			data-slot="select-item"
-<<<<<<< HEAD
-			className={cn("font-medium hover:bg-[#19515D] hover:rounded-xl hover:text-accent-foreground cursor-pointer rounded-sm px-2 py-1.5 transition-colors", className)}
-			{...props}>
-=======
 			className={cn(
 				"font-medium hover:bg-[#19515D] hover:rounded-sm hover:text-accent-foreground cursor-pointer rounded-sm px-2 py-1.5 transition-colors",
 				className
 			)}
 			{...props}
 		>
->>>>>>> c4a0505e
 			<div className="absolute right-2 flex size-8 items-center justify-center display-none   text-[1px] ">
 				<SelectPrimitive.ItemIndicator>
 					<CheckIcon className="size-4 font-medium text-[0.1rem] " />
