"use client";

import Link from "next/link";
import { Breadcrumb, BreadcrumbItem, BreadcrumbLink, BreadcrumbList, BreadcrumbPage, BreadcrumbSeparator } from "@/components/ui/breadcrumb";
import { useBreadcrumbs } from "@/hooks/use-breadcrumbs";

export function DynamicBreadcrumb() {
	const breadcrumbs = useBreadcrumbs();

	if (breadcrumbs.length === 0) {
		return null;
	}

	return (
		<Breadcrumb className="w-full">
<<<<<<< HEAD
			<BreadcrumbList className="w-full text-left mx-0">
=======

			<BreadcrumbList className="w-full text-left mx-0">

>>>>>>> c4a0505e
				{breadcrumbs.map((breadcrumb, index) => (
					<div key={breadcrumb.href} className="contents">
						<BreadcrumbItem className={index === 0 ? "hidden md:block" : ""}>
							{breadcrumb.isCurrentPage ? (
								<BreadcrumbPage>{breadcrumb.label}</BreadcrumbPage>
							) : (
								<BreadcrumbLink asChild>
									<Link href={breadcrumb.href}>{breadcrumb.label}</Link>
								</BreadcrumbLink>
							)}
						</BreadcrumbItem>
						{index < breadcrumbs.length - 1 && <BreadcrumbSeparator className={index === 0 ? "hidden md:block" : ""} />}
					</div>
				))}
			</BreadcrumbList>
		</Breadcrumb>
	);
}<|MERGE_RESOLUTION|>--- conflicted
+++ resolved
@@ -13,13 +13,9 @@
 
 	return (
 		<Breadcrumb className="w-full">
-<<<<<<< HEAD
-			<BreadcrumbList className="w-full text-left mx-0">
-=======
 
 			<BreadcrumbList className="w-full text-left mx-0">
 
->>>>>>> c4a0505e
 				{breadcrumbs.map((breadcrumb, index) => (
 					<div key={breadcrumb.href} className="contents">
 						<BreadcrumbItem className={index === 0 ? "hidden md:block" : ""}>
