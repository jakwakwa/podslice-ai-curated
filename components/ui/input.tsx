--- conflicted
+++ resolved
@@ -1,21 +1,7 @@
-<<<<<<< HEAD
-import type { VariantProps } from "class-variance-authority";
-import type * as React from "react";
-import { inputVariants } from "@/lib/component-variants";
-import { cn } from "@/lib/utils";
-=======
 import * as React from "react"
->>>>>>> c4a0505e
 
 import { cn } from "@/lib/utils"
 
-<<<<<<< HEAD
-function Input({ className, variant, size, type, ...props }: InputComponentProps) {
-	return <input type={type} data-slot="input" className={cn(inputVariants({ variant, size }), className)} {...props} />;
-}
-
-export { Input, type InputComponentProps };
-=======
 const Input = React.forwardRef<HTMLInputElement, React.ComponentProps<"input">>(
 	({ className, type, ...props }, ref) => {
 		return (
@@ -33,5 +19,4 @@
 )
 Input.displayName = "Input"
 
-export { Input }
->>>>>>> c4a0505e
+export { Input }