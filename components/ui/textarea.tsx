<<<<<<< HEAD
import type { VariantProps } from "class-variance-authority";
import * as React from "react";
import { textareaVariants } from "@/lib/component-variants";
import { cn } from "@/lib/utils";
=======
import * as React from "react"
>>>>>>> c4a0505e

import { cn } from "@/lib/utils"

<<<<<<< HEAD
const Textarea = React.forwardRef<HTMLTextAreaElement, TextareaComponentProps>(({ className, variant, size, ...props }, ref) => {
	return <textarea className={cn(textareaVariants({ variant, size }), className)} ref={ref} {...props} />;
});
Textarea.displayName = "Textarea";

export { Textarea, type TextareaComponentProps };
=======
const Textarea = React.forwardRef<
  HTMLTextAreaElement,
  React.ComponentProps<"textarea">
>(({ className, ...props }, ref) => {
  return (
    <textarea
      className={cn(
        "flex min-h-[60px] w-full rounded-md border border-input bg-transparent px-3 py-2 text-base shadow-sm placeholder:text-muted-foreground focus-visible:outline-none focus-visible:ring-1 focus-visible:ring-ring disabled:cursor-not-allowed disabled:opacity-50 md:text-sm",
        className
      )}
      ref={ref}
      {...props}
    />
  )
})
Textarea.displayName = "Textarea"

export { Textarea }
>>>>>>> c4a0505e
<|MERGE_RESOLUTION|>--- conflicted
+++ resolved
@@ -1,22 +1,7 @@
-<<<<<<< HEAD
-import type { VariantProps } from "class-variance-authority";
-import * as React from "react";
-import { textareaVariants } from "@/lib/component-variants";
-import { cn } from "@/lib/utils";
-=======
 import * as React from "react"
->>>>>>> c4a0505e
 
 import { cn } from "@/lib/utils"
 
-<<<<<<< HEAD
-const Textarea = React.forwardRef<HTMLTextAreaElement, TextareaComponentProps>(({ className, variant, size, ...props }, ref) => {
-	return <textarea className={cn(textareaVariants({ variant, size }), className)} ref={ref} {...props} />;
-});
-Textarea.displayName = "Textarea";
-
-export { Textarea, type TextareaComponentProps };
-=======
 const Textarea = React.forwardRef<
   HTMLTextAreaElement,
   React.ComponentProps<"textarea">
@@ -34,5 +19,4 @@
 })
 Textarea.displayName = "Textarea"
 
-export { Textarea }
->>>>>>> c4a0505e
+export { Textarea }