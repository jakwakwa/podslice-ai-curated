<<<<<<< HEAD
"use client";

import { formatDistanceToNow } from "date-fns";
import { Bell, Calendar, Check, Podcast, Trash2, X } from "lucide-react";
import { useEffect, useState } from "react";
import { toast } from "sonner";
import { Badge } from "@/components/ui/badge";
import { Button } from "@/components/ui/button";
import { Card } from "@/components/ui/card";
import { DropdownMenu, DropdownMenuContent, DropdownMenuTrigger } from "@/components/ui/dropdown-menu";
import { useNotificationStore } from "@/lib/stores";
import { cn } from "@/lib/utils";
import { Typography } from "./typography";
=======
"use client"

import { formatDistanceToNow } from "date-fns"
import { Bell, Calendar, Check, CheckCircle2Icon, Podcast, Trash2, X } from "lucide-react"
import { useEffect, useState } from "react"
import { toast } from "sonner"
import { Badge } from "@/components/ui/badge"
import { Button } from "@/components/ui/button"
import { Card } from "@/components/ui/card"
import { DropdownMenu, DropdownMenuContent, DropdownMenuTrigger } from "@/components/ui/dropdown-menu"
import { useNotificationStore } from "@/lib/stores"
import { cn } from "@/lib/utils"
import { Typography } from "./typography"
>>>>>>> c4a0505e

export function NotificationBell() {
	const [isOpen, setIsOpen] = useState(false);

<<<<<<< HEAD
	const { notifications, unreadCount, isLoading, loadNotifications, markAsRead, markAllAsRead, deleteNotification, clearAll, startPolling, stopPolling, restartPolling } = useNotificationStore();

	// Debug logging to see if component re-renders when store changes
	// console.log(`[NOTIFICATION_BELL] Rendering with ${notifications.length} notifications, ${unreadCount} unread`)

	// Start polling when component mounts, stop when it unmounts
	useEffect(() => {
		startPolling();
		return () => {
			stopPolling();
		};
	}, [startPolling, stopPolling]);
=======
	const { notifications, unreadCount, isLoading, loadNotifications, markAsRead, markAllAsRead, deleteNotification, clearAll, startPolling, stopPolling, restartPolling } = useNotificationStore()

	// Start polling when component mounts, stop when it unmounts
	useEffect(() => {
		startPolling()
		return () => {
			stopPolling()
		}
	}, [startPolling, stopPolling])
>>>>>>> c4a0505e

	// Restart polling when user opens the dropdown (in case auth was restored)
	useEffect(() => {
		if (isOpen) {
			// Try to restart polling when user interacts with notifications
<<<<<<< HEAD
			restartPolling();
		}
	}, [isOpen, restartPolling]);
=======
			restartPolling()
		}
	}, [isOpen, restartPolling])
>>>>>>> c4a0505e

	// Fetch when the dropdown opens (in case polling missed recent updates)
	useEffect(() => {
		if (isOpen) {
			void loadNotifications();
		}
	}, [isOpen, loadNotifications]);

	const handleMarkAsRead = async (notificationId: string) => {
		try {
			await markAsRead(notificationId);
		} catch {
			toast.error("Failed to mark notification as read");
		}
	};

	const handleMarkAllAsRead = async () => {
		try {
			await markAllAsRead();
			toast.success("All notifications marked as read");
		} catch {
			toast.error("Failed to mark all as read");
		}
	};

	const handleDeleteNotification = async (notificationId: string) => {
		try {
			await deleteNotification(notificationId);
			toast.success("Notification deleted");
		} catch {
			toast.error("Failed to delete notification");
		}
	};

	const handleClearAll = async () => {
		try {
			await clearAll();
			toast.success("All notifications cleared");
			setIsOpen(false);
		} catch {
			toast.error("Failed to clear notifications");
		}
	};

	const getNotificationIcon = (type: string) => {
		switch (type) {
			case "episode_ready":
				return <Podcast className="w-5 h-5" color="#89D7AF" />;
			case "weekly_reminder":
				return <Calendar className="w-5 h-5" color="#FFD700" />;
			default:
				return "📢";
		}
	};

	const getNotificationColor = (type: string) => {
		switch (type) {
			case "episode_ready":
				return "text-green-500";
			case "weekly_reminder":
				return "text-amber-500";
			default:
				return "text-gray-500";
		}
	};

	return (
		<DropdownMenu open={isOpen} onOpenChange={setIsOpen}>
			<DropdownMenuTrigger asChild>
				<Button variant="outline" size="sm" className="relative" aria-label={`Notifications (${unreadCount} unread)`}>
					<Bell size={40} width={40} className="rounded-[9999999px] w-2 h-2" />
					{unreadCount > 0 && (
						<Badge
							variant="destructive"
<<<<<<< HEAD
							size="sm"
							className="bg-red-500/60 absolute -top-1 -right-1 md:-top-2 md:-right-2 min-w-[12px] md:min-w-[20px] h-[12px] md:h-[20px] text-[10px] md:text-xs flex items-center justify-center font-semibold ring-2 ring-red-500/90 shadow-md animate-pulse   animate-ease-linear animate-infinite animate-delay-1000 animate-duration-10 animate-count-infinite animate-ease-linear animate-normal animate-backwards border-2 border-red-500/50">
=======
							className="bg-red-500/60 absolute -top-1 -right-1 md:-top-2 md:-right-2 min-w-[12px] md:min-w-[20px] h-[12px] md:h-[20px] text-[10px] md:text-xs flex items-center justify-center font-semibold ring-2 ring-red-500/90 shadow-md animate-pulse   animate-ease-linear animate-infinite animate-delay-1000 animate-duration-10 animate-count-infinite animate-ease-linear animate-normal animate-backwards border-2 border-red-500/50"
						>
>>>>>>> c4a0505e
							{unreadCount > 99 ? "99+" : unreadCount}
						</Badge>
					)}
				</Button>
			</DropdownMenuTrigger>

			<DropdownMenuContent className="w-[400px] max-h-[500px] overflow-hidden z-1000" align="end" sideOffset={8}>
<<<<<<< HEAD
				<div className="flex justify-between items-center p-4 border-b  border-[#5A656194]/50">
=======
				<div className="flex justify-between items-center p-4 border-b  border-[#08E1F594]/50">
>>>>>>> c4a0505e
					<Typography variant="h3" className="text-lg font-semibold m-0">
						Notifications
					</Typography>
					{notifications.length > 0 && (
						<div className="flex gap-4">
							{unreadCount > 0 && (
								<Button variant="ghost" size="xs" onClick={handleMarkAllAsRead} disabled={isLoading} className="text-xs px-2 py-1 h-auto text-foreground opacity-50">
									<Check size={14} />
									Mark all
								</Button>
							)}
							<Button variant="outline" size="xs" onClick={handleClearAll} className="text-xs px-2 py-1 h-auto text-foreground/80 ">
								<Trash2 size={14} />
								Clear all
							</Button>
						</div>
					)}
				</div>

				<div className="max-h-96 overflow-y-auto p-2">
					{notifications.length === 0 ? (
						<div className="flex flex-col items-center justify-center py-8 px-4 text-center text-muted-foreground">
							<Bell size={32} className="mb-3 opacity-50" />
							<p className="mb-1 text-base font-medium">No notifications yet</p>
							<small className="text-xs opacity-70">We'll notify you when new episodes are ready</small>
						</div>
					) : (
						notifications.slice(0, 10).map(notification => (
							<Card
								key={notification.notification_id}
<<<<<<< HEAD
								className={cn("mb-2 border transition-all duration-200 hover:border-primary/20 hover:shadow-sm", !notification.is_read && "border-l-4 border-l-primary bg-muted/30")}>
								<div className="p-3">
=======
								className={cn("mb-2 border transition-all duration-200 hover:border-primary/20 hover:shadow-sm", !notification.is_read && "border-l-4 border-l-primary bg-muted/90")}
							>
								<div className="py-5">
>>>>>>> c4a0505e
									<div className="flex items-start justify-between mb-2">

										<div className="flex items-center gap-2 ml-auto">
											<div className={cn("text-base mr-2", getNotificationColor(notification.type))}>{getNotificationIcon(notification.type)}</div>
											<time className="text-xs text-foreground/80 font-normal leadinng-[1.3rem]">{formatDistanceToNow(new Date(notification.created_at), { addSuffix: true })}</time>
											{!notification.is_read && <div className="w-1.5 h-1.5 rounded-full bg-primary" />}
										</div>
									</div>

									<p className=" text-sm font-bold text-foreground leading-[2.5]">{notification.message}</p>

<<<<<<< HEAD
									<div className="flex gap-2 justify-end">
=======
									<div className="flex gap-4 items-center justify-end">

>>>>>>> c4a0505e
										{!notification.is_read && (
											<Button variant="ghost" size="xs" onClick={() => handleMarkAsRead(notification.notification_id)} disabled={isLoading} className="border px-5text-sm h-6">

												Mark as read
												<CheckCircle2Icon className="w-40 h-40" size={"md"} width={30} height={30} />
											</Button>
										)}
										<Button variant="destructive" size="sm" onClick={() => handleDeleteNotification(notification.notification_id)} disabled={isLoading} className="text-xs px-2 py-1 h-auto">

											clear
											<X size={12} />
										</Button>
									</div>
								</div>
							</Card>
						))
					)}

					{notifications.length > 10 && (
						<div className="p-3 text-center border-t border-border">
							<Button variant="ghost" size="sm" className="text-xs text-muted-foreground">
								View all notifications ({notifications.length})
							</Button>
						</div>
					)}
				</div>
			</DropdownMenuContent>
		</DropdownMenu>
	);
}<|MERGE_RESOLUTION|>--- conflicted
+++ resolved
@@ -1,19 +1,4 @@
-<<<<<<< HEAD
 "use client";
-
-import { formatDistanceToNow } from "date-fns";
-import { Bell, Calendar, Check, Podcast, Trash2, X } from "lucide-react";
-import { useEffect, useState } from "react";
-import { toast } from "sonner";
-import { Badge } from "@/components/ui/badge";
-import { Button } from "@/components/ui/button";
-import { Card } from "@/components/ui/card";
-import { DropdownMenu, DropdownMenuContent, DropdownMenuTrigger } from "@/components/ui/dropdown-menu";
-import { useNotificationStore } from "@/lib/stores";
-import { cn } from "@/lib/utils";
-import { Typography } from "./typography";
-=======
-"use client"
 
 import { formatDistanceToNow } from "date-fns"
 import { Bell, Calendar, Check, CheckCircle2Icon, Podcast, Trash2, X } from "lucide-react"
@@ -26,25 +11,10 @@
 import { useNotificationStore } from "@/lib/stores"
 import { cn } from "@/lib/utils"
 import { Typography } from "./typography"
->>>>>>> c4a0505e
 
 export function NotificationBell() {
 	const [isOpen, setIsOpen] = useState(false);
 
-<<<<<<< HEAD
-	const { notifications, unreadCount, isLoading, loadNotifications, markAsRead, markAllAsRead, deleteNotification, clearAll, startPolling, stopPolling, restartPolling } = useNotificationStore();
-
-	// Debug logging to see if component re-renders when store changes
-	// console.log(`[NOTIFICATION_BELL] Rendering with ${notifications.length} notifications, ${unreadCount} unread`)
-
-	// Start polling when component mounts, stop when it unmounts
-	useEffect(() => {
-		startPolling();
-		return () => {
-			stopPolling();
-		};
-	}, [startPolling, stopPolling]);
-=======
 	const { notifications, unreadCount, isLoading, loadNotifications, markAsRead, markAllAsRead, deleteNotification, clearAll, startPolling, stopPolling, restartPolling } = useNotificationStore()
 
 	// Start polling when component mounts, stop when it unmounts
@@ -54,21 +24,22 @@
 			stopPolling()
 		}
 	}, [startPolling, stopPolling])
->>>>>>> c4a0505e
 
 	// Restart polling when user opens the dropdown (in case auth was restored)
 	useEffect(() => {
 		if (isOpen) {
 			// Try to restart polling when user interacts with notifications
-<<<<<<< HEAD
+			restartPolling()
+		}
+	}, [isOpen, restartPolling])
+
+	// Fetch when the dropdown opens (in case polling missed recent updates)
+	useEffect(() => {
+		if (isOpen) {
+			// Try to restart polling when user interacts with notifications
 			restartPolling();
 		}
 	}, [isOpen, restartPolling]);
-=======
-			restartPolling()
-		}
-	}, [isOpen, restartPolling])
->>>>>>> c4a0505e
 
 	// Fetch when the dropdown opens (in case polling missed recent updates)
 	useEffect(() => {
@@ -143,13 +114,8 @@
 					{unreadCount > 0 && (
 						<Badge
 							variant="destructive"
-<<<<<<< HEAD
-							size="sm"
-							className="bg-red-500/60 absolute -top-1 -right-1 md:-top-2 md:-right-2 min-w-[12px] md:min-w-[20px] h-[12px] md:h-[20px] text-[10px] md:text-xs flex items-center justify-center font-semibold ring-2 ring-red-500/90 shadow-md animate-pulse   animate-ease-linear animate-infinite animate-delay-1000 animate-duration-10 animate-count-infinite animate-ease-linear animate-normal animate-backwards border-2 border-red-500/50">
-=======
 							className="bg-red-500/60 absolute -top-1 -right-1 md:-top-2 md:-right-2 min-w-[12px] md:min-w-[20px] h-[12px] md:h-[20px] text-[10px] md:text-xs flex items-center justify-center font-semibold ring-2 ring-red-500/90 shadow-md animate-pulse   animate-ease-linear animate-infinite animate-delay-1000 animate-duration-10 animate-count-infinite animate-ease-linear animate-normal animate-backwards border-2 border-red-500/50"
 						>
->>>>>>> c4a0505e
 							{unreadCount > 99 ? "99+" : unreadCount}
 						</Badge>
 					)}
@@ -157,11 +123,7 @@
 			</DropdownMenuTrigger>
 
 			<DropdownMenuContent className="w-[400px] max-h-[500px] overflow-hidden z-1000" align="end" sideOffset={8}>
-<<<<<<< HEAD
-				<div className="flex justify-between items-center p-4 border-b  border-[#5A656194]/50">
-=======
 				<div className="flex justify-between items-center p-4 border-b  border-[#08E1F594]/50">
->>>>>>> c4a0505e
 					<Typography variant="h3" className="text-lg font-semibold m-0">
 						Notifications
 					</Typography>
@@ -192,14 +154,9 @@
 						notifications.slice(0, 10).map(notification => (
 							<Card
 								key={notification.notification_id}
-<<<<<<< HEAD
-								className={cn("mb-2 border transition-all duration-200 hover:border-primary/20 hover:shadow-sm", !notification.is_read && "border-l-4 border-l-primary bg-muted/30")}>
-								<div className="p-3">
-=======
 								className={cn("mb-2 border transition-all duration-200 hover:border-primary/20 hover:shadow-sm", !notification.is_read && "border-l-4 border-l-primary bg-muted/90")}
 							>
 								<div className="py-5">
->>>>>>> c4a0505e
 									<div className="flex items-start justify-between mb-2">
 
 										<div className="flex items-center gap-2 ml-auto">
@@ -211,12 +168,8 @@
 
 									<p className=" text-sm font-bold text-foreground leading-[2.5]">{notification.message}</p>
 
-<<<<<<< HEAD
-									<div className="flex gap-2 justify-end">
-=======
 									<div className="flex gap-4 items-center justify-end">
 
->>>>>>> c4a0505e
 										{!notification.is_read && (
 											<Button variant="ghost" size="xs" onClick={() => handleMarkAsRead(notification.notification_id)} disabled={isLoading} className="border px-5text-sm h-6">
 
