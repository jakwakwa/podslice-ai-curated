"use client";

import { Slot } from "@radix-ui/react-slot";
import { cva, type VariantProps } from "class-variance-authority";
import { PanelLeftIcon } from "lucide-react";
import * as React from "react";
import { Button } from "@/components/ui/button";
import { Input } from "@/components/ui/input";
import { Separator } from "@/components/ui/separator";
import { Sheet, SheetContent, SheetDescription, SheetHeader, SheetTitle } from "@/components/ui/sheet";
import { Skeleton } from "@/components/ui/skeleton";
import { Tooltip, TooltipContent, TooltipProvider, TooltipTrigger } from "@/components/ui/tooltip";
import { useIsMobile } from "@/hooks/use-mobile";
import { cn } from "@/lib/utils";

const SIDEBAR_COOKIE_NAME = "sidebar_state";
const SIDEBAR_COOKIE_MAX_AGE = 60 * 60 * 24 * 7;
const SIDEBAR_WIDTH = "16rem";
const SIDEBAR_WIDTH_MOBILE = "18rem";
const SIDEBAR_WIDTH_ICON = "3rem";
const SIDEBAR_KEYBOARD_SHORTCUT = "b";

type SidebarContextProps = {
	state: "expanded" | "collapsed";
	open: boolean;
	setOpen: (open: boolean) => void;
	openMobile: boolean;
	setOpenMobile: (open: boolean) => void;
	isMobile: boolean;
	toggleSidebar: () => void;
};

const SidebarContext = React.createContext<SidebarContextProps | null>(null);

function useSidebar() {
	const context = React.useContext(SidebarContext);
	if (!context) {
		throw new Error("useSidebar must be used within a SidebarProvider.");
	}

	return context;
}

function SidebarProvider({
	defaultOpen = true,
	open: openProp,
	onOpenChange: setOpenProp,
	className,
	style,
	children,
	...props
}: React.ComponentProps<"div"> & {
	defaultOpen?: boolean;
	open?: boolean;
	onOpenChange?: (open: boolean) => void;
}) {
	const isMobile = useIsMobile();
	const [openMobile, setOpenMobile] = React.useState(false);

	// This is the internal state of the sidebar.
	// We use openProp and setOpenProp for control from outside the component.
	const [_open, _setOpen] = React.useState(defaultOpen);
	const open = openProp ?? _open;
	const setOpen = React.useCallback(
		(value: boolean | ((value: boolean) => boolean)) => {
			const openState = typeof value === "function" ? value(open) : value;
			if (setOpenProp) {
				setOpenProp(openState);
			} else {
				_setOpen(openState);
			}

			// This sets the cookie to keep the sidebar state.
			// biome-ignore lint/suspicious/noDocumentCookie: <keep>
			document.cookie = `${SIDEBAR_COOKIE_NAME}=${openState}; path=/; max-age=${SIDEBAR_COOKIE_MAX_AGE}`;
		},
		[setOpenProp, open]
	);

	// Helper to toggle the sidebar.
	// biome-ignore lint/correctness/useExhaustiveDependencies: <keep>
	const toggleSidebar = React.useCallback(() => {
		return isMobile ? setOpenMobile(open => !open) : setOpen(open => !open);
	}, [isMobile, setOpen, setOpenMobile]);

	React.useEffect(() => {
		const handleKeyDown = (event: KeyboardEvent) => {
			if (event.key === SIDEBAR_KEYBOARD_SHORTCUT && (event.metaKey || event.ctrlKey)) {
				event.preventDefault();
				toggleSidebar();
			}
		};

		window.addEventListener("keydown", handleKeyDown);
		return () => window.removeEventListener("keydown", handleKeyDown);
	}, [toggleSidebar]);

	// We add a state so that we can do data-state="expanded" or "collapsed".
	// This makes it easier to style the sidebar with Tailwind classes.
	const state = open ? "expanded" : "collapsed";

	// biome-ignore lint/correctness/useExhaustiveDependencies: <keep>
	const contextValue = React.useMemo<SidebarContextProps>(
		() => ({
			state,
			open,
			setOpen,
			isMobile,
			openMobile,
			setOpenMobile,
			toggleSidebar,
		}),
		[state, open, setOpen, isMobile, openMobile, setOpenMobile, toggleSidebar]
	);

	return (
		<SidebarContext.Provider value={contextValue}>
			<TooltipProvider delayDuration={0}>
				<div
					data-slot="sidebar-wrapper"
					style={
						{
							"--sidebar-width": SIDEBAR_WIDTH,
							"--sidebar-width-icon": SIDEBAR_WIDTH_ICON,
							...style,
						} as React.CSSProperties
					}
					className={"group/sidebar-wrapped has-data-[variant=inset] border-none  flex h-full min-h-full w-full mt-0"}
					{...props}>
					{children}
				</div>
			</TooltipProvider>
		</SidebarContext.Provider>
	);
}

function Sidebar({
	side = "left",
	variant = "sidebar",
	collapsible = "offcanvas",
	className,
	children,
	...props
}: React.ComponentProps<"div"> & {
	side?: "left" | "right";
	variant?: "sidebar" | "floating" | "inset";
	collapsible?: "offcanvas" | "icon" | "none";
}) {
	const { isMobile, state, openMobile, setOpenMobile } = useSidebar();

	if (collapsible === "none") {
		return (
			<div data-slot="sidebar" className={cn("bg-sidebar text-sidebar-foreground  border-none flex h-full w-(--sidebar-width) flex-col", className)} {...props}>
				{children}
			</div>
		);
	}

	if (isMobile) {
		return (
			<Sheet open={openMobile} onOpenChange={setOpenMobile} {...props}>
				<SheetContent
					data-sidebar="sidebar"
					data-slot="sidebar"
					data-mobile="true"
					className="bg-[oklch(14.67 44.94 294.66)text-sidebar-foreground w-(--sidebar-width) border-none p-0 [&>button]:hidden"
					style={
						{
							"--sidebar-width": SIDEBAR_WIDTH_MOBILE,
						} as React.CSSProperties
					}
					side={side}>
					<SheetHeader className="sr-only">
						<SheetTitle>Sidebar</SheetTitle>
						<SheetDescription>Displays the mobile sidebar.</SheetDescription>
					</SheetHeader>
					<div className="flex h-full w-full flex-col">{children}</div>
				</SheetContent>
			</Sheet>
		);
	}

	return (
		<div
			className="group peer text-sidebar-foreground hidden md:block"
			data-state={state}
			data-collapsible={state === "collapsed" ? collapsible : ""}
			data-variant={variant}
			data-side={side}
			data-slot="sidebar">
			{/* This is what handles the sidebar gap on desktop */}
			<div
				data-slot="sidebar-gap"
				className={cn(
					"relative w-(--sidebar-width) bg-transparent transition-[width] duration-200 ease-linear",
					"group-data-[collapsible=offcanvas]:w-0",
					"group-data-[side=right]:rotate-180",
					variant === "floating" || variant === "inset" ? "group-data-[collapsible=icon]:w-[calc(var(--sidebar-width-icon)+(--spacing(4)))]" : "group-data-[collapsible=icon]:w-(--sidebar-width-icon)"
				)}
			/>
			<div
				data-slot="sidebar-container"
				className={cn(
					"border-sidebar-container fixed inset-y-0 z-10 hidden h-svh w-(--sidebar-width) transition-[left,right,width] duration-200 ease-linear md:flex",
					side === "left" ? "left-0 group-data-[collapsible=offcanvas]:left-[calc(var(--sidebar-width)*-1)]" : "right-0 group-data-[collapsible=offcanvas]:right-[calc(var(--sidebar-width)*-1)]",
					// Adjust the padding for floating and inset variants.
					variant === "floating" || variant === "inset"
						? "p-2 group-data-[collapsible=icon]:w-[calc(var(--sidebar-width-icon)+(--spacing(4))+2px)]"
						: "group-data-[collapsible=icon]:w-(--sidebar-width-icon) group-data-[side=left]:border-r-[#0A0B0D] border-r-[1px solid] group-data-[side=right]:border-l",
					className
				)}
				{...props}>
				<div
					data-sidebar="sidebar"
					data-slot="sidebar-inner"
					className="bg-sidebar group-data-[variant=floating]:border-transparent flex h-full w-full flex-col group-data-[variant=floating]:rounded-lg group-data-[variant=floating]:border group-data-[variant=floating]:shadow-sm">
					{children}
				</div>
			</div>
		</div>
	);
}

function SidebarTrigger({ className, onClick, ...props }: React.ComponentProps<typeof Button>) {
	const { toggleSidebar } = useSidebar();

	return (
		<Button
			data-sidebar="trigger"
			data-slot="sidebar-trigger"
			size="sm"
<<<<<<< HEAD
			className={cn(
				"inline-flex items-center justify-center gap-2 whitespace-nowrap leading-5 tracking-wide transition-all duration-200 disabled:pointer-events-none disabled:opacity-50 [&_svg]:pointer-events-none [&_svg]:size-4 outline-none focus-visible:outline-2 focus-visible:outline-offset-2 focus-visible:outline-ring rounded-[1px] bg-[#000]/40",
				className
			)}
=======
			className={cn("inline-flex items-center justify-center gap-2 whitespace-nowrap leading-5 tracking-wide transition-all duration-200 disabled:pointer-events-none disabled:opacity-50 [&_svg]:pointer-events-none [&_svg]:size-4 outline-none focus-visible:outline-2 focus-visible:outline-offset-2 focus-visible:outline-ring rounded-[1px] bg-[#000]/40", className)}
>>>>>>> c4a0505e
			onClick={event => {
				onClick?.(event);
				toggleSidebar();
			}}
			{...props}>
			<PanelLeftIcon />
			<span className="sr-only"></span>
		</Button>
	);
}

function SidebarRail({ className, ...props }: React.ComponentProps<"button">) {
	const { toggleSidebar } = useSidebar();

	return (
		<button
			data-sidebar="rail"
			data-slot="sidebar-rail"
			aria-label="Toggle Sidebar"
			tabIndex={-1}
			onClick={toggleSidebar}
			title="Toggle Sidebar"
			className={cn(
				"hover:after:bg-none absolute inset-y-0 z-90 hidden w-4 -translate-x-1/2 transition-all ease-linear group-data-[side=left]:-right-4 group-data-[side=right]:left-0 after:absolute after:inset-y-0 after:left-1/2 after:w-[2px] sm:flex",
				"in-data-[side=left]:cursor-w-resize in-data-[side=right]:cursor-e-resize",
				"[[data-side=left][data-state=collapsed]_&]:cursor-e-resize [[data-side=right][data-state=collapsed]_&]:cursor-w-resize",
				"hover:group-data-[collapsible=offcanvas]:bg-sidebar group-data-[collapsible=offcanvas]:translate-x-0 group-data-[collapsible=offcanvas]:after:left-full",
				"[[data-side=left][data-collapsible=offcanvas]_&]:-right-2",
				"[[data-side=right][data-collapsible=offcanvas]_&]:-left-2",
				className
			)}
			{...props}
		/>
	);
}

function SidebarInset({ className, ...props }: React.ComponentProps<"main">) {
	return (
		<main
			data-slot="sidebar-inset"
			className={cn(
				"relative overflow-x-hidden flex w-full flex-1 flex-col",
<<<<<<< HEAD
				"md:peer-data-[variant=inset]:m-2 md:peer-data-[variant=inset]:ml-0 md:peer-data-[variant=inset]:rounded-xl md:peer-data-[variant=inset]:shadow-sm md:peer-data-[variant=inset]:peer-data-[state=collapsed]:ml-2",
=======
				"md:peer-data-[variant=inset]:m-2 md:peer-data-[variant=inset]:ml-0 md:peer-data-[variant=inset]:rounded-xl md:peer-data-[variant=inset]:shadow-sm md:peer-data-[variant=inset]:peer-data-[state=collapsed]:ml-2 h-screen",
>>>>>>> c4a0505e
				className
			)}
			{...props}
		/>
	);
}

function SidebarInput({ className, ...props }: React.ComponentProps<typeof Input>) {
	return <Input data-slot="sidebar-input" data-sidebar="input" className={cn("h-8 w-full shadow-none", className)} {...props} />;
}

function SidebarHeader({ className, ...props }: React.ComponentProps<"div">) {
	return <div data-slot="sidebar-header" data-sidebar="header" className={cn("flex flex-col gap-2 p-2", className)} {...props} />;
}

function SidebarFooter({ className, ...props }: React.ComponentProps<"div">) {
	return <div data-slot="sidebar-footer" data-sidebar="footer" className={cn("flex flex-col gap-2 p-2", className)} {...props} />;
}

function SidebarSeparator({ className, ...props }: React.ComponentProps<typeof Separator>) {
	return <Separator data-slot="sidebar-separator" data-sidebar="separator" className={cn("bg-sidebar-border mx-2 w-auto", className)} {...props} />;
}

function SidebarContent({ className, ...props }: React.ComponentProps<"div">) {
	return (
		<div data-slot="sidebar-content" data-sidebar="content" className={cn("flex min-h-0 flex-1 flex-col gap-2 overflow-auto group-data-[collapsible=icon]:overflow-hidden", className)} {...props} />
	);
}

function SidebarGroup({ className, ...props }: React.ComponentProps<"div">) {
	return <div data-slot="sidebar-group" data-sidebar="group" className={cn("relative flex w-full min-w-0 flex-col p-2", className)} {...props} />;
}

function SidebarGroupLabel({ className, asChild = false, ...props }: React.ComponentProps<"div"> & { asChild?: boolean }) {
	const Comp = asChild ? Slot : "div";

	return (
		<Comp
			data-slot="sidebar-group-label"
			data-sidebar="group-label"
			className={cn(
				"text-sidebar-foreground/70 ring-sidebar-ring flex h-8 shrink-0 items-center rounded-md mt-0 px-2 text-xs font-medium outline-hidden transition-[margin,opacity] duration-200 ease-linear focus-visible:ring-2 [&>svg]:size-4 [&>svg]:shrink-0",
				"group-data-[collapsible=icon]:-mt-8 group-data-[collapsible=icon]:opacity-0",
				className
			)}
			{...props}
		/>
	);
}

function SidebarGroupAction({ className, asChild = false, ...props }: React.ComponentProps<"button"> & { asChild?: boolean }) {
	const Comp = asChild ? Slot : "button";

	return (
		<Comp
			data-slot="sidebar-group-action"
			data-sidebar="group-action"
			className={cn(
				"text-sidebar-foreground ring-sidebar-ring hover:bg-sidebar-menu hover:text-sidebar-accent-foreground absolute top-3.5 right-3 flex aspect-square w-5 items-center justify-center rounded-md p-0 outline-hidden transition-transform focus-visible:ring-2 [&>svg]:size-4 [&>svg]:shrink-0",
				// Increases the hit area of the button on mobile.
				"after:absolute after:-inset-2 md:after:hidden",
				"group-data-[collapsible=icon]:hidden",
				className
			)}
			{...props}
		/>
	);
}

function SidebarGroupContent({ className, ...props }: React.ComponentProps<"div">) {
	return <div data-slot="sidebar-group-content" data-sidebar="group-content" className={cn("w-full text-sm", className)} {...props} />;
}

function SidebarMenu({ className, ...props }: React.ComponentProps<"ul">) {
	return <ul data-slot="sidebar-menu" data-sidebar="menu" className={cn("flex w-full min-w-0 flex-col gap-1", className)} {...props} />;
}

function SidebarMenuItem({ className, ...props }: React.ComponentProps<"li">) {
	return (
		<li
			data-slot="sidebar-menu-item"
			data-sidebar="menu-item"
			className={cn("group/menu-item relative", className, "text-custom-sm bg-sidebar-menu  content/0 hover:bg-[#131718a8]	 hover:text-custom-sm active: content/20")}
			{...props}
		/>
	);
}

const sidebarMenuButtonVariants = cva(
	"peer/menu-button flex w-full items-center gap-2 overflow-hidden p-2 text-left text-sm outline-hidden ring-sidebar-ring transition-[width,height,padding] hover:bg-sidebar-menu hover:text-sidebar-accent-foreground focus-visible:ring-2 active:bg-sidebar-menu active:text-sidebar-accent-foreground disabled:pointer-events-none disabled:opacity-50 group-has-data-[sidebar=menu-action]/menu-item:pr-8 aria-disabled:pointer-events-none aria-disabled:opacity-50 data-[active=true]:bg-sidebar-menu data-[active=true]:font-medium data-[active=true]:text-sidebar-accent-foreground data-[state=open]:hover:bg-sidebar-menu data-[state=open]:hover:text-sidebar-accent-foreground group-data-[collapsible=icon]:size-8! group-data-[collapsible=icon]:p-2! [&>span:last-child]:truncate [&>svg]:size-4 [&>svg]:shrink-0 text-foreground  rounded-none",
	{
		variants: {
			variant: {
				default: "hover:bg-sidebar-menu hover:text-sidebar-accent-foreground",
				outline: "",
			},
			size: {
				default: "h-8 text-sm",
				sm: "h-7 text-xs",
				lg: "h-12 text-sm group-data-[collapsible=icon]:p-0!",
			},
		},
		defaultVariants: {
			variant: "default",
			size: "default",
		},
	}
);

function SidebarMenuButton({
	asChild = false,
	isActive = false,
	variant = "default",
	size = "default",
	tooltip,
	className,
	...props
}: React.ComponentProps<"button"> & {
	asChild?: boolean;
	isActive?: boolean;
	tooltip?: string | React.ComponentProps<typeof TooltipContent>;
} & VariantProps<typeof sidebarMenuButtonVariants>) {
	const Comp = asChild ? Slot : "button";
	const { isMobile, state } = useSidebar();

	const button = (
<<<<<<< HEAD
		<Comp data-slot="sidebar-menu-button" data-sidebar="menu-button" data-size={size} data-active={isActive} className={cn(sidebarMenuButtonVariants({ variant, size }), className)} {...props} />
	);
=======
		<Comp data-slot="sidebar-menu-button" data-sidebar="menu-button" data-size={size} data-active={isActive} className={cn(sidebarMenuButtonVariants({ variant, size }), className)} {...props}>

		</Comp>
	)
>>>>>>> c4a0505e

	if (!tooltip) {
		return button;
	}

	if (typeof tooltip === "string") {
		tooltip = {
			children: tooltip,
		};
	}

	return (
		<Tooltip>
			<TooltipTrigger asChild>{button}</TooltipTrigger>
			<TooltipContent side="right" align="center" hidden={state !== "collapsed" || isMobile} {...tooltip} />
		</Tooltip>
	);
}

function SidebarMenuAction({
	className,
	asChild = false,
	showOnHover = false,
	...props
}: React.ComponentProps<"button"> & {
	asChild?: boolean;
	showOnHover?: boolean;
}) {
	const Comp = asChild ? Slot : "button";

	return (
		<Comp
			data-slot="sidebar-menu-action"
			data-sidebar="menu-action"
			className={cn(
				"text-sidebar-foreground ring-sidebar-ring hover:bg-sidebar-menu hover:text-sidebar-accent-foreground peer-hover/menu-button:text-sidebar-accent-foreground absolute top-1.5 right-1 flex aspect-square w-5 items-center justify-center rounded-md p-0 outline-hidden transition-transform focus-visible:ring-2 [&>svg]:size-4 [&>svg]:shrink-0",
				// Increases the hit area of the button on mobile.
				"after:absolute after:-inset-2 md:after:hidden",
				"peer-data-[size=sm]/menu-button:top-1",
				"peer-data-[size=default]/menu-button:top-1.5",
				"peer-data-[size=lg]/menu-button:top-2.5",
				"group-data-[collapsible=icon]:hidden",
				showOnHover &&
					"peer-data-[active=true]/menu-button:text-sidebar-accent-foreground group-focus-within/menu-item:opacity-100 group-hover/menu-item:opacity-100 data-[state=open]:opacity-100 md:opacity-0",
				className
			)}
			{...props}
<<<<<<< HEAD
		/>
	);
=======
		>

		</Comp>
	)
>>>>>>> c4a0505e
}

function SidebarMenuBadge({ className, ...props }: React.ComponentProps<"div">) {
	return (
		<div
			data-slot="sidebar-menu-badge"
			data-sidebar="menu-badge"
			className={cn(
				"text-sidebar-foreground pointer-events-none absolute right-1 flex h-5 min-w-5 items-center justify-center rounded-md px-1 text-xs font-medium tabular-nums select-none",
				"peer-hover/menu-button:text-sidebar-accent-foreground peer-data-[active=true]/menu-button:text-sidebar-accent-foreground",
				"peer-data-[size=sm]/menu-button:top-1",
				"peer-data-[size=default]/menu-button:top-1.5",
				"peer-data-[size=lg]/menu-button:top-2.5",
				"group-data-[collapsible=icon]:hidden",
				className
			)}
			{...props}
		/>
	);
}

function SidebarMenuSkeleton({
	className,
	showIcon = false,
	...props
}: React.ComponentProps<"div"> & {
	showIcon?: boolean;
}) {
	// Random width between 50 to 90%.
	const width = React.useMemo(() => {
		return `${Math.floor(Math.random() * 40) + 50}%`;
	}, []);

	return (
		<div data-slot="sidebar-menu-skeleton" data-sidebar="menu-skeleton" className={cn("flex h-8 items-center gap-2 rounded-md px-2", className)} {...props}>
			{showIcon && <Skeleton className="size-4 rounded-md" data-sidebar="menu-skeleton-icon" />}
			<Skeleton
				className="h-4 max-w-screen md:max-w-(--skeleton-width) flex-1"
				data-sidebar="menu-skeleton-text"
				style={
					{
						"--skeleton-width": width,
					} as React.CSSProperties
				}
			/>
		</div>
	);
}

function SidebarMenuSub({ className, ...props }: React.ComponentProps<"ul">) {
	return (
		<ul
			data-slot="sidebar-menu-sub"
			data-sidebar="menu-sub"
			className={cn(" mx-3.5 flex min-w-0 translate-x-px flex-col gap-1 border-l px-2.5 py-0", "group-data-[collapsible=icon]:hidden", className)}
			{...props}
		/>
	);
}

function SidebarMenuSubItem({ className, ...props }: React.ComponentProps<"li">) {
	return <li data-slot="sidebar-menu-sub-item" data-sidebar="menu-sub-item" className={cn("group/menu-sub-item relative", className)} {...props} />;
}

function SidebarMenuSubButton({
	asChild = false,
	size = "md",
	isActive = false,
	className,
	...props
}: React.ComponentProps<"a"> & {
	asChild?: boolean;
	size?: "sm" | "md";
	isActive?: boolean;
}) {
	const Comp = asChild ? Slot : "a";

	return (
		<Comp
			data-slot="sidebar-menu-sub-button"
			data-sidebar="menu-sub-button"
			data-size={size}
			data-active={isActive}
			className={cn(
				"text-sidebar-foreground ring-sidebar-ring hover:bg-sidebar-menu hover:text-sidebar-accent-foreground active:bg-sidebar-menu active:text-sidebar-accent-foreground [&>svg]:text-sidebar-accent-foreground flex h-7 min-w-0 -translate-x-px items-center gap-2 overflow-hidden rounded-md px-2 outline-hidden focus-visible:ring-2 disabled:pointer-events-none disabled:opacity-50 aria-disabled:pointer-events-none aria-disabled:opacity-50 [&>span:last-child]:truncate [&>svg]:size-4 [&>svg]:shrink-0",
				"data-[active=true]:bg-sidebar-menu data-[active=true]:text-sidebar-accent-foreground",
				size === "sm" && "text-xs",
				size === "md" && "text-sm",
				"group-data-[collapsible=icon]:hidden",
				className
			)}
			{...props}
<<<<<<< HEAD
		/>
	);
=======
		>

		</Comp>
	)
>>>>>>> c4a0505e
}

export {
	Sidebar,
	SidebarContent,
	SidebarFooter,
	SidebarGroup,
	SidebarGroupAction,
	SidebarGroupContent,
	SidebarGroupLabel,
	SidebarHeader,
	SidebarInput,
	SidebarInset,
	SidebarMenu,
	SidebarMenuAction,
	SidebarMenuBadge,
	SidebarMenuButton,
	SidebarMenuItem,
	SidebarMenuSkeleton,
	SidebarMenuSub,
	SidebarMenuSubButton,
	SidebarMenuSubItem,
	SidebarProvider,
	SidebarRail,
	SidebarSeparator,
	SidebarTrigger,
	useSidebar,
};<|MERGE_RESOLUTION|>--- conflicted
+++ resolved
@@ -229,14 +229,7 @@
 			data-sidebar="trigger"
 			data-slot="sidebar-trigger"
 			size="sm"
-<<<<<<< HEAD
-			className={cn(
-				"inline-flex items-center justify-center gap-2 whitespace-nowrap leading-5 tracking-wide transition-all duration-200 disabled:pointer-events-none disabled:opacity-50 [&_svg]:pointer-events-none [&_svg]:size-4 outline-none focus-visible:outline-2 focus-visible:outline-offset-2 focus-visible:outline-ring rounded-[1px] bg-[#000]/40",
-				className
-			)}
-=======
 			className={cn("inline-flex items-center justify-center gap-2 whitespace-nowrap leading-5 tracking-wide transition-all duration-200 disabled:pointer-events-none disabled:opacity-50 [&_svg]:pointer-events-none [&_svg]:size-4 outline-none focus-visible:outline-2 focus-visible:outline-offset-2 focus-visible:outline-ring rounded-[1px] bg-[#000]/40", className)}
->>>>>>> c4a0505e
 			onClick={event => {
 				onClick?.(event);
 				toggleSidebar();
@@ -279,11 +272,7 @@
 			data-slot="sidebar-inset"
 			className={cn(
 				"relative overflow-x-hidden flex w-full flex-1 flex-col",
-<<<<<<< HEAD
-				"md:peer-data-[variant=inset]:m-2 md:peer-data-[variant=inset]:ml-0 md:peer-data-[variant=inset]:rounded-xl md:peer-data-[variant=inset]:shadow-sm md:peer-data-[variant=inset]:peer-data-[state=collapsed]:ml-2",
-=======
 				"md:peer-data-[variant=inset]:m-2 md:peer-data-[variant=inset]:ml-0 md:peer-data-[variant=inset]:rounded-xl md:peer-data-[variant=inset]:shadow-sm md:peer-data-[variant=inset]:peer-data-[state=collapsed]:ml-2 h-screen",
->>>>>>> c4a0505e
 				className
 			)}
 			{...props}
@@ -410,15 +399,10 @@
 	const { isMobile, state } = useSidebar();
 
 	const button = (
-<<<<<<< HEAD
-		<Comp data-slot="sidebar-menu-button" data-sidebar="menu-button" data-size={size} data-active={isActive} className={cn(sidebarMenuButtonVariants({ variant, size }), className)} {...props} />
-	);
-=======
 		<Comp data-slot="sidebar-menu-button" data-sidebar="menu-button" data-size={size} data-active={isActive} className={cn(sidebarMenuButtonVariants({ variant, size }), className)} {...props}>
 
 		</Comp>
 	)
->>>>>>> c4a0505e
 
 	if (!tooltip) {
 		return button;
@@ -462,19 +446,14 @@
 				"peer-data-[size=lg]/menu-button:top-2.5",
 				"group-data-[collapsible=icon]:hidden",
 				showOnHover &&
-					"peer-data-[active=true]/menu-button:text-sidebar-accent-foreground group-focus-within/menu-item:opacity-100 group-hover/menu-item:opacity-100 data-[state=open]:opacity-100 md:opacity-0",
-				className
-			)}
-			{...props}
-<<<<<<< HEAD
-		/>
-	);
-=======
+				"peer-data-[active=true]/menu-button:text-sidebar-accent-foreground group-focus-within/menu-item:opacity-100 group-hover/menu-item:opacity-100 data-[state=open]:opacity-100 md:opacity-0",
+				className
+			)}
+			{...props}
 		>
 
 		</Comp>
 	)
->>>>>>> c4a0505e
 }
 
 function SidebarMenuBadge({ className, ...props }: React.ComponentProps<"div">) {
@@ -567,15 +546,10 @@
 				className
 			)}
 			{...props}
-<<<<<<< HEAD
-		/>
-	);
-=======
 		>
 
 		</Comp>
 	)
->>>>>>> c4a0505e
 }
 
 export {
