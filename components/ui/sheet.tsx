--- conflicted
+++ resolved
@@ -26,11 +26,7 @@
 	return (
 		<SheetPrimitive.Overlay
 			data-slot="sheet-overlay"
-<<<<<<< HEAD
-			className={cn("data-[state=open]:animate-in data-[state=closed]:animate-out data-[state=closed]:fade-out-0 data-[state=open]:fade-in-0 fixed inset-0 z-1000 bg-[#09050F]", className)}
-=======
 			className={cn("data-[state=open]:animate-in data-[state=closed]:animate-out data-[state=closed]:fade-out-0 data-[state=open]:fade-in-0 fixed inset-0 z-1000 bg-[#09050f43]", className)}
->>>>>>> c4a0505e
 			{...props}
 		/>
 	);
@@ -50,11 +46,7 @@
 			<SheetPrimitive.Content
 				data-slot="sheet-content"
 				className={cn(
-<<<<<<< HEAD
-					"bg-background data-[state=open]:animate-in data-[state=closed]:animate-out fixed z-1000 flex flex-col gap-4 shadow-lg transition ease-in-out data-[state=closed]:duration-300 data-[state=open]:duration-500",
-=======
 					"data-[state=open]:animate-in data-[state=closed]:animate-out fixed z-1000 flex flex-col gap-4 shadow-lg transition ease-in-out data-[state=closed]:duration-300 data-[state=open]:duration-500",
->>>>>>> c4a0505e
 					side === "right" && "data-[state=closed]:slide-out-to-right data-[state=open]:slide-in-from-right inset-y-0 right-0 h-full w-3/4 border-l sm:max-w-sm",
 					side === "left" && "data-[state=closed]:slide-out-to-left data-[state=open]:slide-in-from-left inset-y-0 left-0 h-full w-3/4 border-r sm:max-w-sm",
 					side === "top" && "data-[state=closed]:slide-out-to-top data-[state=open]:slide-in-from-top inset-x-0 top-0 h-auto border-b",
