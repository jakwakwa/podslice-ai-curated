"use client";

import { usePathname, useRouter } from "next/navigation";
import React from "react";
import type { HeaderProps } from "@/lib/component-variants";
import { useSubscriptionStore } from "@/lib/stores/subscription-store-paddlejs";
import { hasCurateControlAccess } from "@/utils/paddle/plan-utils";
import { H1, H2, H3, Typography } from "./typography";

interface PageHeaderProps extends React.HTMLAttributes<HTMLElement>, HeaderProps {
	title: string;
	description?: string;
	level?: 1 | 2 | 3;
	button?: React.ReactNode;
}

const PageHeader = React.forwardRef<HTMLDivElement, PageHeaderProps>(
	({ title, description, level = 1, button }, _ref) => {
		const _HeadingComponent = level === 1 ? H1 : level === 2 ? H2 : H3;
		const _router = useRouter();
		const pathname = usePathname();
		const subscription = useSubscriptionStore(state => state.subscription);
		const _isLoading = useSubscriptionStore(state => state.isLoading);

		// Check if user has Curate Control access
		const _hasAccess = hasCurateControlAccess(subscription?.plan_type);

		// Define allowed paths internally - only show button on dashboard
		const allowedPaths = ["/dashboard"];
		const _isPathAllowed = allowedPaths.includes(pathname);

		return (
<<<<<<< HEAD
			<div className="min-w-screen sm:-ml-8 md:min-w-full md:mx-8s sm:-mt-4 pb-18 md:ml-0 my-0 pt-12 mx-0  px-5  md:px-8  h-fit lg:pt-6 lg:pb-4 shadow-sm bg-card outline-1 outline-cyan-800/50 rounded-none  max-w-full w-screen  relative border-b-none md:rounded-xl md:border-1 md:border-border/50 p-6 flex flex-col  justify-between gap-3 md:gap-8 md:w-full mb-0 md:mb-0 md:flex-row sm:pb-12   md:shadow-foreground-muted/80 lg:shadow-xl md:items-center md:justify-between lg:mb-0 xl:py-10 md:mt-2 md:py-8 md:pb-8">
				<div className="flex flex-col justify-center w-auto mt-5 md:mt-0 gap-6 ml-2 lg:mx-6">
					<h2 className="flex flex-col w-full text-2xl xl:text-4xl md:text-xl   lg:text-2xl font-bold px-0 md:px-0 pt-0 pb-0 md:py-0  text-violet-300 leading-tight lg:max-w-2xl lg:my-0 title-case ">
=======
			<div className="min-w-screen sm:-ml-0 sm:pt-8 md:min-w-full md:mx-8s sm:-mt-4 pb-12 md:ml-0 my-0 pt-6 mx-0  px-5  md:px-8  h-fit lg:pt-6 lg:pb-0 shadow-sm bg-gray-800/30 outline-1 backdrop-blur-sm outline-cyan-800/50 rounded-none  max-w-full w-screen  relative border-b-none md:rounded-xl md:border-1 md:border-border/50 p-6 flex flex-col  justify-between gap-3 md:gap-8 md:w-full mb-0 md:mb-0 md:flex-row sm:pb-12   md:shadow-foreground-muted/80 lg:shadow-xl md:items-center md:justify-between lg:mb-0 xl:py-10 md:mt-2 md:py-8 md:pb-8">
				<div className="flex flex-col justify-center w-auto mt-5 md:mt-0 gap-6 ml-2 lg:mx-6">
					<h2 className="flex flex-col w-full text-2xl xl:text-2xl md:text-xl   lg:text-xl font-bold px-0 md:px-0 pt-0 pb-0 md:py-0  text-violet-300 leading-tight lg:max-w-2xl lg:my-0 title-case ">
>>>>>>> 856e4881
						{title}
					</h2>
					{description && (
						<Typography
							as="p"
							variant="body"
<<<<<<< HEAD
							className="text-base font-medium md:text-[1rem] p-0  md:px-0  md:py-0  text-primary-foreground/75 leading-normal max-w-screen  w-full md:max-w-[97%] lg:text-base  lg:max-w-2xl lg:mb-6">
=======
							className="text-base font-medium md:text-[1rem] p-0  md:px-0  md:py-0  text-primary-foreground/75 leading-normal max-w-screen  w-full md:max-w-[97%] lg:text-base  lg:max-w-2xl lg:mb-2">
>>>>>>> 856e4881
							{description}
						</Typography>
					)}
				</div>

				{button && (
					<div className="flex flex-col md:justify-center md:items-end">{button}</div>
				)}
			</div>
		);
	}
);
PageHeader.displayName = "PageHeader";

export { PageHeader };<|MERGE_RESOLUTION|>--- conflicted
+++ resolved
@@ -30,26 +30,16 @@
 		const _isPathAllowed = allowedPaths.includes(pathname);
 
 		return (
-<<<<<<< HEAD
-			<div className="min-w-screen sm:-ml-8 md:min-w-full md:mx-8s sm:-mt-4 pb-18 md:ml-0 my-0 pt-12 mx-0  px-5  md:px-8  h-fit lg:pt-6 lg:pb-4 shadow-sm bg-card outline-1 outline-cyan-800/50 rounded-none  max-w-full w-screen  relative border-b-none md:rounded-xl md:border-1 md:border-border/50 p-6 flex flex-col  justify-between gap-3 md:gap-8 md:w-full mb-0 md:mb-0 md:flex-row sm:pb-12   md:shadow-foreground-muted/80 lg:shadow-xl md:items-center md:justify-between lg:mb-0 xl:py-10 md:mt-2 md:py-8 md:pb-8">
-				<div className="flex flex-col justify-center w-auto mt-5 md:mt-0 gap-6 ml-2 lg:mx-6">
-					<h2 className="flex flex-col w-full text-2xl xl:text-4xl md:text-xl   lg:text-2xl font-bold px-0 md:px-0 pt-0 pb-0 md:py-0  text-violet-300 leading-tight lg:max-w-2xl lg:my-0 title-case ">
-=======
 			<div className="min-w-screen sm:-ml-0 sm:pt-8 md:min-w-full md:mx-8s sm:-mt-4 pb-12 md:ml-0 my-0 pt-6 mx-0  px-5  md:px-8  h-fit lg:pt-6 lg:pb-0 shadow-sm bg-gray-800/30 outline-1 backdrop-blur-sm outline-cyan-800/50 rounded-none  max-w-full w-screen  relative border-b-none md:rounded-xl md:border-1 md:border-border/50 p-6 flex flex-col  justify-between gap-3 md:gap-8 md:w-full mb-0 md:mb-0 md:flex-row sm:pb-12   md:shadow-foreground-muted/80 lg:shadow-xl md:items-center md:justify-between lg:mb-0 xl:py-10 md:mt-2 md:py-8 md:pb-8">
 				<div className="flex flex-col justify-center w-auto mt-5 md:mt-0 gap-6 ml-2 lg:mx-6">
 					<h2 className="flex flex-col w-full text-2xl xl:text-2xl md:text-xl   lg:text-xl font-bold px-0 md:px-0 pt-0 pb-0 md:py-0  text-violet-300 leading-tight lg:max-w-2xl lg:my-0 title-case ">
->>>>>>> 856e4881
 						{title}
 					</h2>
 					{description && (
 						<Typography
 							as="p"
 							variant="body"
-<<<<<<< HEAD
-							className="text-base font-medium md:text-[1rem] p-0  md:px-0  md:py-0  text-primary-foreground/75 leading-normal max-w-screen  w-full md:max-w-[97%] lg:text-base  lg:max-w-2xl lg:mb-6">
-=======
 							className="text-base font-medium md:text-[1rem] p-0  md:px-0  md:py-0  text-primary-foreground/75 leading-normal max-w-screen  w-full md:max-w-[97%] lg:text-base  lg:max-w-2xl lg:mb-2">
->>>>>>> 856e4881
 							{description}
 						</Typography>
 					)}
