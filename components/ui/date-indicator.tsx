--- conflicted
+++ resolved
@@ -43,15 +43,11 @@
 		sm: "text-[0.4rem]",
 	};
 	if (!label) {
-<<<<<<< HEAD
-		return <div className={`flex py-0 h-auto leading-none font-bold mr-1 ${sizeClasses[size]} no-wrap text-accent-foreground  text-custom-xxs`}>Created {getTimeAgoInDays(indicator)}</div>;
-=======
 		return (
 			<div className={`flex py-0 h-auto leading-none font-normal mr-1 ${sizeClasses[size]} no-wrap text-foreground/70  text-[0.6rem]`}>
 				Created {getTimeAgoInDays(indicator)}
 			</div>
 		)
->>>>>>> c4a0505e
 	}
 	return (
 		<div className={`inline py-0 mr-1  h-auto leading-none ${sizeClasses[size]} no-wrap `}>
