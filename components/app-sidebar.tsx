"use client";

<<<<<<< HEAD
import { useUser } from "@clerk/nextjs";
import { Bell, Home, Info, Play, Radio } from "lucide-react";
import type * as React from "react";
import { NavMain } from "@/components/nav-main";
import { NavUser } from "@/components/nav-user";
import { Sidebar, SidebarContent, SidebarFooter } from "@/components/ui/sidebar";
=======
import { useUser } from "@clerk/nextjs"
import { Bell, Home, Info, Play, Radio } from "lucide-react"
import type * as React from "react"
import { NavMain } from "@/components/nav-main"
import { NavUser } from "@/components/nav-user"
import { Sidebar, SidebarContent, SidebarFooter } from "@/components/ui/sidebar"
>>>>>>> c4a0505e

export function AppSidebar({ ...props }: React.ComponentProps<typeof Sidebar>) {
	const { user } = useUser();

	// Prepare user data for NavUser component
	const userData = {
		name: user?.fullName || user?.firstName || "User",
		email: user?.emailAddresses?.[0]?.emailAddress || "user@example.com",
		avatar: user?.imageUrl || "/placeholder-user.jpg",
	};

	// Navigation items
	const navItems = [
		{
			title: "Dashboard",
			url: "/dashboard",
			icon: Home,
		},
		{
			title: "Generate Custom Episodes",
			url: "/generate-my-episodes",
			icon: Info,
		},

<<<<<<< HEAD
		{
			title: "Bundle Episodes",
			url: "/episodes",
			icon: Play,
		},
		{
			title: "My Episodes",
			url: "/my-episodes",
			icon: Play,
		},
		{
=======

		{
			title: "Bundle Episodes",
			url: "/episodes",
			icon: Play
		},
		{
			title: "My Episodes",
			url: "/my-episodes",
			icon: Play
		},
		{
>>>>>>> c4a0505e
			title: "Explore Curated Bundles",
			url: "/curated-bundles",
			icon: Radio,
		},
		{
			title: "Notifications",
			url: "/notifications",
			icon: Bell,
			separator: true,
<<<<<<< HEAD
		},
		{
			title: "About Podslice",
			url: "/welcome",
			icon: Info,
		},
	];
=======
		},
		{
			title: "About Podslice",
			url: "/welcome",
			icon: Info,
		}


	]
>>>>>>> c4a0505e

	return (
		<Sidebar collapsible="offcanvas" {...props} className=" border-2 border-l-0 border-b-0 border-r-[#000] ">
			<SidebarContent>
				<NavMain items={navItems} />
			</SidebarContent>
			<SidebarFooter>
				<NavUser user={userData} />
			</SidebarFooter>
		</Sidebar>
	);
}<|MERGE_RESOLUTION|>--- conflicted
+++ resolved
@@ -1,20 +1,11 @@
 "use client";
 
-<<<<<<< HEAD
-import { useUser } from "@clerk/nextjs";
-import { Bell, Home, Info, Play, Radio } from "lucide-react";
-import type * as React from "react";
-import { NavMain } from "@/components/nav-main";
-import { NavUser } from "@/components/nav-user";
-import { Sidebar, SidebarContent, SidebarFooter } from "@/components/ui/sidebar";
-=======
 import { useUser } from "@clerk/nextjs"
 import { Bell, Home, Info, Play, Radio } from "lucide-react"
 import type * as React from "react"
 import { NavMain } from "@/components/nav-main"
 import { NavUser } from "@/components/nav-user"
 import { Sidebar, SidebarContent, SidebarFooter } from "@/components/ui/sidebar"
->>>>>>> c4a0505e
 
 export function AppSidebar({ ...props }: React.ComponentProps<typeof Sidebar>) {
 	const { user } = useUser();
@@ -39,19 +30,6 @@
 			icon: Info,
 		},
 
-<<<<<<< HEAD
-		{
-			title: "Bundle Episodes",
-			url: "/episodes",
-			icon: Play,
-		},
-		{
-			title: "My Episodes",
-			url: "/my-episodes",
-			icon: Play,
-		},
-		{
-=======
 
 		{
 			title: "Bundle Episodes",
@@ -64,7 +42,6 @@
 			icon: Play
 		},
 		{
->>>>>>> c4a0505e
 			title: "Explore Curated Bundles",
 			url: "/curated-bundles",
 			icon: Radio,
@@ -74,15 +51,6 @@
 			url: "/notifications",
 			icon: Bell,
 			separator: true,
-<<<<<<< HEAD
-		},
-		{
-			title: "About Podslice",
-			url: "/welcome",
-			icon: Info,
-		},
-	];
-=======
 		},
 		{
 			title: "About Podslice",
@@ -92,7 +60,6 @@
 
 
 	]
->>>>>>> c4a0505e
 
 	return (
 		<Sidebar collapsible="offcanvas" {...props} className=" border-2 border-l-0 border-b-0 border-r-[#000] ">
