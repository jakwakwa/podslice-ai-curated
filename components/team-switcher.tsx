"use client";

<<<<<<< HEAD
import * as React from "react";
import { ChevronsUpDown, Plus } from "lucide-react";
=======
import { ChevronsUpDown, Plus } from "lucide-react";
import * as React from "react";
>>>>>>> c4a0505e

import { DropdownMenu, DropdownMenuContent, DropdownMenuItem, DropdownMenuLabel, DropdownMenuSeparator, DropdownMenuShortcut, DropdownMenuTrigger } from "@/components/ui/dropdown-menu";
import { SidebarMenu, SidebarMenuButton, SidebarMenuItem, useSidebar } from "@/components/ui/sidebar";

export function TeamSwitcher({
	teams,
}: {
	teams: {
		name: string;
		logo: React.ElementType;
		plan: string;
	}[];
}) {
	const { isMobile } = useSidebar();
	const [activeTeam, setActiveTeam] = React.useState(teams[0]);

	if (!activeTeam) {
		return null;
	}

	return (
		<SidebarMenu>
			<SidebarMenuItem>
				<DropdownMenu>
					<DropdownMenuTrigger asChild>
						<SidebarMenuButton size="lg" className="data-[state=open]:bg-sidebar-accent data-[state=open]:text-sidebar-accent-foreground">
							<div className="bg-sidebar-primary text-sidebar-primary-foreground flex aspect-square size-8 items-center justify-center rounded-lg">
								<activeTeam.logo className="size-4" />
							</div>
							<div className="grid flex-1 text-left text-sm leading-tight">
								<span className="truncate font-medium">{activeTeam.name}</span>
								<span className="truncate text-xs">{activeTeam.plan}</span>
							</div>
							<ChevronsUpDown className="ml-auto" />
						</SidebarMenuButton>
					</DropdownMenuTrigger>
					<DropdownMenuContent className="w-(--radix-dropdown-menu-trigger-width) min-w-56 rounded-lg" align="start" side={isMobile ? "bottom" : "right"} sideOffset={4}>
						<DropdownMenuLabel className="text-muted-foreground text-xs">Teams</DropdownMenuLabel>
						{teams.map((team, index) => (
							<DropdownMenuItem key={team.name} onClick={() => setActiveTeam(team)} className="gap-2 p-2">
								<div className="flex size-6 items-center justify-center rounded-md border">
									<team.logo className="size-3.5 shrink-0" />
								</div>
								{team.name}
								<DropdownMenuShortcut>⌘{index + 1}</DropdownMenuShortcut>
							</DropdownMenuItem>
						))}
						<DropdownMenuSeparator />
						<DropdownMenuItem className="gap-2 p-2">
							<div className="flex size-6 items-center justify-center rounded-md border bg-transparent">
								<Plus className="size-4" />
							</div>
							<div className="text-muted-foreground font-medium">Add team</div>
						</DropdownMenuItem>
					</DropdownMenuContent>
				</DropdownMenu>
			</SidebarMenuItem>
<<<<<<< HEAD
		</SidebarMenu>
=======
		</SidebarMenu >
>>>>>>> c4a0505e
	);
}<|MERGE_RESOLUTION|>--- conflicted
+++ resolved
@@ -1,12 +1,7 @@
 "use client";
 
-<<<<<<< HEAD
-import * as React from "react";
-import { ChevronsUpDown, Plus } from "lucide-react";
-=======
 import { ChevronsUpDown, Plus } from "lucide-react";
 import * as React from "react";
->>>>>>> c4a0505e
 
 import { DropdownMenu, DropdownMenuContent, DropdownMenuItem, DropdownMenuLabel, DropdownMenuSeparator, DropdownMenuShortcut, DropdownMenuTrigger } from "@/components/ui/dropdown-menu";
 import { SidebarMenu, SidebarMenuButton, SidebarMenuItem, useSidebar } from "@/components/ui/sidebar";
@@ -64,10 +59,6 @@
 					</DropdownMenuContent>
 				</DropdownMenu>
 			</SidebarMenuItem>
-<<<<<<< HEAD
-		</SidebarMenu>
-=======
 		</SidebarMenu >
->>>>>>> c4a0505e
 	);
 }