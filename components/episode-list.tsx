--- conflicted
+++ resolved
@@ -25,138 +25,6 @@
 };
 
 export const EpisodeList: React.FC<EpisodeListProps> = ({ episodes, onPlayEpisode, playingEpisodeId }) => {
-<<<<<<< HEAD
-	const [subscription, setSubscription] = useState<UserSubscription | null>(null);
-	const [downloadingEpisodes, setDownloadingEpisodes] = useState<Set<string>>(new Set());
-
-	// Fetch user subscription status with Next.js caching (30 days)
-	useEffect(() => {
-		const fetchSubscription = async () => {
-			try {
-				const response = await fetch(`/api/account/subscription?ts=${Date.now()}`, {
-					next: {
-						tags: ["user_subscription"],
-					},
-				});
-				if (response.ok) {
-					const subData = await response.json();
-					setSubscription(subData);
-				}
-			} catch (error) {
-				console.error("Failed to fetch subscription:", error);
-			}
-		};
-
-		fetchSubscription();
-	}, []);
-
-	// Check if user has tier 3 (CURATE_CONTROL) access
-	const hasTier3Access = () => {
-		if (!subscription) return false;
-		const planType = subscription.plan_type?.toLowerCase();
-		return planType === "curate_control" || planType === "curate control";
-	};
-
-	// Check if episode is user-generated (has profile_id)
-	const isUserGeneratedEpisode = (episode: Episode) => {
-		return !!episode.profile_id;
-	};
-
-	// Handle episode download
-	const handleDownloadEpisode = async (episodeId: string, episodeTitle: string) => {
-		if (downloadingEpisodes.has(episodeId)) return;
-
-		setDownloadingEpisodes(prev => new Set(prev).add(episodeId));
-
-		try {
-			const response = await fetch(`/api/episodes/${episodeId}/download`);
-
-			if (!response.ok) {
-				const error = await response.json();
-				toast.error(error.error || "Failed to download episode");
-				return;
-			}
-
-			const { audio_url, filename } = await response.json();
-
-			// Create download link
-			const link = document.createElement("a");
-			link.href = audio_url;
-			link.download = filename || `${episodeTitle}.mp3`;
-			link.target = "_blank";
-			document.body.appendChild(link);
-			link.click();
-			document.body.removeChild(link);
-
-			toast.success(`Downloading "${episodeTitle}"`);
-		} catch (error) {
-			console.error("Download error:", error);
-			toast.error("An error occurred while downloading the episode");
-		} finally {
-			setDownloadingEpisodes(prev => {
-				const newSet = new Set(prev);
-				newSet.delete(episodeId);
-				return newSet;
-			});
-		}
-	};
-
-	return (
-		<>
-
-
-			{
-				episodes.length > 0 ? (
-					<ul className="relative text-card-foreground p-0 gap-4 px-2 md:px-12 w-full z-1 flex flex-col xl:px-[40px] xl:justify-around items-start xl:gap-2 md:gap-4 h-fit  lg:p-[20px] rounded-3xl episode-card-wrapper-dark shadow-[0px_0px_5px_5px_#261c4b5b]">
-						{episodes.map(episode => {
-							// Determine details link depending on whether it's user-generated or bundle episode
-							const detailsHref = isUserGeneratedEpisode(episode) ? `/my-episodes/${episode.episode_id}` : `/episodes/${episode.episode_id}`;
-							return (
-								<EpisodeCard
-									key={episode.episode_id}
-									as="li"
-									imageUrl={episode.image_url || null}
-									title={episode.title}
-									publishedAt={episode.published_at || new Date()}
-									durationSeconds={episode.duration_seconds ?? null}
-									detailsHref={detailsHref}
-									actions={
-										<div className="flex flex-col gap-2 md:gap-3 md:flex-row md:items-center">
-											{episode.audio_url && onPlayEpisode && (
-												<PlayButton
-													onClick={() => onPlayEpisode(episode)}
-													aria-label={`Play ${episode.title}`}
-													isPlaying={playingEpisodeId === episode.episode_id}
-													className={playingEpisodeId === episode.episode_id ? "outline-accent outline-1 w-32" : ""}
-												/>
-											)}
-											{episode.podcast_id === null ?
-												<Button
-													onClick={() => handleDownloadEpisode(episode.episode_id, episode.title)}
-													variant="outline"
-													size="sm"
-													disabled={downloadingEpisodes.has(episode.episode_id)}
-													className="h-8">
-													<Download className="w-4 h-4" />
-													{downloadingEpisodes.has(episode.episode_id) ? "Downloading..." : "Download"}
-												</Button>
-												: null}
-										</div>
-									}
-								/>
-							);
-						})}
-					</ul>
-				) : (
-					<div className="text-center py-8 text-muted-foreground">
-						<Music className="h-12 w-12 mx-auto mb-4 opacity-50" />
-						<p>No episodes available</p>
-					</div>
-				)
-			}
-		</>
-	);
-=======
     const [subscription, setSubscription] = useState<UserSubscription | null>(null);
     const [downloadingEpisodes, setDownloadingEpisodes] = useState<Set<string>>(new Set());
 
@@ -287,5 +155,4 @@
             }
         </>
     );
->>>>>>> 856e4881
 };