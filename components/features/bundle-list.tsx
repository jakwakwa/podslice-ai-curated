--- conflicted
+++ resolved
@@ -18,17 +18,10 @@
 	selectedBundleId?: string;
 }
 
-<<<<<<< HEAD
-export function BundleList({ onBundleSelect, selectedBundleId }: BundleListProps) {
-	const [curatedBundles, setCuratedBundles] = useState<BundleWithPodcasts[]>([]);
-	const [isLoading, setIsLoading] = useState(true);
-	const [error, setError] = useState<string | null>(null);
-=======
 export function BundleList({ onBundleSelect }: BundleListProps) {
 	const [curatedBundles, setCuratedBundles] = useState<BundleWithPodcasts[]>([])
 	const [isLoading, setIsLoading] = useState(true)
 	const [error, setError] = useState<string | null>(null)
->>>>>>> c4a0505e
 
 	const fetchCuratedBundles = useCallback(async () => {
 		try {
@@ -96,13 +89,8 @@
 	return (
 		<div className="flex flex-col gap-2 justify-center items-center w-full max-w-md">
 			{curatedBundles.map(bundle => {
-<<<<<<< HEAD
-				const isSelected = selectedBundleId === bundle.bundle_id;
-				const disabled = bundle.canInteract === false;
-=======
 
 				const disabled = bundle.canInteract === false
->>>>>>> c4a0505e
 				return (
 					<Card key={bundle.bundle_id} className={`w-full ${disabled ? "opacity-60" : ""}`} onClick={() => onBundleSelect(bundle)}>
 						<CardContent className="p-2">
@@ -169,5 +157,5 @@
 				);
 			})}
 		</div>
-	);
+	)
 }