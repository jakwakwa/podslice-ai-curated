<<<<<<< HEAD
"use client";

import { Check as CheckIcon, Loader2, Mail, Radio, Smartphone, StopCircleIcon, X } from "lucide-react";
import { useEffect, useState } from "react";
import { toast } from "sonner";
import { Button } from "@/components/ui/button";
import { Card, CardContent, CardHeader, CardTitle } from "@/components/ui/card";
import ComponentSpinner from "@/components/ui/component-spinner";
import DateIndicator from "@/components/ui/date-indicator";
import { Separator } from "@/components/ui/separator";
import SubmitBtn from "@/components/ui/submit-btn";
import { useNotificationStore } from "@/lib/stores/notification-store";
=======
"use client"

import { Check as CheckIcon, Loader2, Mail, Radio, Smartphone, StopCircleIcon, X } from "lucide-react"
import { useEffect, useState } from "react"
import { toast } from "sonner"
import { Button } from "@/components/ui/button"
import { Card, CardContent, CardHeader, CardTitle } from "@/components/ui/card"
import ComponentSpinner from "@/components/ui/component-spinner"
import DateIndicator from "@/components/ui/date-indicator"
import { Separator } from "@/components/ui/separator"
import SubmitBtn from "@/components/ui/submit-btn"
import { useNotificationStore } from "@/lib/stores/notification-store"
>>>>>>> c4a0505e

type NotificationSettingsProps = {
	emailNotifications: boolean;
	inAppNotifications: boolean;
	updatedAt: Date;
};

export function NotificationPreferences() {
	const { preferences, isLoading, loadPreferences, updatePreferences, toggleInAppNotifications, toggleEmailNotifications } = useNotificationStore();
	const [isUpdating, setIsUpdating] = useState(false);

	const toggleNotifications = async (settingType: "emailNotifications" | "inAppNotifications") => {
		if (settingType === "emailNotifications") {
			return await toggleEmailNotifications();
		}
		return await toggleInAppNotifications();
	};

	const handleNotificationToggle = async (event: React.MouseEvent<HTMLButtonElement>) => {
		const settingType = event.currentTarget.value as "emailNotifications" | "inAppNotifications";
		setIsUpdating(true);
		try {
			const result = await toggleNotifications(settingType);
			if ("error" in result) {
				toast.error(result.error);
			} else {
				toast.success(`${settingType} notifications updated`);
			}
		} catch {
			toast.error(`Failed to update ${settingType} notifications`);
		} finally {
			setIsUpdating(false);
		}
	};

	const handleSaveAll: React.MouseEventHandler<HTMLButtonElement> = async () => {
		if (!preferences) return;

		setIsUpdating(true);
		try {
			const result = await updatePreferences({
				emailNotifications: preferences.emailNotifications,
				inAppNotifications: preferences.inAppNotifications,
			});
			if ("error" in result) {
				toast.error(result.error);
			} else {
				toast.success("Notification preferences saved");
			}
		} catch {
			toast.error("Failed to save preferences");
		} finally {
			setIsUpdating(false);
		}
	};

	useEffect(() => {
		loadPreferences();
	}, [loadPreferences]);

	if (isLoading) {
		return <ComponentSpinner label="notification preferences" isLabel />;
	}

	return (
<<<<<<< HEAD
		<div className="episode-card-wrapper flex flex-col pb-12 w-full px-4 gap-4 md:p-2">
=======
		<div className="episode-card-wrapper flex flex-col pb-12 w-full px-4 gap-4 md:p-2" >
>>>>>>> c4a0505e
			<div className="space-y-6 w-full">
				{/* Email Notifications */}
				<div className="space-y-4">
					<div className="flex items-center justify-between">
						<div className="flex items-center gap-2">
							<Mail className="w-4 h-4" />
							<h3 className="font-medium">Email Notifications</h3>
						</div>
						{preferences && <SettingsToggle preferences={preferences} label="Email" toggleHandler={handleNotificationToggle} settingType="emailNotifications" isUpdating={isUpdating} />}
					</div>
					<p className="text-sm text-muted-foreground">Receive email notifications when new episodes are ready.</p>
				</div>

				<Separator />

				{/* In-App Notifications */}
				<div className="space-y-4 w-full">
					<div className="flex items-center justify-between">
						<div className="flex items-center gap-2">
							<Smartphone className="w-4 h-4" />
							<h3 className="font-medium">In-App Notifications</h3>
						</div>
						{preferences && <SettingsToggle preferences={preferences} label="In-App" toggleHandler={handleNotificationToggle} settingType="inAppNotifications" isUpdating={isUpdating} />}
					</div>
					<p className="text-sm text-muted-foreground">Show notifications within the app when new episodes are ready.</p>
				</div>

				{/* Save Button */}
				<SubmitBtn isUpdating={isUpdating} handleSaveAll={handleSaveAll} />
			</div>

			{preferences && (
				<Card className="w-full hidden">
					<CardHeader>
						<CardTitle>Current Settings</CardTitle>
					</CardHeader>
					<CardContent>
						<div className="space-y-3">
							<div className="flex items-center justify-between">
								<span>Email Notifications</span>
								<div className="flex items-center gap-1">{preferences.emailNotifications ? <CheckIcon className="w-3 h-3 text-green-600" /> : <X className="w-3 h-3 text-red-600" />}</div>
							</div>
							<div className="flex items-center justify-between">
								<span>In-App Notifications</span>
								<div className="flex items-center gap-1">{preferences.inAppNotifications ? <CheckIcon className="w-3 h-3 text-green-600" /> : <X className="w-3 h-3 text-red-600" />}</div>
							</div>
							<DateIndicator size="sm" indicator={preferences.updatedAt} label="Last updated" />
						</div>
					</CardContent>
				</Card>
			)}
		</div>
	);
}

function SettingsToggle({
	preferences,
	label,
	toggleHandler,
	settingType,
	isUpdating = false,
}: {
	preferences: NotificationSettingsProps;
	label: string;
	toggleHandler?: React.MouseEventHandler<HTMLButtonElement>;
	settingType: "emailNotifications" | "inAppNotifications";
	isUpdating?: boolean;
}): React.ReactElement {
	return (
		<div className="flex items-center justify-between gap-4">
			<span className="text-sm font-medium hidden">{label}</span>
			<div className="flex items-center gap-2">
				{toggleHandler && (
					<Button variant="outline" size="sm" onClick={toggleHandler} disabled={isUpdating} value={settingType}>
						{isUpdating ? <Loader2 className="w-3 h-3 animate-spin" /> : "Toggle"}
					</Button>
				)}
				<div className="bg-[#50345F51] border-4 border-[#111112] p-1 rounded-full flex items-center gap-1">
					{preferences[settingType] ? <Radio width={10} height={10} className="w-4 h-4 text-green-600" /> : <StopCircleIcon width={10} height={10} className="w-4 h-4 text-red-600" />}
				</div>
			</div>
		</div>
	);
}

export { SettingsToggle };<|MERGE_RESOLUTION|>--- conflicted
+++ resolved
@@ -1,18 +1,4 @@
-<<<<<<< HEAD
 "use client";
-
-import { Check as CheckIcon, Loader2, Mail, Radio, Smartphone, StopCircleIcon, X } from "lucide-react";
-import { useEffect, useState } from "react";
-import { toast } from "sonner";
-import { Button } from "@/components/ui/button";
-import { Card, CardContent, CardHeader, CardTitle } from "@/components/ui/card";
-import ComponentSpinner from "@/components/ui/component-spinner";
-import DateIndicator from "@/components/ui/date-indicator";
-import { Separator } from "@/components/ui/separator";
-import SubmitBtn from "@/components/ui/submit-btn";
-import { useNotificationStore } from "@/lib/stores/notification-store";
-=======
-"use client"
 
 import { Check as CheckIcon, Loader2, Mail, Radio, Smartphone, StopCircleIcon, X } from "lucide-react"
 import { useEffect, useState } from "react"
@@ -24,7 +10,6 @@
 import { Separator } from "@/components/ui/separator"
 import SubmitBtn from "@/components/ui/submit-btn"
 import { useNotificationStore } from "@/lib/stores/notification-store"
->>>>>>> c4a0505e
 
 type NotificationSettingsProps = {
 	emailNotifications: boolean;
@@ -90,11 +75,7 @@
 	}
 
 	return (
-<<<<<<< HEAD
-		<div className="episode-card-wrapper flex flex-col pb-12 w-full px-4 gap-4 md:p-2">
-=======
 		<div className="episode-card-wrapper flex flex-col pb-12 w-full px-4 gap-4 md:p-2" >
->>>>>>> c4a0505e
 			<div className="space-y-6 w-full">
 				{/* Email Notifications */}
 				<div className="space-y-4">
