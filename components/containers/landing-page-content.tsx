--- conflicted
+++ resolved
@@ -251,18 +251,10 @@
 						{SUBSCRIPTION_TIERS.map(tier => (
 							<Card
 								key={tier.name}
-<<<<<<< HEAD
-								className={`bg-card content transition-all border-muted-foreground/10 duration-200 ease-in-out relative h-full flex border-2 border-primary/10 flex-col hover:-translate-y-1 hover:shadow-lg shadow-4xl ${tier.popular ? "border-8 border-light" : "border-dark"}`}>
-								{tier.popular && (
-									<Badge
-										variant="default"
-										size="sm"
-=======
 								className={`bg-card content transition-all border-muted-foreground/10 duration-200 ease-in-out relative h-full flex border-2 flex-col hover:-translate-y-1 hover:shadow-lg shadow-4xl ${tier.popular ? "border-8 border-light" : "border-dark"}`}>
 								{tier.popular && (
 									<Badge
 										variant="default"
->>>>>>> c4a0505e
 										className="bg-accent p-0 mx-auto border-light text-secondary-foreground px-9 py-3 font-semibold border-primary/10 rounded-2xl shadow-xl w-full max-w-[160px]">
 										Most Popular
 									</Badge>
