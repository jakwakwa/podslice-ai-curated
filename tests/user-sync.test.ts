<<<<<<< HEAD
import { describe, it, expect, vi, beforeEach } from "vitest";
import { POST } from "@/app/api/sync-user/route";
import { prisma } from "@/lib/prisma";
import { auth, currentUser } from "@clerk/nextjs/server";
import type { User as PrismaUser } from "@prisma/client";
=======
import { auth, currentUser } from '@clerk/nextjs/server';
import type { User as PrismaUser } from '@prisma/client';
import { beforeEach, describe, expect, it, vi } from 'vitest';
import { POST } from '../app/api/sync-user/route';
import { prisma } from '../lib/prisma';

type AuthReturn = Awaited<ReturnType<typeof auth>>;
type CurrentUserReturn = Awaited<ReturnType<typeof currentUser>>;
>>>>>>> c4a0505e

// Mock Clerk auth
vi.mock('@clerk/nextjs/server', () => ({
	auth: vi.fn(),
	currentUser: vi.fn(),
}));

// Mock prisma
vi.mock('@/lib/prisma', () => ({
	prisma: {
		user: {
			findUnique: vi.fn(),
			update: vi.fn(),
			create: vi.fn(),
		},
	},
}));

// Mock Clerk user type
interface MockClerkUser {
	fullName?: string;
	firstName?: string;
	emailAddresses: Array<{
		emailAddress: string;
		verification?: { status: string };
	}>;
	imageUrl?: string | null;
}

describe('User Sync API', () => {
	beforeEach(() => {
		vi.clearAllMocks();
	});

<<<<<<< HEAD
	describe("POST /api/sync-user", () => {
		it("should return 401 when user is not authenticated", async () => {
			vi.mocked(auth).mockResolvedValue({ userId: null });
=======
	describe('POST /api/sync-user', () => {
		it('should return 401 when user is not authenticated', async () => {
			vi.mocked(auth).mockResolvedValue({
				userId: null,
			} as unknown as AuthReturn);
>>>>>>> c4a0505e

			const response = await POST();
			const data = await response.json();

			expect(response.status).toBe(401);
<<<<<<< HEAD
			expect(data.error).toBe("Not authenticated");
		});

		it("should return 404 when user is not found in Clerk", async () => {
			vi.mocked(auth).mockResolvedValue({ userId: "user_123" });
			vi.mocked(currentUser).mockResolvedValue(null);
=======
			expect(data.error).toBe('Not authenticated');
		});

		it('should return 404 when user is not found in Clerk', async () => {
			vi.mocked(auth).mockResolvedValue({
				userId: 'user_123',
			} as unknown as AuthReturn);
			vi.mocked(currentUser).mockResolvedValue(
				null as unknown as CurrentUserReturn
			);
>>>>>>> c4a0505e

			const response = await POST();
			const data = await response.json();

			expect(response.status).toBe(404);
<<<<<<< HEAD
			expect(data.error).toBe("User not found in Clerk");
		});

		it("should update existing user when found by Clerk ID", async () => {
			const mockClerkUser: MockClerkUser = {
				fullName: "John Doe",
				firstName: "John",
				emailAddresses: [{ emailAddress: "john@example.com", verification: { status: "verified" } }],
				imageUrl: "https://example.com/avatar.jpg",
			};
			const mockExistingUser: Partial<PrismaUser> = {
				user_id: "user_123",
				email: "old@example.com",
				name: "Old Name",
			};
			const mockUpdatedUser: Partial<PrismaUser> = { ...mockExistingUser, email: "john@example.com", name: "John Doe" };

			vi.mocked(auth).mockResolvedValue({ userId: "user_123" });
			vi.mocked(currentUser).mockResolvedValue(mockClerkUser as MockClerkUser);
			vi.mocked(prisma.user.findUnique).mockResolvedValue(mockExistingUser as PrismaUser);
			vi.mocked(prisma.user.update).mockResolvedValue(mockUpdatedUser as PrismaUser);
=======
			expect(data.error).toBe('User not found in Clerk');
		});

		it('should update existing user when found by Clerk ID', async () => {
			const mockClerkUser: MockClerkUser = {
				fullName: 'John Doe',
				firstName: 'John',
				emailAddresses: [
					{
						emailAddress: 'john@example.com',
						verification: { status: 'verified' },
					},
				],
				imageUrl: 'https://example.com/avatar.jpg',
			};
			const mockExistingUser: Partial<PrismaUser> = {
				user_id: 'user_123',
				email: 'old@example.com',
				name: 'Old Name',
			};
			const mockUpdatedUser: Partial<PrismaUser> = {
				...mockExistingUser,
				email: 'john@example.com',
				name: 'John Doe',
			};

			vi.mocked(auth).mockResolvedValue({
				userId: 'user_123',
			} as unknown as AuthReturn);
			vi.mocked(currentUser).mockResolvedValue(
				mockClerkUser as unknown as CurrentUserReturn
			);
			vi.mocked(prisma.user.findUnique).mockResolvedValue(
				mockExistingUser as PrismaUser
			);
			vi.mocked(prisma.user.update).mockResolvedValue(
				mockUpdatedUser as PrismaUser
			);
>>>>>>> c4a0505e

			const response = await POST();
			const data = await response.json();

			expect(response.status).toBe(200);
<<<<<<< HEAD
			expect(data.message).toBe("User updated successfully");
			expect(data.isNew).toBe(false);
			expect(prisma.user.findUnique).toHaveBeenCalledWith({
				where: { user_id: "user_123" },
=======
			expect(data.message).toBe('User updated successfully');
			expect(data.isNew).toBe(false);
			expect(prisma.user.findUnique).toHaveBeenCalledWith({
				where: { user_id: 'user_123' },
>>>>>>> c4a0505e
			});
			expect(prisma.user.update).toHaveBeenCalledWith({
				where: { user_id: 'user_123' },
				data: {
					name: 'John Doe',
					email: 'john@example.com',
					image: 'https://example.com/avatar.jpg',
					email_verified: expect.any(Date),
					updated_at: expect.any(Date),
				},
			});
		});

		it('should create new user when not found by Clerk ID', async () => {
			const mockClerkUser: MockClerkUser = {
<<<<<<< HEAD
				fullName: "Jane Doe",
				firstName: "Jane",
				emailAddresses: [{ emailAddress: "jane@example.com", verification: { status: "verified" } }],
				imageUrl: "https://example.com/avatar.jpg",
			};
			const mockNewUser: Partial<PrismaUser> = {
				user_id: "user_456",
				email: "jane@example.com",
				name: "Jane Doe",
			};

			vi.mocked(auth).mockResolvedValue({ userId: "user_456" });
			vi.mocked(currentUser).mockResolvedValue(mockClerkUser as MockClerkUser);
			vi.mocked(prisma.user.findUnique).mockResolvedValue(null);
			vi.mocked(prisma.user.create).mockResolvedValue(mockNewUser as PrismaUser);
=======
				fullName: 'Jane Doe',
				firstName: 'Jane',
				emailAddresses: [
					{
						emailAddress: 'jane@example.com',
						verification: { status: 'verified' },
					},
				],
				imageUrl: 'https://example.com/avatar.jpg',
			};
			const mockNewUser: Partial<PrismaUser> = {
				user_id: 'user_456',
				email: 'jane@example.com',
				name: 'Jane Doe',
			};

			vi.mocked(auth).mockResolvedValue({
				userId: 'user_456',
			} as unknown as AuthReturn);
			vi.mocked(currentUser).mockResolvedValue(
				mockClerkUser as unknown as CurrentUserReturn
			);
			vi.mocked(prisma.user.findUnique).mockResolvedValue(null);
			vi.mocked(prisma.user.create).mockResolvedValue(
				mockNewUser as PrismaUser
			);
>>>>>>> c4a0505e

			const response = await POST();
			const data = await response.json();

			expect(response.status).toBe(200);
<<<<<<< HEAD
			expect(data.message).toBe("User created successfully");
=======
			expect(data.message).toBe('User created successfully');
>>>>>>> c4a0505e
			expect(data.isNew).toBe(true);
			expect(prisma.user.create).toHaveBeenCalledWith({
				data: {
					user_id: 'user_456',
					name: 'Jane Doe',
					email: 'jane@example.com',
					password: 'clerk_managed',
					image: 'https://example.com/avatar.jpg',
					email_verified: expect.any(Date),
					updated_at: expect.any(Date),
				},
			});
		});

		it('should handle user creation error gracefully', async () => {
			const mockClerkUser: MockClerkUser = {
				fullName: 'Error User',
				firstName: 'Error',
				emailAddresses: [{ emailAddress: 'error@example.com' }],
				imageUrl: null,
			};

<<<<<<< HEAD
			vi.mocked(auth).mockResolvedValue({ userId: "user_error" });
			vi.mocked(currentUser).mockResolvedValue(mockClerkUser as MockClerkUser);
			vi.mocked(prisma.user.findUnique).mockResolvedValue(null);
			vi.mocked(prisma.user.create).mockRejectedValue(new Error("Database error"));
=======
			vi.mocked(auth).mockResolvedValue({
				userId: 'user_error',
			} as unknown as AuthReturn);
			vi.mocked(currentUser).mockResolvedValue(
				mockClerkUser as unknown as CurrentUserReturn
			);
			vi.mocked(prisma.user.findUnique).mockResolvedValue(null);
			vi.mocked(prisma.user.create).mockRejectedValue(
				new Error('Database error')
			);
>>>>>>> c4a0505e

			const response = await POST();
			const data = await response.json();

			expect(response.status).toBe(500);
<<<<<<< HEAD
			expect(data.error).toBe("Failed to create user");
		});

		it("should handle general errors gracefully", async () => {
			vi.mocked(auth).mockRejectedValue(new Error("Auth error"));
=======
			expect(data.error).toBe('Failed to create user');
		});

		it('should handle general errors gracefully', async () => {
			vi.mocked(auth).mockRejectedValue(new Error('Auth error'));
>>>>>>> c4a0505e

			const response = await POST();
			const data = await response.json();

			expect(response.status).toBe(500);
<<<<<<< HEAD
			expect(data.error).toBe("Failed to sync user");
=======
			expect(data.error).toBe('Failed to sync user');
>>>>>>> c4a0505e
		});
	});
});<|MERGE_RESOLUTION|>--- conflicted
+++ resolved
@@ -1,28 +1,20 @@
-<<<<<<< HEAD
-import { describe, it, expect, vi, beforeEach } from "vitest";
-import { POST } from "@/app/api/sync-user/route";
-import { prisma } from "@/lib/prisma";
 import { auth, currentUser } from "@clerk/nextjs/server";
 import type { User as PrismaUser } from "@prisma/client";
-=======
-import { auth, currentUser } from '@clerk/nextjs/server';
-import type { User as PrismaUser } from '@prisma/client';
-import { beforeEach, describe, expect, it, vi } from 'vitest';
-import { POST } from '../app/api/sync-user/route';
-import { prisma } from '../lib/prisma';
+import { beforeEach, describe, expect, it, vi } from "vitest";
+import { POST } from "../app/api/sync-user/route";
+import { prisma } from "../lib/prisma";
 
 type AuthReturn = Awaited<ReturnType<typeof auth>>;
 type CurrentUserReturn = Awaited<ReturnType<typeof currentUser>>;
->>>>>>> c4a0505e
 
 // Mock Clerk auth
-vi.mock('@clerk/nextjs/server', () => ({
+vi.mock("@clerk/nextjs/server", () => ({
 	auth: vi.fn(),
 	currentUser: vi.fn(),
 }));
 
 // Mock prisma
-vi.mock('@/lib/prisma', () => ({
+vi.mock("@/lib/prisma", () => ({
 	prisma: {
 		user: {
 			findUnique: vi.fn(),
@@ -43,52 +35,34 @@
 	imageUrl?: string | null;
 }
 
-describe('User Sync API', () => {
+describe("User Sync API", () => {
 	beforeEach(() => {
 		vi.clearAllMocks();
 	});
 
-<<<<<<< HEAD
 	describe("POST /api/sync-user", () => {
 		it("should return 401 when user is not authenticated", async () => {
-			vi.mocked(auth).mockResolvedValue({ userId: null });
-=======
-	describe('POST /api/sync-user', () => {
-		it('should return 401 when user is not authenticated', async () => {
 			vi.mocked(auth).mockResolvedValue({
 				userId: null,
 			} as unknown as AuthReturn);
->>>>>>> c4a0505e
 
 			const response = await POST();
 			const data = await response.json();
 
 			expect(response.status).toBe(401);
-<<<<<<< HEAD
 			expect(data.error).toBe("Not authenticated");
 		});
 
 		it("should return 404 when user is not found in Clerk", async () => {
-			vi.mocked(auth).mockResolvedValue({ userId: "user_123" });
-			vi.mocked(currentUser).mockResolvedValue(null);
-=======
-			expect(data.error).toBe('Not authenticated');
-		});
-
-		it('should return 404 when user is not found in Clerk', async () => {
 			vi.mocked(auth).mockResolvedValue({
-				userId: 'user_123',
+				userId: "user_123",
 			} as unknown as AuthReturn);
-			vi.mocked(currentUser).mockResolvedValue(
-				null as unknown as CurrentUserReturn
-			);
->>>>>>> c4a0505e
+			vi.mocked(currentUser).mockResolvedValue(null as unknown as CurrentUserReturn);
 
 			const response = await POST();
 			const data = await response.json();
 
 			expect(response.status).toBe(404);
-<<<<<<< HEAD
 			expect(data.error).toBe("User not found in Clerk");
 		});
 
@@ -96,7 +70,12 @@
 			const mockClerkUser: MockClerkUser = {
 				fullName: "John Doe",
 				firstName: "John",
-				emailAddresses: [{ emailAddress: "john@example.com", verification: { status: "verified" } }],
+				emailAddresses: [
+					{
+						emailAddress: "john@example.com",
+						verification: { status: "verified" },
+					},
+				],
 				imageUrl: "https://example.com/avatar.jpg",
 			};
 			const mockExistingUser: Partial<PrismaUser> = {
@@ -104,87 +83,50 @@
 				email: "old@example.com",
 				name: "Old Name",
 			};
-			const mockUpdatedUser: Partial<PrismaUser> = { ...mockExistingUser, email: "john@example.com", name: "John Doe" };
-
-			vi.mocked(auth).mockResolvedValue({ userId: "user_123" });
-			vi.mocked(currentUser).mockResolvedValue(mockClerkUser as MockClerkUser);
-			vi.mocked(prisma.user.findUnique).mockResolvedValue(mockExistingUser as PrismaUser);
-			vi.mocked(prisma.user.update).mockResolvedValue(mockUpdatedUser as PrismaUser);
-=======
-			expect(data.error).toBe('User not found in Clerk');
-		});
-
-		it('should update existing user when found by Clerk ID', async () => {
-			const mockClerkUser: MockClerkUser = {
-				fullName: 'John Doe',
-				firstName: 'John',
-				emailAddresses: [
-					{
-						emailAddress: 'john@example.com',
-						verification: { status: 'verified' },
-					},
-				],
-				imageUrl: 'https://example.com/avatar.jpg',
-			};
-			const mockExistingUser: Partial<PrismaUser> = {
-				user_id: 'user_123',
-				email: 'old@example.com',
-				name: 'Old Name',
-			};
 			const mockUpdatedUser: Partial<PrismaUser> = {
 				...mockExistingUser,
-				email: 'john@example.com',
-				name: 'John Doe',
+				email: "john@example.com",
+				name: "John Doe",
 			};
 
 			vi.mocked(auth).mockResolvedValue({
-				userId: 'user_123',
+				userId: "user_123",
 			} as unknown as AuthReturn);
-			vi.mocked(currentUser).mockResolvedValue(
-				mockClerkUser as unknown as CurrentUserReturn
-			);
-			vi.mocked(prisma.user.findUnique).mockResolvedValue(
-				mockExistingUser as PrismaUser
-			);
-			vi.mocked(prisma.user.update).mockResolvedValue(
-				mockUpdatedUser as PrismaUser
-			);
->>>>>>> c4a0505e
+			vi.mocked(currentUser).mockResolvedValue(mockClerkUser as unknown as CurrentUserReturn);
+			vi.mocked(prisma.user.findUnique).mockResolvedValue(mockExistingUser as PrismaUser);
+			vi.mocked(prisma.user.update).mockResolvedValue(mockUpdatedUser as PrismaUser);
 
 			const response = await POST();
 			const data = await response.json();
 
 			expect(response.status).toBe(200);
-<<<<<<< HEAD
 			expect(data.message).toBe("User updated successfully");
 			expect(data.isNew).toBe(false);
 			expect(prisma.user.findUnique).toHaveBeenCalledWith({
 				where: { user_id: "user_123" },
-=======
-			expect(data.message).toBe('User updated successfully');
-			expect(data.isNew).toBe(false);
-			expect(prisma.user.findUnique).toHaveBeenCalledWith({
-				where: { user_id: 'user_123' },
->>>>>>> c4a0505e
 			});
 			expect(prisma.user.update).toHaveBeenCalledWith({
-				where: { user_id: 'user_123' },
+				where: { user_id: "user_123" },
 				data: {
-					name: 'John Doe',
-					email: 'john@example.com',
-					image: 'https://example.com/avatar.jpg',
+					name: "John Doe",
+					email: "john@example.com",
+					image: "https://example.com/avatar.jpg",
 					email_verified: expect.any(Date),
 					updated_at: expect.any(Date),
 				},
 			});
 		});
 
-		it('should create new user when not found by Clerk ID', async () => {
+		it("should create new user when not found by Clerk ID", async () => {
 			const mockClerkUser: MockClerkUser = {
-<<<<<<< HEAD
 				fullName: "Jane Doe",
 				firstName: "Jane",
-				emailAddresses: [{ emailAddress: "jane@example.com", verification: { status: "verified" } }],
+				emailAddresses: [
+					{
+						emailAddress: "jane@example.com",
+						verification: { status: "verified" },
+					},
+				],
 				imageUrl: "https://example.com/avatar.jpg",
 			};
 			const mockNewUser: Partial<PrismaUser> = {
@@ -193,115 +135,62 @@
 				name: "Jane Doe",
 			};
 
-			vi.mocked(auth).mockResolvedValue({ userId: "user_456" });
-			vi.mocked(currentUser).mockResolvedValue(mockClerkUser as MockClerkUser);
+			vi.mocked(auth).mockResolvedValue({
+				userId: "user_456",
+			} as unknown as AuthReturn);
+			vi.mocked(currentUser).mockResolvedValue(mockClerkUser as unknown as CurrentUserReturn);
 			vi.mocked(prisma.user.findUnique).mockResolvedValue(null);
 			vi.mocked(prisma.user.create).mockResolvedValue(mockNewUser as PrismaUser);
-=======
-				fullName: 'Jane Doe',
-				firstName: 'Jane',
-				emailAddresses: [
-					{
-						emailAddress: 'jane@example.com',
-						verification: { status: 'verified' },
-					},
-				],
-				imageUrl: 'https://example.com/avatar.jpg',
-			};
-			const mockNewUser: Partial<PrismaUser> = {
-				user_id: 'user_456',
-				email: 'jane@example.com',
-				name: 'Jane Doe',
-			};
-
-			vi.mocked(auth).mockResolvedValue({
-				userId: 'user_456',
-			} as unknown as AuthReturn);
-			vi.mocked(currentUser).mockResolvedValue(
-				mockClerkUser as unknown as CurrentUserReturn
-			);
-			vi.mocked(prisma.user.findUnique).mockResolvedValue(null);
-			vi.mocked(prisma.user.create).mockResolvedValue(
-				mockNewUser as PrismaUser
-			);
->>>>>>> c4a0505e
 
 			const response = await POST();
 			const data = await response.json();
 
 			expect(response.status).toBe(200);
-<<<<<<< HEAD
 			expect(data.message).toBe("User created successfully");
-=======
-			expect(data.message).toBe('User created successfully');
->>>>>>> c4a0505e
 			expect(data.isNew).toBe(true);
 			expect(prisma.user.create).toHaveBeenCalledWith({
 				data: {
-					user_id: 'user_456',
-					name: 'Jane Doe',
-					email: 'jane@example.com',
-					password: 'clerk_managed',
-					image: 'https://example.com/avatar.jpg',
+					user_id: "user_456",
+					name: "Jane Doe",
+					email: "jane@example.com",
+					password: "clerk_managed",
+					image: "https://example.com/avatar.jpg",
 					email_verified: expect.any(Date),
 					updated_at: expect.any(Date),
 				},
 			});
 		});
 
-		it('should handle user creation error gracefully', async () => {
+		it("should handle user creation error gracefully", async () => {
 			const mockClerkUser: MockClerkUser = {
-				fullName: 'Error User',
-				firstName: 'Error',
-				emailAddresses: [{ emailAddress: 'error@example.com' }],
+				fullName: "Error User",
+				firstName: "Error",
+				emailAddresses: [{ emailAddress: "error@example.com" }],
 				imageUrl: null,
 			};
 
-<<<<<<< HEAD
-			vi.mocked(auth).mockResolvedValue({ userId: "user_error" });
-			vi.mocked(currentUser).mockResolvedValue(mockClerkUser as MockClerkUser);
+			vi.mocked(auth).mockResolvedValue({
+				userId: "user_error",
+			} as unknown as AuthReturn);
+			vi.mocked(currentUser).mockResolvedValue(mockClerkUser as unknown as CurrentUserReturn);
 			vi.mocked(prisma.user.findUnique).mockResolvedValue(null);
 			vi.mocked(prisma.user.create).mockRejectedValue(new Error("Database error"));
-=======
-			vi.mocked(auth).mockResolvedValue({
-				userId: 'user_error',
-			} as unknown as AuthReturn);
-			vi.mocked(currentUser).mockResolvedValue(
-				mockClerkUser as unknown as CurrentUserReturn
-			);
-			vi.mocked(prisma.user.findUnique).mockResolvedValue(null);
-			vi.mocked(prisma.user.create).mockRejectedValue(
-				new Error('Database error')
-			);
->>>>>>> c4a0505e
 
 			const response = await POST();
 			const data = await response.json();
 
 			expect(response.status).toBe(500);
-<<<<<<< HEAD
 			expect(data.error).toBe("Failed to create user");
 		});
 
 		it("should handle general errors gracefully", async () => {
 			vi.mocked(auth).mockRejectedValue(new Error("Auth error"));
-=======
-			expect(data.error).toBe('Failed to create user');
-		});
-
-		it('should handle general errors gracefully', async () => {
-			vi.mocked(auth).mockRejectedValue(new Error('Auth error'));
->>>>>>> c4a0505e
 
 			const response = await POST();
 			const data = await response.json();
 
 			expect(response.status).toBe(500);
-<<<<<<< HEAD
 			expect(data.error).toBe("Failed to sync user");
-=======
-			expect(data.error).toBe('Failed to sync user');
->>>>>>> c4a0505e
 		});
 	});
 });