<<<<<<< HEAD
import { describe, it, expect, vi, beforeEach } from "vitest";
import { isAdmin, requireAdmin } from "@/lib/admin";
import { prisma } from "@/lib/prisma";
import { auth } from "@clerk/nextjs/server";
=======
import { auth } from "@clerk/nextjs/server";
import { beforeEach, describe, expect, it, vi } from "vitest";
import { isAdmin, requireAdmin } from "@/lib/admin";
import { prisma } from "@/lib/prisma";
>>>>>>> c4a0505e

// Mock Clerk auth
vi.mock("@clerk/nextjs/server", () => ({
	auth: vi.fn(),
}));

// Mock prisma
vi.mock("@/lib/prisma", () => ({
	prisma: {
		user: {
			findUnique: vi.fn(),
		},
	},
}));

describe("Admin Role Functionality", () => {
	beforeEach(() => {
		vi.clearAllMocks();
	});

	describe("isAdmin", () => {
		it("should return false when user is not authenticated", async () => {
			vi.mocked(auth).mockResolvedValue({ userId: null });

			const result = await isAdmin();

			expect(result).toBe(false);
		});

		it("should return false when user is not found in database", async () => {
			vi.mocked(auth).mockResolvedValue({ userId: "user_123" });
			vi.mocked(prisma.user.findUnique).mockResolvedValue(null);

			const result = await isAdmin();

			expect(result).toBe(false);
			expect(prisma.user.findUnique).toHaveBeenCalledWith({
				where: { user_id: "user_123" },
				select: { role: true },
			});
		});

		it("should return false when user has USER role", async () => {
			vi.mocked(auth).mockResolvedValue({ userId: "user_123" });
			vi.mocked(prisma.user.findUnique).mockResolvedValue({ role: "USER" });

			const result = await isAdmin();

			expect(result).toBe(false);
		});

		it("should return true when user has ADMIN role", async () => {
			vi.mocked(auth).mockResolvedValue({ userId: "admin_123" });
			vi.mocked(prisma.user.findUnique).mockResolvedValue({ role: "ADMIN" });

			const result = await isAdmin();

			expect(result).toBe(true);
		});

		it("should return false and log error when database query fails", async () => {
			vi.mocked(auth).mockResolvedValue({ userId: "user_123" });
			vi.mocked(prisma.user.findUnique).mockRejectedValue(new Error("Database error"));

			const consoleSpy = vi.spyOn(console, "error").mockImplementation(() => {});

			const result = await isAdmin();

			expect(result).toBe(false);
			expect(consoleSpy).toHaveBeenCalledWith("Error checking admin status:", expect.any(Error));
		});
	});

	describe("requireAdmin", () => {
		it("should not throw when user is admin", async () => {
			vi.mocked(auth).mockResolvedValue({ userId: "admin_123" });
			vi.mocked(prisma.user.findUnique).mockResolvedValue({ role: "ADMIN" });

			await expect(requireAdmin()).resolves.not.toThrow();
		});

		it("should throw when user is not admin", async () => {
			vi.mocked(auth).mockResolvedValue({ userId: "user_123" });
			vi.mocked(prisma.user.findUnique).mockResolvedValue({ role: "USER" });

			await expect(requireAdmin()).rejects.toThrow("Admin access required");
		});
	});
});<|MERGE_RESOLUTION|>--- conflicted
+++ resolved
@@ -1,14 +1,7 @@
-<<<<<<< HEAD
-import { describe, it, expect, vi, beforeEach } from "vitest";
-import { isAdmin, requireAdmin } from "@/lib/admin";
-import { prisma } from "@/lib/prisma";
-import { auth } from "@clerk/nextjs/server";
-=======
 import { auth } from "@clerk/nextjs/server";
 import { beforeEach, describe, expect, it, vi } from "vitest";
 import { isAdmin, requireAdmin } from "@/lib/admin";
 import { prisma } from "@/lib/prisma";
->>>>>>> c4a0505e
 
 // Mock Clerk auth
 vi.mock("@clerk/nextjs/server", () => ({
