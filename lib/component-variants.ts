<<<<<<< HEAD
import { cva, type VariantProps } from "class-variance-authority";
=======
import { cva, type VariantProps } from 'class-variance-authority';
>>>>>>> c4a0505e

// Typography variants - unified text styling system
export const typographyVariants = cva('', {
	variants: {
		variant: {
<<<<<<< HEAD
			h1: "text-[var(--text-h1)]  font-bold font-heading text-foreground-muted",
			h2: "text-custom-h2 font-bold leading-[2.5] text-foreground",
			h3: "text-custom-h3 font-bold text-secondary-foreground my-4 leading-[3]",
			h4: "text-custom-h4 font-bold",
			h5: "text-[var(--text-h5)] font-sans uppercase font-semibold leading-[4px]",
			body: "font-sans leading-[2]",
			muted: "text-[var(--text-body-sm)] text-muted-foreground",
			link: "text-[var(--text-body-sm)] text-link",
			label: "text-[var(--text-body-sm)] text-label",
			caption: "text-[var(--text-body-sm)] text-caption",
=======
			h1: 'text-[var(--text-h1)]  font-bold font-heading text-foreground-muted',
			h2: 'text-custom-h2 font-bold leading-[2.5] text-foreground',
			h3: 'text-custom-h3 font-bold text-secondary-foreground my-4 leading-[3]',
			h4: 'text-custom-h4 font-bold',
			h5: 'text-[var(--text-h5)] font-sans uppercase font-semibold leading-[4px]',
			body: 'font-sans leading-[2]',
			muted: 'text-[var(--text-body-sm)] text-muted-foreground',
			link: 'text-[var(--text-body-sm)] text-link',
			label: 'text-[var(--text-body-sm)] text-label',
			caption: 'text-[var(--text-body-sm)] text-caption',
>>>>>>> c4a0505e
		},
	},
});

// Card variants - ONE unified card system to replace all your different card implementations
<<<<<<< HEAD
export const cardVariants = cva("border sm:px-24 md:px-4 transition-all duration-200 pt-0	 pb-0 md:pb-1 w-full", {
	variants: {
		variant: {
			toggle: "bg-dark",
			default: " border text-card-foreground px-4",
			glass: "bg-cardglass	backdrop-blur-[2px]",
			episode: "episode-card bg-linear-to-br from-card/20 via-accent/90 to-muted  hover:shadow-md hover:-translate-y-2 ",
			bundle: "border-light border-1 px-0  shadow-lg text-card-foreground hover:bg-card/25 hover:shadow-md pb-6 bg-bundle",
			transparent: "main-card",
=======
export const cardVariants = cva(
	'border sm:px-24 md:px-4 transition-all duration-200 pt-0	 pb-0 md:pb-1 w-full',
	{
		variants: {
			variant: {
				toggle: 'bg-dark',
				default:
					'bg-background border text-card-foreground px-4',
				glass: 'md:bg-background/80 md:backdrop-blur-[24px] border text-card-foreground px-4',
				episode:
					'bg-linear-to-br from-card/20 via-accent/90 to-muted  hover:shadow-md hover:-translate-y-2 ',
				bundle:
					'border-light border-1 px-0  shadow-lg text-card-foreground hover:bg-card/25 hover:shadow-md pb-6 bg-bundle',
				transparent: 'main-card',
			},
			selected: {
				true: 'border-2 border-accent-selection-border bg-gradient-to-br from-accent-selection-bg to-card shadow-lg shadow-accent-selection-bg/20',
				false: '',
			},
			hoverable: {
				true: 'hover:shadow-xl hover:-translate-y-1',
				false: '',
			},
>>>>>>> c4a0505e
		},
		compoundVariants: [
			{
				selected: true,
				hoverable: true,
				className:
					'hover:shadow-xl hover:shadow-accent-selection-bg/30 hover:-translate-y-1',
			},
		],
		defaultVariants: {
			variant: 'default',
			selected: false,
			hoverable: false,
		},
	}
);

// Header variants - ONE unified header system to replace all your repeated header styles
export const headerVariants = cva('text-left', {
	variants: {
		spacing: {
			tight: 'mb-4',
			default: 'mb-0 my-8 px-4 flex flex-col gap-2',
			loose: 'mb-12',
		},
	},
	defaultVariants: {
		spacing: 'default',
	},
});

// Input variants - unified form field styling
export const inputVariants = cva(' ', {
	variants: {
		variant: {
			default:
				'bg-[#2a1f3d] border-[var(--color-form-border)] text-[var(--color-form-input-text)] placeholder:text-[var(--color-form-placeholder)] focus:border-[var(--color-form-border-focus)] focus:ring-[3px] focus:ring-[var(--color-form-focus-ring)] active:border-[var(--color-form-border-active)] disabled:bg-[var(--color-form-bg-disabled)] disabled:border-[var(--color-form-border-disabled)] disabled:text-[var(--color-form-text-disabled)] disabled:cursor-not-allowed disabled:opacity-50 aria-invalid:border-[var(--color-form-error-border)] aria-invalid:ring-[3px] aria-invalid:ring-[var(--color-form-error-ring)]',
			glass:
				'bg-[var(--color-form-input-bg)]/50 backdrop-blur-sm border-white/20 text-[var(--color-form-input-text)] placeholder:text-[var(--color-form-placeholder)] focus:border-[var(--color-form-border-focus)] focus:ring-[3px] focus:ring-[var(--color-form-focus-ring)]',
		},
		size: {
			default: 'h-9 px-3 md:px-4 py-2 text-sm',
			sm: 'h-8 px-2 md:px-3 py-1 text-xs',
			lg: 'h-12 px-4 md:px-6 py-3 text-base',
		},
	},
	defaultVariants: {
		variant: 'default',
		size: 'default',
	},
});

<<<<<<< HEAD
// Input variants - unified form field styling
export const inputVariants = cva(" ", {
	variants: {
		variant: {
			default:
				"bg-[#2a1f3d] border-[var(--color-form-border)] text-[var(--color-form-input-text)] placeholder:text-[var(--color-form-placeholder)] focus:border-[var(--color-form-border-focus)] focus:ring-[3px] focus:ring-[var(--color-form-focus-ring)] active:border-[var(--color-form-border-active)] disabled:bg-[var(--color-form-bg-disabled)] disabled:border-[var(--color-form-border-disabled)] disabled:text-[var(--color-form-text-disabled)] disabled:cursor-not-allowed disabled:opacity-50 aria-invalid:border-[var(--color-form-error-border)] aria-invalid:ring-[3px] aria-invalid:ring-[var(--color-form-error-ring)]",
			glass:
				"bg-[var(--color-form-input-bg)]/50 backdrop-blur-sm border-white/20 text-[var(--color-form-input-text)] placeholder:text-[var(--color-form-placeholder)] focus:border-[var(--color-form-border-focus)] focus:ring-[3px] focus:ring-[var(--color-form-focus-ring)]",
		},
		size: {
			default: "h-9 px-3 md:px-4 py-2 text-sm",
			sm: "h-8 px-2 md:px-3 py-1 text-xs",
			lg: "h-12 px-4 md:px-6 py-3 text-base",
		},
	},
	defaultVariants: {
		variant: "default",
		size: "default",
	},
});

// Textarea variants - consistent with input styling
export const textareaVariants = cva("flex min-h-[60px] w-full rounded-md border resize-vertical transition-all duration-200 outline-none selection:bg-primary selection:text-primary-foreground", {
	variants: {
		variant: {
			default:
				"bg-[#2a1f3d] border-[var(--color-form-border)] text-[var(--color-form-input-text)] placeholder:text-[var(--color-form-placeholder)] focus:border-[var(--color-form-border-focus)] focus:ring-[3px] focus:ring-[var(--color-form-focus-ring)] active:border-[var(--color-form-border-active)] disabled:bg-[var(--color-form-bg-disabled)] disabled:border-[var(--color-form-border-disabled)] disabled:text-[var(--color-form-text-disabled)] disabled:cursor-not-allowed disabled:opacity-50 aria-invalid:border-[var(--color-form-error-border)] aria-invalid:ring-[3px] aria-invalid:ring-[var(--color-form-error-ring)]",
		},
		size: {
			default: "px-3 py-2 text-sm",
			sm: "px-2 py-1 text-xs",
			lg: "px-4 py-3 text-base",
		},
	},
	defaultVariants: {
		variant: "default",
		size: "default",
	},
});
=======
// Textarea variants - consistent with input styling
export const textareaVariants = cva(
	'flex min-h-[60px] w-full rounded-md border resize-vertical transition-all duration-200 outline-none selection:bg-primary selection:text-primary-foreground',
	{
		variants: {
			variant: {
				default:
					'bg-[#2a1f3d] border-[var(--color-form-border)] text-[var(--color-form-input-text)] placeholder:text-[var(--color-form-placeholder)] focus:border-[var(--color-form-border-focus)] focus:ring-[3px] focus:ring-[var(--color-form-focus-ring)] active:border-[var(--color-form-border-active)] disabled:bg-[var(--color-form-bg-disabled)] disabled:border-[var(--color-form-border-disabled)] disabled:text-[var(--color-form-text-disabled)] disabled:cursor-not-allowed disabled:opacity-50 aria-invalid:border-[var(--color-form-error-border)] aria-invalid:ring-[3px] aria-invalid:ring-[var(--color-form-error-ring)]',
			},
			size: {
				default: 'px-3 py-2 text-sm',
				sm: 'px-2 py-1 text-xs',
				lg: 'px-4 py-3 text-base',
			},
		},
		defaultVariants: {
			variant: 'default',
			size: 'default',
		},
	}
);
>>>>>>> c4a0505e

// Select variants - dropdown form styling
export const selectVariants = cva('', {
	variants: {
		trigger: {
			default:
				'flex h-9 w-full items-center justify-between whitespace-nowrap rounded-md border bg-[oklch(0.30_0.1388_290.83/0.28)] border-[var(--color-form-border)] px-3 py-2 text-sm text-[var(--color-form-input-text)] shadow-xs outline-none transition-all duration-200 data-[placeholder]:text-[var(--color-form-placeholder)] focus:border-[var(--color-form-border-focus)] focus:ring-[3px] focus:ring-[var(--color-form-focus-ring)] disabled:cursor-not-allowed disabled:opacity-50 [&>span]:line-clamp-1 [&>svg]:h-4 [&>svg]:w-4 [&>svg]:opacity-50',
		},
		content: {
<<<<<<< HEAD
			default: "relative z-1000 max-h-96 min-w-32 overflow-hidden rounded-md border bg-background text-foreground shadow-md animate-in fade-in-0 zoom-in-95",
		},
	},
	defaultVariants: {
		trigger: "default",
		content: "default",
	},
});

// Label variants - form label styling
export const labelVariants = cva("text-sm font-bold text-[var(--color-form-input-text)] leading-none peer-disabled:cursor-not-allowed peer-disabled:opacity-70", {
	variants: {
		size: {
			default: "font-bold text-sm",
			sm: "font-bold text-xs",
			lg: "font-bold text-base",
=======
			default:
				'relative z-1000 max-h-96 min-w-32 overflow-hidden rounded-md border bg-background text-foreground shadow-md animate-in fade-in-0 zoom-in-95',
>>>>>>> c4a0505e
		},
	},
	defaultVariants: {
		trigger: 'default',
		content: 'default',
	},
});

// Switch variants - toggle component styling
export const switchVariants = cva(
	'popper inline-flex h-6 w-11 shrink-0 cursor-pointer items-center rounded-full border-2 border-transparent transition-colors focus-visible:outline-none focus-visible:ring-2 focus-visible:ring-ring focus-visible:ring-offset-2 focus-visible:ring-offset-background disabled:cursor-not-allowed disabled:opacity-50 ',
	{
		variants: {
			variant: {
				default: 'data-[state=checked]:bg-none data-[state=unchecked]:bg-none',
			},
		},
		defaultVariants: {
			variant: 'default',
		},
	}
);

// Badge variants - status and label styling
export const badgeVariants = cva(
	' w-fit  flex items-center justify-center rounded  px-0.5 py-0.8 text-xs font-semibold transition-colors focus:outline-none focus:ring-2 focus:ring-ring focus:ring-offset-2 leading-none border-custom-sm',
	{
		variants: {
			variant: {
				default: ' bg-red text-primary-foreground shadow',
				secondary: ' tbg-red  ext-primary-foreground min-h-[initial]',
				destructive:
					' bg-destructive text-destructive-foreground shadow min-h-[initial]	',
				outline:
					'text-foreground border-1 border-foreground/40 min-h-[initial]',
				card: ' my-0 bg-[rgba(27 27 182 / 0.76) text-card-foreground shadow-sm min-h-[initial]',
				primarycard: 'bg-red  min-h-[initial]',
			},
			size: {
				sm: 'px-0 py-[2px] text-xs h-fit leading-none',
				md: 'px-1 py-1 text-xs h-fit',
				lg: 'px-3 py-3 text-sm h-fit leading-none',
				xl: 'px-4 py-4 text-sm h-fit leading-none',
			},
		},
		defaultVariants: {
			variant: 'default',
			size: 'lg',
		},
	}
);

// Avatar variants - profile picture styling
export const avatarVariants = cva(
	'relative flex shrink-0 overflow-hidden rounded-full',
	{
		variants: {
			size: {
				default: 'h-10 w-10',
				sm: 'h-8 w-8',
				lg: 'h-12 w-12',
				xl: 'h-16 w-16',
			},
		},
<<<<<<< HEAD
	},
	defaultVariants: {
		size: "default",
	},
});
=======
		defaultVariants: {
			size: 'default',
		},
	}
);
>>>>>>> c4a0505e

export type TypographyProps = VariantProps<typeof typographyVariants>;
export type CardProps = VariantProps<typeof cardVariants>;
export type HeaderProps = VariantProps<typeof headerVariants>;
export type InputProps = VariantProps<typeof inputVariants>;
export type TextareaProps = VariantProps<typeof textareaVariants>;
export type SelectProps = VariantProps<typeof selectVariants>;
<<<<<<< HEAD
export type LabelProps = VariantProps<typeof labelVariants>;
=======
>>>>>>> c4a0505e
export type SwitchProps = VariantProps<typeof switchVariants>;
export type BadgeProps = VariantProps<typeof badgeVariants>;
// Spinner variants - loading indicators with animations
export const spinnerVariants = cva('', {
	variants: {
		size: {
			xs: 'w-2 h-2',
			xxs: 'w-1 h-1',
			sm: 'w-4 h-4',
			md: 'w-8 h-8',
			lg: 'w-12 h-12',
		},
		color: {
			default: 'text-muted-foreground',
			primary: 'text-primary',
			secondary: 'text-secondary',
			success: 'text-green-500',
			warning: 'text-yellow-500',
			danger: 'text-destructive',
		},
		variant: {
			default: 'animate-spin',
			gradient: 'animate-spin',
			wave: '',
			dots: '',
			spinner: '',
		},
	},
	defaultVariants: {
		size: 'md',
		color: 'primary',
		variant: 'dots',
	},
});

export type AvatarProps = VariantProps<typeof avatarVariants>;
export type SpinnerProps = VariantProps<typeof spinnerVariants>;<|MERGE_RESOLUTION|>--- conflicted
+++ resolved
@@ -1,14 +1,9 @@
-<<<<<<< HEAD
 import { cva, type VariantProps } from "class-variance-authority";
-=======
-import { cva, type VariantProps } from 'class-variance-authority';
->>>>>>> c4a0505e
 
 // Typography variants - unified text styling system
-export const typographyVariants = cva('', {
-	variants: {
-		variant: {
-<<<<<<< HEAD
+export const typographyVariants = cva("", {
+	variants: {
+		variant: {
 			h1: "text-[var(--text-h1)]  font-bold font-heading text-foreground-muted",
 			h2: "text-custom-h2 font-bold leading-[2.5] text-foreground",
 			h3: "text-custom-h3 font-bold text-secondary-foreground my-4 leading-[3]",
@@ -19,111 +14,58 @@
 			link: "text-[var(--text-body-sm)] text-link",
 			label: "text-[var(--text-body-sm)] text-label",
 			caption: "text-[var(--text-body-sm)] text-caption",
-=======
-			h1: 'text-[var(--text-h1)]  font-bold font-heading text-foreground-muted',
-			h2: 'text-custom-h2 font-bold leading-[2.5] text-foreground',
-			h3: 'text-custom-h3 font-bold text-secondary-foreground my-4 leading-[3]',
-			h4: 'text-custom-h4 font-bold',
-			h5: 'text-[var(--text-h5)] font-sans uppercase font-semibold leading-[4px]',
-			body: 'font-sans leading-[2]',
-			muted: 'text-[var(--text-body-sm)] text-muted-foreground',
-			link: 'text-[var(--text-body-sm)] text-link',
-			label: 'text-[var(--text-body-sm)] text-label',
-			caption: 'text-[var(--text-body-sm)] text-caption',
->>>>>>> c4a0505e
 		},
 	},
 });
 
 // Card variants - ONE unified card system to replace all your different card implementations
-<<<<<<< HEAD
 export const cardVariants = cva("border sm:px-24 md:px-4 transition-all duration-200 pt-0	 pb-0 md:pb-1 w-full", {
 	variants: {
 		variant: {
 			toggle: "bg-dark",
-			default: " border text-card-foreground px-4",
-			glass: "bg-cardglass	backdrop-blur-[2px]",
-			episode: "episode-card bg-linear-to-br from-card/20 via-accent/90 to-muted  hover:shadow-md hover:-translate-y-2 ",
+			default: "bg-background border text-card-foreground px-4",
+			glass: "md:bg-background/80 md:backdrop-blur-[24px] border text-card-foreground px-4",
+			episode: "bg-linear-to-br from-card/20 via-accent/90 to-muted  hover:shadow-md hover:-translate-y-2 ",
 			bundle: "border-light border-1 px-0  shadow-lg text-card-foreground hover:bg-card/25 hover:shadow-md pb-6 bg-bundle",
 			transparent: "main-card",
-=======
-export const cardVariants = cva(
-	'border sm:px-24 md:px-4 transition-all duration-200 pt-0	 pb-0 md:pb-1 w-full',
-	{
-		variants: {
-			variant: {
-				toggle: 'bg-dark',
-				default:
-					'bg-background border text-card-foreground px-4',
-				glass: 'md:bg-background/80 md:backdrop-blur-[24px] border text-card-foreground px-4',
-				episode:
-					'bg-linear-to-br from-card/20 via-accent/90 to-muted  hover:shadow-md hover:-translate-y-2 ',
-				bundle:
-					'border-light border-1 px-0  shadow-lg text-card-foreground hover:bg-card/25 hover:shadow-md pb-6 bg-bundle',
-				transparent: 'main-card',
-			},
-			selected: {
-				true: 'border-2 border-accent-selection-border bg-gradient-to-br from-accent-selection-bg to-card shadow-lg shadow-accent-selection-bg/20',
-				false: '',
-			},
-			hoverable: {
-				true: 'hover:shadow-xl hover:-translate-y-1',
-				false: '',
-			},
->>>>>>> c4a0505e
-		},
-		compoundVariants: [
-			{
-				selected: true,
-				hoverable: true,
-				className:
-					'hover:shadow-xl hover:shadow-accent-selection-bg/30 hover:-translate-y-1',
-			},
-		],
-		defaultVariants: {
-			variant: 'default',
-			selected: false,
-			hoverable: false,
-		},
-	}
-);
+		},
+		selected: {
+			true: "border-2 border-accent-selection-border bg-gradient-to-br from-accent-selection-bg to-card shadow-lg shadow-accent-selection-bg/20",
+			false: "",
+		},
+		hoverable: {
+			true: "hover:shadow-xl hover:-translate-y-1",
+			false: "",
+		},
+	},
+	compoundVariants: [
+		{
+			selected: true,
+			hoverable: true,
+			className: "hover:shadow-xl hover:shadow-accent-selection-bg/30 hover:-translate-y-1",
+		},
+	],
+	defaultVariants: {
+		variant: "default",
+		selected: false,
+		hoverable: false,
+	},
+});
 
 // Header variants - ONE unified header system to replace all your repeated header styles
-export const headerVariants = cva('text-left', {
+export const headerVariants = cva("text-left", {
 	variants: {
 		spacing: {
-			tight: 'mb-4',
-			default: 'mb-0 my-8 px-4 flex flex-col gap-2',
-			loose: 'mb-12',
-		},
-	},
-	defaultVariants: {
-		spacing: 'default',
-	},
-});
-
-// Input variants - unified form field styling
-export const inputVariants = cva(' ', {
-	variants: {
-		variant: {
-			default:
-				'bg-[#2a1f3d] border-[var(--color-form-border)] text-[var(--color-form-input-text)] placeholder:text-[var(--color-form-placeholder)] focus:border-[var(--color-form-border-focus)] focus:ring-[3px] focus:ring-[var(--color-form-focus-ring)] active:border-[var(--color-form-border-active)] disabled:bg-[var(--color-form-bg-disabled)] disabled:border-[var(--color-form-border-disabled)] disabled:text-[var(--color-form-text-disabled)] disabled:cursor-not-allowed disabled:opacity-50 aria-invalid:border-[var(--color-form-error-border)] aria-invalid:ring-[3px] aria-invalid:ring-[var(--color-form-error-ring)]',
-			glass:
-				'bg-[var(--color-form-input-bg)]/50 backdrop-blur-sm border-white/20 text-[var(--color-form-input-text)] placeholder:text-[var(--color-form-placeholder)] focus:border-[var(--color-form-border-focus)] focus:ring-[3px] focus:ring-[var(--color-form-focus-ring)]',
-		},
-		size: {
-			default: 'h-9 px-3 md:px-4 py-2 text-sm',
-			sm: 'h-8 px-2 md:px-3 py-1 text-xs',
-			lg: 'h-12 px-4 md:px-6 py-3 text-base',
-		},
-	},
-	defaultVariants: {
-		variant: 'default',
-		size: 'default',
-	},
-});
-
-<<<<<<< HEAD
+			tight: "mb-4",
+			default: "mb-0 my-8 px-4 flex flex-col gap-2",
+			loose: "mb-12",
+		},
+	},
+	defaultVariants: {
+		spacing: "default",
+	},
+});
+
 // Input variants - unified form field styling
 export const inputVariants = cva(" ", {
 	variants: {
@@ -163,136 +105,80 @@
 		size: "default",
 	},
 });
-=======
-// Textarea variants - consistent with input styling
-export const textareaVariants = cva(
-	'flex min-h-[60px] w-full rounded-md border resize-vertical transition-all duration-200 outline-none selection:bg-primary selection:text-primary-foreground',
+
+// Select variants - dropdown form styling
+export const selectVariants = cva("", {
+	variants: {
+		trigger: {
+			default:
+				"flex h-9 w-full items-center justify-between whitespace-nowrap rounded-md border bg-[oklch(0.30_0.1388_290.83/0.28)] border-[var(--color-form-border)] px-3 py-2 text-sm text-[var(--color-form-input-text)] shadow-xs outline-none transition-all duration-200 data-[placeholder]:text-[var(--color-form-placeholder)] focus:border-[var(--color-form-border-focus)] focus:ring-[3px] focus:ring-[var(--color-form-focus-ring)] disabled:cursor-not-allowed disabled:opacity-50 [&>span]:line-clamp-1 [&>svg]:h-4 [&>svg]:w-4 [&>svg]:opacity-50",
+		},
+		content: {
+			default: "relative z-1000 max-h-96 min-w-32 overflow-hidden rounded-md border bg-background text-foreground shadow-md animate-in fade-in-0 zoom-in-95",
+		},
+	},
+	defaultVariants: {
+		trigger: "default",
+		content: "default",
+	},
+});
+
+// Switch variants - toggle component styling
+export const switchVariants = cva(
+	"popper inline-flex h-6 w-11 shrink-0 cursor-pointer items-center rounded-full border-2 border-transparent transition-colors focus-visible:outline-none focus-visible:ring-2 focus-visible:ring-ring focus-visible:ring-offset-2 focus-visible:ring-offset-background disabled:cursor-not-allowed disabled:opacity-50 ",
 	{
 		variants: {
 			variant: {
-				default:
-					'bg-[#2a1f3d] border-[var(--color-form-border)] text-[var(--color-form-input-text)] placeholder:text-[var(--color-form-placeholder)] focus:border-[var(--color-form-border-focus)] focus:ring-[3px] focus:ring-[var(--color-form-focus-ring)] active:border-[var(--color-form-border-active)] disabled:bg-[var(--color-form-bg-disabled)] disabled:border-[var(--color-form-border-disabled)] disabled:text-[var(--color-form-text-disabled)] disabled:cursor-not-allowed disabled:opacity-50 aria-invalid:border-[var(--color-form-error-border)] aria-invalid:ring-[3px] aria-invalid:ring-[var(--color-form-error-ring)]',
+				default: "data-[state=checked]:bg-none data-[state=unchecked]:bg-none",
 			},
-			size: {
-				default: 'px-3 py-2 text-sm',
-				sm: 'px-2 py-1 text-xs',
-				lg: 'px-4 py-3 text-base',
-			},
 		},
 		defaultVariants: {
-			variant: 'default',
-			size: 'default',
+			variant: "default",
 		},
 	}
 );
->>>>>>> c4a0505e
-
-// Select variants - dropdown form styling
-export const selectVariants = cva('', {
-	variants: {
-		trigger: {
-			default:
-				'flex h-9 w-full items-center justify-between whitespace-nowrap rounded-md border bg-[oklch(0.30_0.1388_290.83/0.28)] border-[var(--color-form-border)] px-3 py-2 text-sm text-[var(--color-form-input-text)] shadow-xs outline-none transition-all duration-200 data-[placeholder]:text-[var(--color-form-placeholder)] focus:border-[var(--color-form-border-focus)] focus:ring-[3px] focus:ring-[var(--color-form-focus-ring)] disabled:cursor-not-allowed disabled:opacity-50 [&>span]:line-clamp-1 [&>svg]:h-4 [&>svg]:w-4 [&>svg]:opacity-50',
-		},
-		content: {
-<<<<<<< HEAD
-			default: "relative z-1000 max-h-96 min-w-32 overflow-hidden rounded-md border bg-background text-foreground shadow-md animate-in fade-in-0 zoom-in-95",
-		},
-	},
-	defaultVariants: {
-		trigger: "default",
-		content: "default",
-	},
-});
-
-// Label variants - form label styling
-export const labelVariants = cva("text-sm font-bold text-[var(--color-form-input-text)] leading-none peer-disabled:cursor-not-allowed peer-disabled:opacity-70", {
-	variants: {
-		size: {
-			default: "font-bold text-sm",
-			sm: "font-bold text-xs",
-			lg: "font-bold text-base",
-=======
-			default:
-				'relative z-1000 max-h-96 min-w-32 overflow-hidden rounded-md border bg-background text-foreground shadow-md animate-in fade-in-0 zoom-in-95',
->>>>>>> c4a0505e
-		},
-	},
-	defaultVariants: {
-		trigger: 'default',
-		content: 'default',
-	},
-});
-
-// Switch variants - toggle component styling
-export const switchVariants = cva(
-	'popper inline-flex h-6 w-11 shrink-0 cursor-pointer items-center rounded-full border-2 border-transparent transition-colors focus-visible:outline-none focus-visible:ring-2 focus-visible:ring-ring focus-visible:ring-offset-2 focus-visible:ring-offset-background disabled:cursor-not-allowed disabled:opacity-50 ',
+
+// Badge variants - status and label styling
+export const badgeVariants = cva(
+	" w-fit  flex items-center justify-center rounded  px-0.5 py-0.8 text-xs font-semibold transition-colors focus:outline-none focus:ring-2 focus:ring-ring focus:ring-offset-2 leading-none border-custom-sm",
 	{
 		variants: {
 			variant: {
-				default: 'data-[state=checked]:bg-none data-[state=unchecked]:bg-none',
+				default: " bg-red text-primary-foreground shadow",
+				secondary: " tbg-red  ext-primary-foreground min-h-[initial]",
+				destructive: " bg-destructive text-destructive-foreground shadow min-h-[initial]	",
+				outline: "text-foreground border-1 border-foreground/40 min-h-[initial]",
+				card: " my-0 bg-[rgba(27 27 182 / 0.76) text-card-foreground shadow-sm min-h-[initial]",
+				primarycard: "bg-red  min-h-[initial]",
 			},
+			size: {
+				sm: "px-0 py-[2px] text-xs h-fit leading-none",
+				md: "px-1 py-1 text-xs h-fit",
+				lg: "px-3 py-3 text-sm h-fit leading-none",
+				xl: "px-4 py-4 text-sm h-fit leading-none",
+			},
 		},
 		defaultVariants: {
-			variant: 'default',
+			variant: "default",
+			size: "lg",
 		},
 	}
 );
 
-// Badge variants - status and label styling
-export const badgeVariants = cva(
-	' w-fit  flex items-center justify-center rounded  px-0.5 py-0.8 text-xs font-semibold transition-colors focus:outline-none focus:ring-2 focus:ring-ring focus:ring-offset-2 leading-none border-custom-sm',
-	{
-		variants: {
-			variant: {
-				default: ' bg-red text-primary-foreground shadow',
-				secondary: ' tbg-red  ext-primary-foreground min-h-[initial]',
-				destructive:
-					' bg-destructive text-destructive-foreground shadow min-h-[initial]	',
-				outline:
-					'text-foreground border-1 border-foreground/40 min-h-[initial]',
-				card: ' my-0 bg-[rgba(27 27 182 / 0.76) text-card-foreground shadow-sm min-h-[initial]',
-				primarycard: 'bg-red  min-h-[initial]',
-			},
-			size: {
-				sm: 'px-0 py-[2px] text-xs h-fit leading-none',
-				md: 'px-1 py-1 text-xs h-fit',
-				lg: 'px-3 py-3 text-sm h-fit leading-none',
-				xl: 'px-4 py-4 text-sm h-fit leading-none',
-			},
-		},
-		defaultVariants: {
-			variant: 'default',
-			size: 'lg',
-		},
-	}
-);
-
 // Avatar variants - profile picture styling
-export const avatarVariants = cva(
-	'relative flex shrink-0 overflow-hidden rounded-full',
-	{
-		variants: {
-			size: {
-				default: 'h-10 w-10',
-				sm: 'h-8 w-8',
-				lg: 'h-12 w-12',
-				xl: 'h-16 w-16',
-			},
-		},
-<<<<<<< HEAD
+export const avatarVariants = cva("relative flex shrink-0 overflow-hidden rounded-full", {
+	variants: {
+		size: {
+			default: "h-10 w-10",
+			sm: "h-8 w-8",
+			lg: "h-12 w-12",
+			xl: "h-16 w-16",
+		},
 	},
 	defaultVariants: {
 		size: "default",
 	},
 });
-=======
-		defaultVariants: {
-			size: 'default',
-		},
-	}
-);
->>>>>>> c4a0505e
 
 export type TypographyProps = VariantProps<typeof typographyVariants>;
 export type CardProps = VariantProps<typeof cardVariants>;
@@ -300,42 +186,38 @@
 export type InputProps = VariantProps<typeof inputVariants>;
 export type TextareaProps = VariantProps<typeof textareaVariants>;
 export type SelectProps = VariantProps<typeof selectVariants>;
-<<<<<<< HEAD
-export type LabelProps = VariantProps<typeof labelVariants>;
-=======
->>>>>>> c4a0505e
 export type SwitchProps = VariantProps<typeof switchVariants>;
 export type BadgeProps = VariantProps<typeof badgeVariants>;
 // Spinner variants - loading indicators with animations
-export const spinnerVariants = cva('', {
-	variants: {
-		size: {
-			xs: 'w-2 h-2',
-			xxs: 'w-1 h-1',
-			sm: 'w-4 h-4',
-			md: 'w-8 h-8',
-			lg: 'w-12 h-12',
+export const spinnerVariants = cva("", {
+	variants: {
+		size: {
+			xs: "w-2 h-2",
+			xxs: "w-1 h-1",
+			sm: "w-4 h-4",
+			md: "w-8 h-8",
+			lg: "w-12 h-12",
 		},
 		color: {
-			default: 'text-muted-foreground',
-			primary: 'text-primary',
-			secondary: 'text-secondary',
-			success: 'text-green-500',
-			warning: 'text-yellow-500',
-			danger: 'text-destructive',
-		},
-		variant: {
-			default: 'animate-spin',
-			gradient: 'animate-spin',
-			wave: '',
-			dots: '',
-			spinner: '',
-		},
-	},
-	defaultVariants: {
-		size: 'md',
-		color: 'primary',
-		variant: 'dots',
+			default: "text-muted-foreground",
+			primary: "text-primary",
+			secondary: "text-secondary",
+			success: "text-green-500",
+			warning: "text-yellow-500",
+			danger: "text-destructive",
+		},
+		variant: {
+			default: "animate-spin",
+			gradient: "animate-spin",
+			wave: "",
+			dots: "",
+			spinner: "",
+		},
+	},
+	defaultVariants: {
+		size: "md",
+		color: "primary",
+		variant: "dots",
 	},
 });
 
