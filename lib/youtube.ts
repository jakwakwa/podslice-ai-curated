--- conflicted
+++ resolved
@@ -1,7 +1,3 @@
-<<<<<<< HEAD
-import ytdl from "@distube/ytdl-core";
-=======
->>>>>>> c4a0505e
 import { XMLParser } from "fast-xml-parser";
 // Removed youtube-transcript; keep ytdl-core based approach only
 import { z } from "zod";
@@ -127,10 +123,6 @@
 
 async function getYouTubeTranscriptSegmentsViaYtdl(videoUrlOrId: string, lang?: string): Promise<YouTubeTranscriptItem[]> {
 	try {
-<<<<<<< HEAD
-		const videoUrl = videoUrlOrId.startsWith("http") ? videoUrlOrId : `https://www.youtube.com/watch?v=${videoUrlOrId}`;
-		const info = await ytdl.getInfo(videoUrl);
-=======
 		// Dynamically import ytdl-core only when this function runs on server
 		let ytdlModule: unknown;
 		try {
@@ -142,7 +134,6 @@
 		const videoUrl = videoUrlOrId.startsWith("http") ? videoUrlOrId : `https://www.youtube.com/watch?v=${videoUrlOrId}`;
 		const ytdlClient = ytdlModule as { getInfo: (url: string) => Promise<unknown> };
 		const info = await ytdlClient.getInfo(videoUrl);
->>>>>>> c4a0505e
 
 		const playerResponse: unknown = (info as unknown as { player_response?: unknown }).player_response;
 		const captions: Array<{ languageCode?: string; kind?: string; baseUrl?: string; name?: { simpleText?: string } }> | undefined = (
