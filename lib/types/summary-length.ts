/**
 * Summary Length Configuration
 *
 * Defines the available episode length options for user-generated summaries.
 * Each option has different duration targets and usage credit costs.
 */

export const SUMMARY_LENGTH_OPTIONS = {
	SHORT: {
		minutes: [1, 2] as const,
		words: [100, 200] as const,
		label: "Quick Slice (1-2 mins)",
		description: "Perfect for a quick overview",
		usageCount: 1,
	},
	MEDIUM: {
		minutes: [3, 4] as const,
<<<<<<< HEAD
		words: [420, 720] as const,
=======
		words: [250, 400] as const,
>>>>>>> 3c972041
		label: "Standard Summary (3-4 mins)",
		description: "Balanced depth and brevity",
		usageCount: 1,
	},
	LONG: {
		minutes: [5, 7] as const,
		words: [450, 650] as const,
		label: "Deep Dive (5-7 mins)",
		description: "Comprehensive coverage",
		usageCount: 2,
	},
} as const;

/**
 * Type representing valid summary length options
 */
export type SummaryLengthOption = keyof typeof SUMMARY_LENGTH_OPTIONS;

/**
 * Type for the configuration object of a summary length option
 */
export type SummaryLengthConfig = (typeof SUMMARY_LENGTH_OPTIONS)[SummaryLengthOption];

/**
 * Get the configuration for a specific summary length option
 *
 * @param length - The summary length option key
 * @returns The configuration object for the specified length
 *
 * @example
 * ```typescript
 * const config = getSummaryLengthConfig("LONG");
 * console.log(config.minutes); // [7, 10]
 * console.log(config.usageCount); // 2
 * ```
 */
export function getSummaryLengthConfig(length: SummaryLengthOption): SummaryLengthConfig {
	return SUMMARY_LENGTH_OPTIONS[length];
}

/**
 * Calculate the total weighted usage count for a collection of episodes
 *
 * This function sums up the usage credits for all episodes, where:
 * - SHORT episodes count as 1 credit
 * - MEDIUM episodes count as 1 credit
 * - LONG episodes count as 2 credits
 * - Episodes without a summary_length default to MEDIUM (1 credit)
 *
 * @param episodes - Array of episodes with optional summary_length field
 * @returns The total weighted usage count
 *
 * @example
 * ```typescript
 * const episodes = [
 *   { summary_length: "SHORT" },
 *   { summary_length: "LONG" },
 *   { summary_length: null }, // defaults to MEDIUM
 * ];
 * const usage = calculateWeightedUsage(episodes); // Returns 4 (1 + 2 + 1)
 * ```
 */
export function calculateWeightedUsage(
	episodes: Array<{ summary_length?: string | null }>
): number {
	return episodes.reduce((total, episode) => {
		// Default to MEDIUM if no summary_length is specified
		const length = (episode.summary_length as SummaryLengthOption) || "MEDIUM";

		// Validate the length and use MEDIUM as fallback for invalid values
		const validLength = length in SUMMARY_LENGTH_OPTIONS ? length : "MEDIUM";

		return total + SUMMARY_LENGTH_OPTIONS[validLength].usageCount;
	}, 0);
}

/**
 * Check if a user has sufficient credits to create an episode of the given length
 *
 * @param currentUsage - The user's current weighted usage count
 * @param requestedLength - The summary length option the user wants to create
 * @param episodeLimit - The user's total episode limit
 * @returns Object with canCreate boolean and remainingCredits
 *
 * @example
 * ```typescript
 * const result = canCreateEpisode(28, "LONG", 30);
 * console.log(result.canCreate); // true
 * console.log(result.remainingCredits); // 2
 * console.log(result.remainingAfterCreation); // 0
 * ```
 */
export function canCreateEpisode(
	currentUsage: number,
	requestedLength: SummaryLengthOption,
	episodeLimit: number
): {
	canCreate: boolean;
	remainingCredits: number;
	requiredCredits: number;
	remainingAfterCreation: number;
} {
	const config = getSummaryLengthConfig(requestedLength);
	const remainingCredits = episodeLimit - currentUsage;
	const requiredCredits = config.usageCount;
	const canCreate = remainingCredits >= requiredCredits;
	const remainingAfterCreation = canCreate
		? remainingCredits - requiredCredits
		: remainingCredits;

	return {
		canCreate,
		remainingCredits,
		requiredCredits,
		remainingAfterCreation,
	};
}

/**
 * Get a user-friendly error message when episode creation is blocked
 *
 * @param currentUsage - The user's current weighted usage count
 * @param requestedLength - The summary length option the user wants to create
 * @param episodeLimit - The user's total episode limit
 * @returns Error message string
 */
export function getInsufficientCreditsMessage(
	currentUsage: number,
	requestedLength: SummaryLengthOption,
	episodeLimit: number
): string {
	const { remainingCredits, requiredCredits } = canCreateEpisode(
		currentUsage,
		requestedLength,
		episodeLimit
	);

	const lengthLabel = SUMMARY_LENGTH_OPTIONS[requestedLength].label.toLowerCase();

	return `Creating this ${lengthLabel} episode would exceed your limit. You have ${remainingCredits} credit${remainingCredits !== 1 ? "s" : ""} remaining, but this episode requires ${requiredCredits} credit${requiredCredits !== 1 ? "s" : ""}.`;
}<|MERGE_RESOLUTION|>--- conflicted
+++ resolved
@@ -15,11 +15,7 @@
 	},
 	MEDIUM: {
 		minutes: [3, 4] as const,
-<<<<<<< HEAD
-		words: [420, 720] as const,
-=======
 		words: [250, 400] as const,
->>>>>>> 3c972041
 		label: "Standard Summary (3-4 mins)",
 		description: "Balanced depth and brevity",
 		usageCount: 1,
