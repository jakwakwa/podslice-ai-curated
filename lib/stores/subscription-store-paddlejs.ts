--- conflicted
+++ resolved
@@ -1,21 +1,12 @@
-<<<<<<< HEAD
 import { create } from "zustand";
-=======
-import { create } from 'zustand';
->>>>>>> c4a0505e
 
 export interface PaddleSubscription {
 	subscription_id: string;
 	user_id: string;
 	paddle_subscription_id: string | null;
 	paddle_price_id: string | null;
-<<<<<<< HEAD
 	plan_type: "casual_listener" | "curate_control";
 	status: "trialing" | "active" | "canceled" | "paused";
-=======
-	plan_type: 'casual_listener' | 'curate_control';
-	status: 'trialing' | 'active' | 'canceled' | 'paused';
->>>>>>> c4a0505e
 	current_period_start: Date | null;
 	current_period_end: Date | null;
 	trial_start: Date | null;
@@ -75,9 +66,9 @@
 	},
 
 	// Actions
-	setSubscription: (subscription) => set({ subscription }),
-	setIsLoading: (isLoading) => set({ isLoading }),
-	setError: (error) => set({ error }),
+	setSubscription: subscription => set({ subscription }),
+	setIsLoading: isLoading => set({ isLoading }),
+	setError: error => set({ error }),
 
 	cancelSubscription: async () => {
 		set({ isLoading: true });
@@ -92,16 +83,9 @@
 				});
 			}
 		} catch (error) {
-<<<<<<< HEAD
-			set({ error: error instanceof Error ? error.message : "Failed to cancel subscription" });
-=======
 			set({
-				error:
-					error instanceof Error
-						? error.message
-						: 'Failed to cancel subscription',
+				error: error instanceof Error ? error.message : "Failed to cancel subscription",
 			});
->>>>>>> c4a0505e
 		} finally {
 			set({ isLoading: false });
 		}
@@ -120,16 +104,9 @@
 				});
 			}
 		} catch (error) {
-<<<<<<< HEAD
-			set({ error: error instanceof Error ? error.message : "Failed to resume subscription" });
-=======
 			set({
-				error:
-					error instanceof Error
-						? error.message
-						: 'Failed to resume subscription',
+				error: error instanceof Error ? error.message : "Failed to resume subscription",
 			});
->>>>>>> c4a0505e
 		} finally {
 			set({ isLoading: false });
 		}
@@ -137,32 +114,11 @@
 
 	updatePaymentMethod: async () => {
 		set({ isLoading: true });
-<<<<<<< HEAD
-		try {
-			console.log("Update payment method called");
-		} catch (error) {
-			set({ error: error instanceof Error ? error.message : "Failed to update payment method" });
-		} finally {
-			set({ isLoading: false });
-		}
-	},
-
-	updateSubscription: async (priceId: string) => {
-		set({ isLoading: true });
-		try {
-			console.log("Update subscription called with priceId:", priceId);
-		} catch (error) {
-			set({ error: error instanceof Error ? error.message : "Failed to update subscription" });
-		} finally {
-			set({ isLoading: false });
-		}
-=======
 		set({ isLoading: false });
 	},
 
 	updateSubscription: async (_priceId: string) => {
 		set({ isLoading: true });
 		set({ isLoading: false });
->>>>>>> c4a0505e
 	},
 }));