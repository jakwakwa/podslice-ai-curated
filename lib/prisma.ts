<<<<<<< HEAD
import { PrismaClient } from "@prisma/client";
=======
import { PrismaClient } from "@prisma/client/edge";
>>>>>>> c4a0505e

import { withAccelerate } from "@prisma/extension-accelerate";

const prismaClientSingleton = () => {
	// return new PrismaClient()
	return new PrismaClient().$extends(withAccelerate());
};

declare global {
	var prismaGlobal: undefined | ReturnType<typeof prismaClientSingleton>;
}

export const prisma = globalThis.prismaGlobal ?? prismaClientSingleton();

if (process.env.NODE_ENV !== "production") globalThis.prismaGlobal = prisma;<|MERGE_RESOLUTION|>--- conflicted
+++ resolved
@@ -1,8 +1,4 @@
-<<<<<<< HEAD
-import { PrismaClient } from "@prisma/client";
-=======
 import { PrismaClient } from "@prisma/client/edge";
->>>>>>> c4a0505e
 
 import { withAccelerate } from "@prisma/extension-accelerate";
 
