--- conflicted
+++ resolved
@@ -1,104 +1,11 @@
-<<<<<<< HEAD
-import { writeEpisodeDebugLog } from "@/lib/debug-logger";
-
-export interface YouTubeAudioInfo {
-	audioUrl: string;
-	title: string;
-	duration: number;
-}
-
-interface AudioFormat {
-	mimeType?: string;
-	url?: string;
-}
-=======
 // YouTube audio helper module — high-level audio extraction removed per project policy.
 // Keeping the module as a stub in case lower-level utilities are needed in future.
->>>>>>> c4a0505e
 
 export function extractVideoId(url: string): string | null {
 	const patterns = [/(?:youtube\.com\/watch\?v=|youtu\.be\/|youtube\.com\/embed\/)([^&\n?#]+)/, /^([a-zA-Z0-9_-]{11})$/];
 	for (const pattern of patterns) {
 		const match = url.match(pattern);
 		if (match) return match[1];
-<<<<<<< HEAD
 	}
 	return null;
-}
-
-async function fetchFromYouTubeAPI(videoId: string): Promise<YouTubeAudioInfo | null> {
-	const playerKey = process.env.YOUTUBE_PLAYER_API_KEY || process.env.YOUTUBE_API_KEY;
-	if (!playerKey) return null;
-	const response = await fetch(`https://www.youtube.com/youtubei/v1/player?key=${playerKey}`, {
-		method: "POST",
-		headers: { "Content-Type": "application/json", "User-Agent": "Mozilla/5.0", Referer: "https://www.youtube.com/" },
-		body: JSON.stringify({ context: { client: { clientName: "WEB", clientVersion: "2.20240101.00.00" } }, videoId }),
-	});
-	if (!response.ok) {
-		return null;
-	}
-	const data = await response.json();
-	const streamingData = data?.streamingData;
-	const videoDetails = data?.videoDetails;
-	if (streamingData?.adaptiveFormats) {
-		const audioFormats = streamingData.adaptiveFormats.filter((f: AudioFormat) => f?.mimeType?.includes("audio") && f?.url);
-		if (audioFormats.length > 0) {
-			const preferred = audioFormats.find((f: AudioFormat) => f?.mimeType?.includes("audio/webm") || f?.mimeType?.includes("audio/mp4")) || audioFormats[0];
-			return {
-				audioUrl: preferred.url as string,
-				title: videoDetails?.title || "Unknown",
-				duration: parseInt(videoDetails?.lengthSeconds || "0", 10),
-			};
-		}
-	}
-	return null;
-}
-
-async function fetchFromRapidAPI(videoUrl: string): Promise<YouTubeAudioInfo | null> {
-	const rapidApiKey = process.env.RAPIDAPI_KEY;
-	if (!rapidApiKey) return null;
-	const response = await fetch(`https://youtube-video-info1.p.rapidapi.com/youtube_video_info?url=${encodeURIComponent(videoUrl)}`, {
-		headers: { "X-RapidAPI-Key": rapidApiKey, "X-RapidAPI-Host": "youtube-video-info1.p.rapidapi.com" },
-	});
-	if (!response.ok) return null;
-	const data = await response.json();
-	if (data?.audio_url) {
-		return { audioUrl: data.audio_url as string, title: data.title || "Unknown", duration: data.duration || 0 };
-	}
-	return null;
-}
-
-/**
- * Extracts a direct, streamable audio URL from a YouTube video.
- * Note: These URLs are often temporary and may not be accessible from third-party servers.
- */
-export async function extractYouTubeAudioUrl(videoUrl: string, userEpisodeId?: string): Promise<YouTubeAudioInfo> {
-	const videoId = extractVideoId(videoUrl);
-	if (!videoId) {
-		throw new Error("Invalid or unparseable YouTube URL");
-	}
-
-	try {
-		const apiResult = await fetchFromYouTubeAPI(videoId);
-		if (apiResult) return apiResult;
-	} catch (error) {
-		if (userEpisodeId) {
-			await writeEpisodeDebugLog(userEpisodeId, { step: "youtube-extract", status: "fail", message: String(error) });
-		}
-	}
-
-	try {
-		const rapidApiResult = await fetchFromRapidAPI(videoUrl);
-		if (rapidApiResult) return rapidApiResult;
-	} catch (error) {
-		if (userEpisodeId) {
-			await writeEpisodeDebugLog(userEpisodeId, { step: "youtube-extract-rapid", status: "fail", message: String(error) });
-		}
-	}
-
-	throw new Error("Unable to extract audio URL from YouTube video after trying all methods.");
-=======
-	}
-	return null;
->>>>>>> c4a0505e
 }