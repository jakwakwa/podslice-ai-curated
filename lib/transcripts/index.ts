<<<<<<< HEAD
import { AssemblyAIProvider } from "./providers/assemblyai";
import { ListenNotesProvider } from "./providers/listen-notes";
import { PodcastRssProvider } from "./providers/podcast";
import { RevAiProvider } from "./providers/revai";
import { YouTubeClientProvider } from "./providers/youtube-client";
import { YouTubeAudioExtractorProvider } from "./providers/youtube-audio-extractor";
import type { OrchestratorResult, TranscriptProvider, TranscriptRequest, TranscriptResponse, TranscriptSourceKind } from "./types";

const ENABLE_LISTEN_NOTES = process.env.ENABLE_LISTEN_NOTES === "true";
=======
import { GeminiVideoProvider } from "./providers/gemini";
import { GrokSearchProvider } from "./providers/grok-search";
import { YouTubeCaptionsProvider } from "./providers/youtube";
import { YouTubeStreamResolverProvider } from "./providers/youtube-audio-extractor";
import { YouTubeClientProvider } from "./providers/youtube-client";
import type { OrchestratorResult, TranscriptProvider, TranscriptRequest, TranscriptResponse, TranscriptSourceKind } from "./types";
>>>>>>> c4a0505e

export function detectKindFromUrl(url: string): TranscriptSourceKind {
	if (/youtu(be\.be|be\.com)/i.test(url)) return "youtube";
	if (/(rss|feed|podcast|anchor|spotify|apple)\./i.test(url) || /\.rss(\b|$)/i.test(url)) return "podcast";
	return "unknown";
}

function getProviderChain(kind: TranscriptSourceKind): TranscriptProvider[] {
	if (kind === "youtube") {
<<<<<<< HEAD
		// Vercel-optimized order:
		// 1. Try YouTube client-side captions first (free, fast, works on Vercel)
		// 2. If paid allowed, extract audio URL and use AssemblyAI
		// 3. Fallback to Rev.ai if we have direct audio URL
		const providers: TranscriptProvider[] = [YouTubeClientProvider];

		if (allowPaid) {
			providers.push(YouTubeAudioExtractorProvider, AssemblyAIProvider, RevAiProvider);
		}

		return providers;
	}
	if (kind === "podcast") {
		return [PodcastRssProvider, ...(ENABLE_LISTEN_NOTES ? ([ListenNotesProvider] as const) : []), ...(allowPaid ? [RevAiProvider] : [])];
	}
	return [PodcastRssProvider, ...(ENABLE_LISTEN_NOTES ? ([ListenNotesProvider] as const) : []), ...(allowPaid ? [RevAiProvider] : [])];
=======
		// Order (Gemini-first for direct transcription):
		// 1. Gemini Video (direct transcription from URL)
		// 2. YouTube client captions
		// 3. Server-side captions
		// 4. Stream resolver
		// 5. OpenAI text fallback (extract visible text from HTML pages as last resort)
		const providers: TranscriptProvider[] = [GeminiVideoProvider, YouTubeClientProvider, YouTubeCaptionsProvider, YouTubeStreamResolverProvider];

		// Append Grok discovery before OpenAI fallback if explicitly enabled
		if (process.env.ENABLE_GROK === "true") {
			providers.push(GrokSearchProvider);
		}

		// Try to append OpenAI fallback provider if present
		try {
			// eslint-disable-next-line @typescript-eslint/no-var-requires
			const oa = require("./providers/openai");
			if (oa?.OpenAITextFallbackProvider) providers.push(oa.OpenAITextFallbackProvider as TranscriptProvider);
		} catch {
			// ignore
		}

		return providers;
	}
	if (kind === "podcast") {
		return [];
	}
	return [];
>>>>>>> c4a0505e
}

export async function getTranscriptOrchestrated(initialRequest: TranscriptRequest): Promise<OrchestratorResult> {
	let request = { ...initialRequest };
	let kind = request.kind ?? detectKindFromUrl(request.url);
<<<<<<< HEAD
	let providers = getProviderChain(kind, request.allowPaid);
=======
	let providers = getProviderChain(kind);
>>>>>>> c4a0505e

	const attempts: OrchestratorResult["attempts"] = [];

	for (const provider of providers) {
		try {
<<<<<<< HEAD
			const applicable = await provider.canHandle(request);
			if (!applicable) continue;
			const result: TranscriptResponse = await provider.getTranscript(request);
=======
			console.debug(`[orchestrator] trying provider`, { provider: provider.name, url: request.url });
			const applicable = await provider.canHandle(request);
			console.debug(`[orchestrator] provider.canHandle result`, { provider: provider.name, url: request.url, applicable });
			if (!applicable) continue;
			const result: TranscriptResponse = await provider.getTranscript(request);
			console.debug(`[orchestrator] provider.getTranscript result`, { provider: provider.name, url: request.url, result });
>>>>>>> c4a0505e
			attempts.push({ provider: provider.name, success: result.success, error: result.success ? undefined : result.error });
			if (result.success) {
				return { ...result, attempts };
			}
			const nextUrl = (result as { meta?: { nextUrl?: string } }).meta?.nextUrl;
			if (nextUrl) {
				request = { ...request, url: nextUrl };
				kind = detectKindFromUrl(nextUrl);
<<<<<<< HEAD
				providers = getProviderChain(kind, request.allowPaid);
=======
				providers = getProviderChain(kind);
>>>>>>> c4a0505e
			}
		} catch (error) {
			const errMsg = error instanceof Error ? error.message : "Unknown provider error";
			attempts.push({ provider: provider.name, success: false, error: errMsg });
		}
	}

	return {
		success: false,
		error: "No transcript available from any provider",
		attempts,
	};
}

export type { TranscriptRequest, TranscriptResponse } from "./types";<|MERGE_RESOLUTION|>--- conflicted
+++ resolved
@@ -1,21 +1,9 @@
-<<<<<<< HEAD
-import { AssemblyAIProvider } from "./providers/assemblyai";
-import { ListenNotesProvider } from "./providers/listen-notes";
-import { PodcastRssProvider } from "./providers/podcast";
-import { RevAiProvider } from "./providers/revai";
-import { YouTubeClientProvider } from "./providers/youtube-client";
-import { YouTubeAudioExtractorProvider } from "./providers/youtube-audio-extractor";
-import type { OrchestratorResult, TranscriptProvider, TranscriptRequest, TranscriptResponse, TranscriptSourceKind } from "./types";
-
-const ENABLE_LISTEN_NOTES = process.env.ENABLE_LISTEN_NOTES === "true";
-=======
 import { GeminiVideoProvider } from "./providers/gemini";
 import { GrokSearchProvider } from "./providers/grok-search";
 import { YouTubeCaptionsProvider } from "./providers/youtube";
 import { YouTubeStreamResolverProvider } from "./providers/youtube-audio-extractor";
 import { YouTubeClientProvider } from "./providers/youtube-client";
 import type { OrchestratorResult, TranscriptProvider, TranscriptRequest, TranscriptResponse, TranscriptSourceKind } from "./types";
->>>>>>> c4a0505e
 
 export function detectKindFromUrl(url: string): TranscriptSourceKind {
 	if (/youtu(be\.be|be\.com)/i.test(url)) return "youtube";
@@ -25,24 +13,6 @@
 
 function getProviderChain(kind: TranscriptSourceKind): TranscriptProvider[] {
 	if (kind === "youtube") {
-<<<<<<< HEAD
-		// Vercel-optimized order:
-		// 1. Try YouTube client-side captions first (free, fast, works on Vercel)
-		// 2. If paid allowed, extract audio URL and use AssemblyAI
-		// 3. Fallback to Rev.ai if we have direct audio URL
-		const providers: TranscriptProvider[] = [YouTubeClientProvider];
-
-		if (allowPaid) {
-			providers.push(YouTubeAudioExtractorProvider, AssemblyAIProvider, RevAiProvider);
-		}
-
-		return providers;
-	}
-	if (kind === "podcast") {
-		return [PodcastRssProvider, ...(ENABLE_LISTEN_NOTES ? ([ListenNotesProvider] as const) : []), ...(allowPaid ? [RevAiProvider] : [])];
-	}
-	return [PodcastRssProvider, ...(ENABLE_LISTEN_NOTES ? ([ListenNotesProvider] as const) : []), ...(allowPaid ? [RevAiProvider] : [])];
-=======
 		// Order (Gemini-first for direct transcription):
 		// 1. Gemini Video (direct transcription from URL)
 		// 2. YouTube client captions
@@ -71,34 +41,23 @@
 		return [];
 	}
 	return [];
->>>>>>> c4a0505e
 }
 
 export async function getTranscriptOrchestrated(initialRequest: TranscriptRequest): Promise<OrchestratorResult> {
 	let request = { ...initialRequest };
 	let kind = request.kind ?? detectKindFromUrl(request.url);
-<<<<<<< HEAD
-	let providers = getProviderChain(kind, request.allowPaid);
-=======
 	let providers = getProviderChain(kind);
->>>>>>> c4a0505e
 
 	const attempts: OrchestratorResult["attempts"] = [];
 
 	for (const provider of providers) {
 		try {
-<<<<<<< HEAD
-			const applicable = await provider.canHandle(request);
-			if (!applicable) continue;
-			const result: TranscriptResponse = await provider.getTranscript(request);
-=======
 			console.debug(`[orchestrator] trying provider`, { provider: provider.name, url: request.url });
 			const applicable = await provider.canHandle(request);
 			console.debug(`[orchestrator] provider.canHandle result`, { provider: provider.name, url: request.url, applicable });
 			if (!applicable) continue;
 			const result: TranscriptResponse = await provider.getTranscript(request);
 			console.debug(`[orchestrator] provider.getTranscript result`, { provider: provider.name, url: request.url, result });
->>>>>>> c4a0505e
 			attempts.push({ provider: provider.name, success: result.success, error: result.success ? undefined : result.error });
 			if (result.success) {
 				return { ...result, attempts };
@@ -107,11 +66,7 @@
 			if (nextUrl) {
 				request = { ...request, url: nextUrl };
 				kind = detectKindFromUrl(nextUrl);
-<<<<<<< HEAD
-				providers = getProviderChain(kind, request.allowPaid);
-=======
 				providers = getProviderChain(kind);
->>>>>>> c4a0505e
 			}
 		} catch (error) {
 			const errMsg = error instanceof Error ? error.message : "Unknown provider error";
