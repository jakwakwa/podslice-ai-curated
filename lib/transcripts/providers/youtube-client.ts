import type { TranscriptProvider, TranscriptRequest, TranscriptResponse } from "../types";

function extractVideoId(url: string): string | null {
	const patterns = [/(?:youtube\.com\/watch\?v=|youtu\.be\/|youtube\.com\/embed\/)([^&\n?#]+)/, /^([a-zA-Z0-9_-]{11})$/];
	for (const pattern of patterns) {
		const match = url.match(pattern);
		if (match) return match[1];
	}
	return null;
}

async function fetchYouTubeCaption(videoId: string): Promise<string> {
	// Try YouTube's innertube API which works better from servers
	const YOUTUBE_API_KEY = process.env.YOUTUBE_API_KEY;
	if (!YOUTUBE_API_KEY) {
		throw new Error("Missing YOUTUBE_API_KEY environment variable");
	}
	const response = await fetch(`https://www.youtube.com/youtubei/v1/player?key=${YOUTUBE_API_KEY}`, {
		method: "POST",
		headers: {
			"Content-Type": "application/json",
			"User-Agent": "Mozilla/5.0 (Windows NT 10.0; Win64; x64) AppleWebKit/537.36",
			Origin: "https://www.youtube.com",
		},
		body: JSON.stringify({
			context: {
				client: {
					clientName: "WEB",
					clientVersion: "2.20240101.00.00",
				},
			},
			videoId: videoId,
		}),
	});

	if (!response.ok) {
		throw new Error(`YouTube API request failed: ${response.status}`);
	}

	const data = await response.json();
	const captionTracks = data?.captions?.playerCaptionsTracklistRenderer?.captionTracks;

	if (!captionTracks || captionTracks.length === 0) {
		throw new Error("No captions found");
	}

	// Find best caption track (prefer English auto-generated)
	interface CaptionTrack {
		languageCode?: string;
		kind?: string;
		baseUrl?: string;
	}

	const selectedTrack: CaptionTrack =
		captionTracks.find((track: CaptionTrack) => track.languageCode === "en" && track.kind === "asr") || captionTracks.find((track: CaptionTrack) => track.languageCode === "en") || captionTracks[0];

	if (!selectedTrack?.baseUrl) {
		throw new Error("No suitable caption track found");
	}

	// Fetch the actual transcript
	const transcriptResponse = await fetch(selectedTrack.baseUrl, {
		headers: {
			"User-Agent": "Mozilla/5.0 (Windows NT 10.0; Win64; x64) AppleWebKit/537.36",
		},
	});

	if (!transcriptResponse.ok) {
		throw new Error(`Transcript fetch failed: ${transcriptResponse.status}`);
	}

	const xmlText = await transcriptResponse.text();

	// Parse XML to extract text
	const textMatches = xmlText.match(/<text[^>]*>([^<]+)</g);
	if (!textMatches) {
		throw new Error("No transcript text found");
	}

	const transcript = textMatches
		.map(match => {
			const textContent = match.replace(/<text[^>]*>/, "").replace(/<\/text>/, "");
			// Decode HTML entities
			return textContent
				.replace(/&lt;/g, "<")
				.replace(/&gt;/g, ">")
				.replace(/&quot;/g, '"')
				.replace(/&#39;/g, "'")
				.replace(/&amp;/g, "&");
		})
		.join(" ")
		.trim();

	return transcript;
}

export const YouTubeClientProvider: TranscriptProvider = {
	name: "youtube-client",
	canHandle(request) {
<<<<<<< HEAD
		return /youtu(be\.be|be\.com)/i.test(request.url);
=======
		return /youtu(\.be|be\.com)/i.test(request.url);
>>>>>>> c4a0505e
	},
	async getTranscript(request: TranscriptRequest): Promise<TranscriptResponse> {
		try {
			const videoId = extractVideoId(request.url);
			if (!videoId) {
				return {
					success: false,
					error: "Invalid YouTube URL",
					provider: this.name,
				};
			}

			const transcript = await fetchYouTubeCaption(videoId);

			if (!transcript || transcript.length < 10) {
				return {
					success: false,
					error: "No meaningful transcript content found",
					provider: this.name,
				};
			}

			return {
				success: true,
				transcript,
				provider: this.name,
				meta: { videoId, method: "server-side-captions" },
			};
		} catch (error) {
			return {
				success: false,
				error: error instanceof Error ? error.message : "YouTube caption extraction failed",
				provider: this.name,
			};
		}
	},
};<|MERGE_RESOLUTION|>--- conflicted
+++ resolved
@@ -97,11 +97,7 @@
 export const YouTubeClientProvider: TranscriptProvider = {
 	name: "youtube-client",
 	canHandle(request) {
-<<<<<<< HEAD
-		return /youtu(be\.be|be\.com)/i.test(request.url);
-=======
 		return /youtu(\.be|be\.com)/i.test(request.url);
->>>>>>> c4a0505e
 	},
 	async getTranscript(request: TranscriptRequest): Promise<TranscriptResponse> {
 		try {
