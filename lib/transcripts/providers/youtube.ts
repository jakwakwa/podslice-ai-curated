--- conflicted
+++ resolved
@@ -1,23 +1,11 @@
-<<<<<<< HEAD
-import type { TranscriptProvider, TranscriptRequest, TranscriptResponse } from "../types";
-import { getYouTubeTranscriptText } from "@/lib/youtube-safe";
-=======
 import { getYouTubeTranscriptText } from "@/lib/youtube";
 import type { TranscriptProvider, TranscriptRequest, TranscriptResponse } from "../types";
->>>>>>> c4a0505e
 
 export const YouTubeCaptionsProvider: TranscriptProvider = {
 	name: "youtube-captions",
 	canHandle(request) {
-<<<<<<< HEAD
-		// Disabled on Vercel by default due to anti-bot; guard with env flag
-		const isVercel = process.env.VERCEL === "1" || process.env.VERCEL === "true";
-		const enableServerYtdl = process.env.ENABLE_SERVER_YTDL === "true";
-		return /youtu(be\.be|be\.com)/i.test(request.url) && (!isVercel || enableServerYtdl);
-=======
 		// Always allow server-side caption fetching for YouTube URLs (no flags).
 		return /youtu(\.be|be\.com)/i.test(request.url);
->>>>>>> c4a0505e
 	},
 	async getTranscript(request: TranscriptRequest): Promise<TranscriptResponse> {
 		try {
