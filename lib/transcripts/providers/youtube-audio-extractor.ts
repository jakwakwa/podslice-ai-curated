<<<<<<< HEAD
import type { TranscriptProvider, TranscriptRequest, TranscriptResponse } from "../types";

interface YouTubeAudioInfo {
	audioUrl: string;
	title: string;
	duration: number;
}

/**
 * Extract audio URL from YouTube using a third-party service
 * This provider extracts the audio URL and passes it to other providers like AssemblyAI
 */
async function extractYouTubeAudioUrl(videoUrl: string): Promise<YouTubeAudioInfo> {
	const videoId = extractVideoId(videoUrl);
	if (!videoId) {
		throw new Error("Invalid YouTube URL");
	}

	// Try multiple methods to get audio URL

	// Method 1: Use YouTube's own API to get stream info
	try {
		const response = await fetch("https://www.youtube.com/youtubei/v1/player?key=AIzaSyAO_FJ2SlqU8Q4STEHLGCilw_Y9_11qcW8", {
			method: "POST",
			headers: {
				"Content-Type": "application/json",
				"User-Agent": "Mozilla/5.0 (Windows NT 10.0; Win64; x64) AppleWebKit/537.36",
				Referer: "https://www.youtube.com/",
			},
			body: JSON.stringify({
				context: {
					client: {
						clientName: "WEB",
						clientVersion: "2.20240101.00.00",
					},
				},
				videoId: videoId,
			}),
		});

		if (response.ok) {
			const data = await response.json();
			const streamingData = data?.streamingData;
			const videoDetails = data?.videoDetails;

			if (streamingData?.adaptiveFormats) {
				interface AudioFormat {
					mimeType?: string;
					url?: string;
				}

				// Find the best audio-only format
				const audioFormats = streamingData.adaptiveFormats.filter((format: AudioFormat) => format.mimeType?.includes("audio") && format.url);

				if (audioFormats.length > 0) {
					// Prefer webm or mp4 audio formats
					const preferredFormat = audioFormats.find((format: AudioFormat) => format.mimeType?.includes("audio/webm") || format.mimeType?.includes("audio/mp4")) || audioFormats[0];

					return {
						audioUrl: preferredFormat.url,
						title: videoDetails?.title || "Unknown",
						duration: parseInt(videoDetails?.lengthSeconds || "0"),
					};
				}
			}
		}
	} catch (error) {
		console.warn("YouTube API method failed:", error);
	}

	// Method 2: Use a fallback service if available
	const rapidApiKey = process.env.RAPIDAPI_KEY;
	if (rapidApiKey) {
		try {
			const response = await fetch(`https://youtube-video-info1.p.rapidapi.com/youtube_video_info?url=${encodeURIComponent(videoUrl)}`, {
				headers: {
					"X-RapidAPI-Key": rapidApiKey,
					"X-RapidAPI-Host": "youtube-video-info1.p.rapidapi.com",
				},
			});

			if (response.ok) {
				const data = await response.json();
				if (data.audio_url) {
					return {
						audioUrl: data.audio_url,
						title: data.title || "Unknown",
						duration: data.duration || 0,
					};
				}
			}
		} catch (error) {
			console.warn("RapidAPI fallback failed:", error);
		}
	}

	throw new Error("Unable to extract audio URL from YouTube video");
}

function extractVideoId(url: string): string | null {
	const patterns = [/(?:youtube\.com\/watch\?v=|youtu\.be\/|youtube\.com\/embed\/)([^&\n?#]+)/, /^([a-zA-Z0-9_-]{11})$/];
	for (const pattern of patterns) {
		const match = url.match(pattern);
		if (match) return match[1];
	}
	return null;
}

export const YouTubeAudioExtractorProvider: TranscriptProvider = {
	name: "youtube-audio-extractor",
	canHandle(request) {
		return Boolean(request.allowPaid) && /youtu(be\.be|be\.com)/i.test(request.url);
=======
import type { TranscriptProvider, TranscriptResponse } from "../types";
// This provider resolves a streamable audio URL from YouTube (resolver only); it does NOT download or store audio.

export const YouTubeStreamResolverProvider: TranscriptProvider = {
	name: "youtube-stream-resolver",
	canHandle() {
		// Always included in chain; resolver only
		return true;
>>>>>>> c4a0505e
	},
	async getTranscript(): Promise<TranscriptResponse> {
		try {
<<<<<<< HEAD
			// Extract audio URL from YouTube
			const audioInfo = await extractYouTubeAudioUrl(request.url);

			// Return success with the extracted audio URL for downstream providers
			return {
				success: false, // Mark as false so orchestrator continues
				error: "Audio URL extracted, continue to next provider",
				provider: this.name,
				meta: {
					nextUrl: audioInfo.audioUrl,
					title: audioInfo.title,
					duration: audioInfo.duration,
					extractedAudioUrl: true,
				},
=======
			// Resolver is a placeholder here; it signals orchestrator to continue or act on resolved stream URLs.
			return {
				success: false,
				error: "YouTube stream resolution placeholder; rely on captions or Gemini",
				provider: "youtube-stream-resolver",
>>>>>>> c4a0505e
			};
		} catch (error) {
			return {
				success: false,
<<<<<<< HEAD
				error: error instanceof Error ? error.message : "Audio extraction failed",
				provider: this.name,
=======
				error: error instanceof Error ? error.message : "Stream resolution failed",
				provider: "youtube-stream-resolver",
>>>>>>> c4a0505e
			};
		}
	},
};<|MERGE_RESOLUTION|>--- conflicted
+++ resolved
@@ -1,117 +1,3 @@
-<<<<<<< HEAD
-import type { TranscriptProvider, TranscriptRequest, TranscriptResponse } from "../types";
-
-interface YouTubeAudioInfo {
-	audioUrl: string;
-	title: string;
-	duration: number;
-}
-
-/**
- * Extract audio URL from YouTube using a third-party service
- * This provider extracts the audio URL and passes it to other providers like AssemblyAI
- */
-async function extractYouTubeAudioUrl(videoUrl: string): Promise<YouTubeAudioInfo> {
-	const videoId = extractVideoId(videoUrl);
-	if (!videoId) {
-		throw new Error("Invalid YouTube URL");
-	}
-
-	// Try multiple methods to get audio URL
-
-	// Method 1: Use YouTube's own API to get stream info
-	try {
-		const response = await fetch("https://www.youtube.com/youtubei/v1/player?key=AIzaSyAO_FJ2SlqU8Q4STEHLGCilw_Y9_11qcW8", {
-			method: "POST",
-			headers: {
-				"Content-Type": "application/json",
-				"User-Agent": "Mozilla/5.0 (Windows NT 10.0; Win64; x64) AppleWebKit/537.36",
-				Referer: "https://www.youtube.com/",
-			},
-			body: JSON.stringify({
-				context: {
-					client: {
-						clientName: "WEB",
-						clientVersion: "2.20240101.00.00",
-					},
-				},
-				videoId: videoId,
-			}),
-		});
-
-		if (response.ok) {
-			const data = await response.json();
-			const streamingData = data?.streamingData;
-			const videoDetails = data?.videoDetails;
-
-			if (streamingData?.adaptiveFormats) {
-				interface AudioFormat {
-					mimeType?: string;
-					url?: string;
-				}
-
-				// Find the best audio-only format
-				const audioFormats = streamingData.adaptiveFormats.filter((format: AudioFormat) => format.mimeType?.includes("audio") && format.url);
-
-				if (audioFormats.length > 0) {
-					// Prefer webm or mp4 audio formats
-					const preferredFormat = audioFormats.find((format: AudioFormat) => format.mimeType?.includes("audio/webm") || format.mimeType?.includes("audio/mp4")) || audioFormats[0];
-
-					return {
-						audioUrl: preferredFormat.url,
-						title: videoDetails?.title || "Unknown",
-						duration: parseInt(videoDetails?.lengthSeconds || "0"),
-					};
-				}
-			}
-		}
-	} catch (error) {
-		console.warn("YouTube API method failed:", error);
-	}
-
-	// Method 2: Use a fallback service if available
-	const rapidApiKey = process.env.RAPIDAPI_KEY;
-	if (rapidApiKey) {
-		try {
-			const response = await fetch(`https://youtube-video-info1.p.rapidapi.com/youtube_video_info?url=${encodeURIComponent(videoUrl)}`, {
-				headers: {
-					"X-RapidAPI-Key": rapidApiKey,
-					"X-RapidAPI-Host": "youtube-video-info1.p.rapidapi.com",
-				},
-			});
-
-			if (response.ok) {
-				const data = await response.json();
-				if (data.audio_url) {
-					return {
-						audioUrl: data.audio_url,
-						title: data.title || "Unknown",
-						duration: data.duration || 0,
-					};
-				}
-			}
-		} catch (error) {
-			console.warn("RapidAPI fallback failed:", error);
-		}
-	}
-
-	throw new Error("Unable to extract audio URL from YouTube video");
-}
-
-function extractVideoId(url: string): string | null {
-	const patterns = [/(?:youtube\.com\/watch\?v=|youtu\.be\/|youtube\.com\/embed\/)([^&\n?#]+)/, /^([a-zA-Z0-9_-]{11})$/];
-	for (const pattern of patterns) {
-		const match = url.match(pattern);
-		if (match) return match[1];
-	}
-	return null;
-}
-
-export const YouTubeAudioExtractorProvider: TranscriptProvider = {
-	name: "youtube-audio-extractor",
-	canHandle(request) {
-		return Boolean(request.allowPaid) && /youtu(be\.be|be\.com)/i.test(request.url);
-=======
 import type { TranscriptProvider, TranscriptResponse } from "../types";
 // This provider resolves a streamable audio URL from YouTube (resolver only); it does NOT download or store audio.
 
@@ -120,43 +6,20 @@
 	canHandle() {
 		// Always included in chain; resolver only
 		return true;
->>>>>>> c4a0505e
 	},
 	async getTranscript(): Promise<TranscriptResponse> {
 		try {
-<<<<<<< HEAD
-			// Extract audio URL from YouTube
-			const audioInfo = await extractYouTubeAudioUrl(request.url);
-
-			// Return success with the extracted audio URL for downstream providers
-			return {
-				success: false, // Mark as false so orchestrator continues
-				error: "Audio URL extracted, continue to next provider",
-				provider: this.name,
-				meta: {
-					nextUrl: audioInfo.audioUrl,
-					title: audioInfo.title,
-					duration: audioInfo.duration,
-					extractedAudioUrl: true,
-				},
-=======
 			// Resolver is a placeholder here; it signals orchestrator to continue or act on resolved stream URLs.
 			return {
 				success: false,
 				error: "YouTube stream resolution placeholder; rely on captions or Gemini",
 				provider: "youtube-stream-resolver",
->>>>>>> c4a0505e
 			};
 		} catch (error) {
 			return {
 				success: false,
-<<<<<<< HEAD
-				error: error instanceof Error ? error.message : "Audio extraction failed",
-				provider: this.name,
-=======
 				error: error instanceof Error ? error.message : "Stream resolution failed",
 				provider: "youtube-stream-resolver",
->>>>>>> c4a0505e
 			};
 		}
 	},
