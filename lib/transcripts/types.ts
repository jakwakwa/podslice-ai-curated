--- conflicted
+++ resolved
@@ -23,11 +23,7 @@
 
 export type TranscriptResponse = TranscriptResponseSuccess | TranscriptResponseFailure;
 
-<<<<<<< HEAD
-export type ProviderName = "youtube-captions" | "youtube-client" | "youtube-audio-extractor" | "podcast-rss" | "listen-notes" | "revai" | "paid-asr" | "assemblyai";
-=======
 export type ProviderName = "gemini-video" | "youtube-captions" | "youtube-client" | "youtube-audio-extractor" | "youtube-stream-resolver" | "grok-search" | "paid-asr" | "openai-text-fallback";
->>>>>>> c4a0505e
 
 export interface TranscriptProvider {
 	name: ProviderName;
@@ -47,10 +43,6 @@
 }
 
 export interface PaidAsrOptions {
-<<<<<<< HEAD
-	provider: "revai" | "assemblyai" | "whisper";
-=======
 	provider: "whisper" | "gemini";
->>>>>>> c4a0505e
 	apiKey?: string;
 }