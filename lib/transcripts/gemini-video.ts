--- conflicted
+++ resolved
@@ -4,21 +4,7 @@
 
 const PROMPT = `Please transcribe the following audio segment accurately. Provide only the transcribed text. Do not include any additional commentary, introductory phrases like "Here is the transcription:", or summaries. The audio is a segment of a larger file, so do not add a beginning or an end.`;
 
-<<<<<<< HEAD
-/**
- * Converts a local file buffer into the format required for a Gemini API call.
- */
-function _bufferToGenerativePart(buffer: Buffer, mimeType: string): Part {
-	return {
-		inlineData: {
-			data: buffer.toString("base64"),
-			mimeType,
-		},
-	};
-}
-=======
 const _SUPER_PROMPT = `Based on the url provided, Summarise the key moments and highlights of the podcast into a podcast style write a two-host podcast conversation. Alternate speakers naturally. Keep it around 3-5 minutes.
->>>>>>> c4a0505e
 
 Requirements:
 - Do not include stage directions or timestamps
@@ -30,18 +16,6 @@
 Output ONLY valid JSON array of objects with fields: speaker ("A" or "B") and text (string). No markdown. script of approximately 350 words (enough for about a 4-minute podcast). Include a witty introduction, smooth transitions between topics, and a concise conclusion. Make it engaging, easy to listen to, and maintain a friendly and informative tone. **The script should only contain the spoken words without: (e.g., "Host:"), sound effects, specific audio cues, structural markers (e.g., "section 1", "ad breaks"), or timing instructions (e.g., "2 minutes").** Cover most interesting themes from the summary. Always start the script as follows: "Feeling lost in the noise? This summary is brought to you by Podslice. We filter out the fluff, the filler, and the drawn-out discussions, leaving you with pure, actionable knowledge. In a world full of chatter, we help you find the insight."`;
 
 export async function transcribeWithGeminiFromUrl(url: string): Promise<string | null> {
-<<<<<<< HEAD
-	const apiKey = process.env.GEMINI_API_KEY;
-	if (!apiKey) {
-		throw new Error("GEMINI_API_KEY is not set.");
-	}
-
-	try {
-		const genAI = new GoogleGenerativeAI(apiKey);
-		const model = genAI.getGenerativeModel({ model: "gemini-2.5-pro" });
-
-		const mediaPart: Part = { fileData: { fileUri: url, mimeType: "video/*" } };
-=======
 	const apiKey = process.env.GOOGLE_GENERATIVE_AI_API_KEY;
 	if (!apiKey) {
 		throw new Error("GOOGLE_GENERATIVE_AI_API_KEY is not set.");
@@ -56,16 +30,11 @@
 		const mediaPart: Part = { fileData: { fileUri: url, mimeType: "video/*" } };
 
 		// Let the caller control timeout; this call may legitimately take >2 minutes.
->>>>>>> c4a0505e
 		const result = await model.generateContent([PROMPT, mediaPart]);
 
 		return result.response.text();
 	} catch (error) {
 		console.error("[GEMINI][youtube-url] Error:", error);
-<<<<<<< HEAD
-		throw error; // Re-throw so the Inngest step can catch and log it properly
-=======
 		throw error;
->>>>>>> c4a0505e
 	}
 }