// lib/inngest/providers/gemini-video-worker.ts

<<<<<<< HEAD
import { writeEpisodeDebugLog } from "@/lib/debug-logger";
import { inngest } from "@/lib/inngest/client";
import { transcribeWithGeminiFromUrl } from "@/lib/transcripts/gemini-video";
import { classifyError, ProviderStartedSchema } from "../utils/results";
=======
import { writeEpisodeDebugLog } from '@/lib/debug-logger';
import { inngest } from '@/lib/inngest/client';
import { transcribeWithGeminiFromUrl } from '@/lib/transcripts/gemini-video';
import { withTimeout } from '@/lib/utils';
import { classifyError, ProviderStartedSchema } from '../utils/results';
>>>>>>> c4a0505e

export const geminiVideoWorker = inngest.createFunction(
	{ id: 'provider-gemini-video', name: 'Provider: Gemini Video', retries: 0 },
	{ event: 'transcription.provider.gemini.start' },
	async ({ event, step }) => {
<<<<<<< HEAD
		const { jobId, userEpisodeId, srcUrl } = ProviderStartedSchema.parse(event.data);
		await step.run("log-start", async () => {
			await writeEpisodeDebugLog(userEpisodeId, { step: "gemini", status: "start", meta: { jobId } });
		});
		try {
			const transcript = await step.run("run", async () => await transcribeWithGeminiFromUrl(srcUrl));
			if (transcript) {
				await step.sendEvent("succeeded", {
					name: "transcription.succeeded",
					data: { jobId, userEpisodeId, provider: "gemini", transcript, meta: {} },
				});
			} else {
				await writeEpisodeDebugLog(userEpisodeId, { step: "gemini", status: "fail", message: "empty transcript or failure; check server logs" });
				await step.sendEvent("failed", {
					name: "transcription.failed",
					data: { jobId, userEpisodeId, provider: "gemini", errorType: "unknown", errorMessage: "Gemini returned empty transcript" },
				});
			}
		} catch (e) {
			await writeEpisodeDebugLog(userEpisodeId, { step: "gemini", status: "fail", message: e instanceof Error ? e.message : String(e) });
			const { errorType, errorMessage } = classifyError(e);
			await step.sendEvent("failed", {
				name: "transcription.failed",
				data: { jobId, userEpisodeId, provider: "gemini", errorType, errorMessage },
=======
		const { jobId, userEpisodeId, srcUrl } = ProviderStartedSchema.parse(
			event.data
		);

		// Add preflight check for video duration/size
		const _videoInfo = await step.run('check-video-info', async () => {
			try {
				const { extractVideoId } = await import(
					'@/lib/transcripts/utils/youtube-audio'
				);
				const id = extractVideoId(srcUrl);
				if (!id) return undefined;

				// Only when allowed in this env; else skip duration gating
				const enableServerYtdl = process.env.ENABLE_SERVER_YTDL === 'true';
				if (!enableServerYtdl) return undefined;

				const ytdl =
					(await import('@distube/ytdl-core')).default ??
					(await import('@distube/ytdl-core'));

				const info = await ytdl.getInfo(
					`https://www.youtube.com/watch?v=${id}`
				);
				const lengthSeconds = Number(info?.videoDetails?.lengthSeconds || 0);
				return { durationSec: lengthSeconds || undefined };
			} catch {
				return undefined;
			}
		});

		await step.run('log-start', async () => {
			await writeEpisodeDebugLog(userEpisodeId, {
				step: 'gemini',
				status: 'start',
				meta: { jobId },
			});
		});

		try {
			const timeoutMs = Number(
				process.env.GEMINI_TRANSCRIBE_TIMEOUT_MS || 260000
			); // < 300s Next limit
			const transcript = await step.run(
				'run',
				async () =>
					await withTimeout(
						transcribeWithGeminiFromUrl(srcUrl),
						timeoutMs,
						'Gemini transcription timed out'
					)
			);
			if (transcript) {
				await step.sendEvent('succeeded', {
					name: 'transcription.succeeded',
					data: {
						jobId,
						userEpisodeId,
						provider: 'gemini',
						transcript,
						meta: {},
					},
				});
			} else {
				await writeEpisodeDebugLog(userEpisodeId, {
					step: 'gemini',
					status: 'fail',
					message: 'empty transcript or failure; check server logs',
				});
				await step.sendEvent('failed', {
					name: 'transcription.failed',
					data: {
						jobId,
						userEpisodeId,
						provider: 'gemini',
						errorType: 'unknown',
						errorMessage: 'Gemini returned empty transcript',
					},
				});
			}
		} catch (e) {
			await writeEpisodeDebugLog(userEpisodeId, {
				step: 'gemini',
				status: 'fail',
				message: e instanceof Error ? e.message : String(e),
			});
			const { errorType, errorMessage } = classifyError(e);
			await step.sendEvent('failed', {
				name: 'transcription.failed',
				data: {
					jobId,
					userEpisodeId,
					provider: 'gemini',
					errorType,
					errorMessage,
				},
>>>>>>> c4a0505e
			});
		}
	}
);<|MERGE_RESOLUTION|>--- conflicted
+++ resolved
@@ -1,72 +1,31 @@
 // lib/inngest/providers/gemini-video-worker.ts
 
-<<<<<<< HEAD
 import { writeEpisodeDebugLog } from "@/lib/debug-logger";
 import { inngest } from "@/lib/inngest/client";
 import { transcribeWithGeminiFromUrl } from "@/lib/transcripts/gemini-video";
+import { withTimeout } from "@/lib/utils";
 import { classifyError, ProviderStartedSchema } from "../utils/results";
-=======
-import { writeEpisodeDebugLog } from '@/lib/debug-logger';
-import { inngest } from '@/lib/inngest/client';
-import { transcribeWithGeminiFromUrl } from '@/lib/transcripts/gemini-video';
-import { withTimeout } from '@/lib/utils';
-import { classifyError, ProviderStartedSchema } from '../utils/results';
->>>>>>> c4a0505e
 
 export const geminiVideoWorker = inngest.createFunction(
-	{ id: 'provider-gemini-video', name: 'Provider: Gemini Video', retries: 0 },
-	{ event: 'transcription.provider.gemini.start' },
+	{ id: "provider-gemini-video", name: "Provider: Gemini Video", retries: 0 },
+	{ event: "transcription.provider.gemini.start" },
 	async ({ event, step }) => {
-<<<<<<< HEAD
 		const { jobId, userEpisodeId, srcUrl } = ProviderStartedSchema.parse(event.data);
-		await step.run("log-start", async () => {
-			await writeEpisodeDebugLog(userEpisodeId, { step: "gemini", status: "start", meta: { jobId } });
-		});
-		try {
-			const transcript = await step.run("run", async () => await transcribeWithGeminiFromUrl(srcUrl));
-			if (transcript) {
-				await step.sendEvent("succeeded", {
-					name: "transcription.succeeded",
-					data: { jobId, userEpisodeId, provider: "gemini", transcript, meta: {} },
-				});
-			} else {
-				await writeEpisodeDebugLog(userEpisodeId, { step: "gemini", status: "fail", message: "empty transcript or failure; check server logs" });
-				await step.sendEvent("failed", {
-					name: "transcription.failed",
-					data: { jobId, userEpisodeId, provider: "gemini", errorType: "unknown", errorMessage: "Gemini returned empty transcript" },
-				});
-			}
-		} catch (e) {
-			await writeEpisodeDebugLog(userEpisodeId, { step: "gemini", status: "fail", message: e instanceof Error ? e.message : String(e) });
-			const { errorType, errorMessage } = classifyError(e);
-			await step.sendEvent("failed", {
-				name: "transcription.failed",
-				data: { jobId, userEpisodeId, provider: "gemini", errorType, errorMessage },
-=======
-		const { jobId, userEpisodeId, srcUrl } = ProviderStartedSchema.parse(
-			event.data
-		);
 
 		// Add preflight check for video duration/size
-		const _videoInfo = await step.run('check-video-info', async () => {
+		const _videoInfo = await step.run("check-video-info", async () => {
 			try {
-				const { extractVideoId } = await import(
-					'@/lib/transcripts/utils/youtube-audio'
-				);
+				const { extractVideoId } = await import("@/lib/transcripts/utils/youtube-audio");
 				const id = extractVideoId(srcUrl);
 				if (!id) return undefined;
 
 				// Only when allowed in this env; else skip duration gating
-				const enableServerYtdl = process.env.ENABLE_SERVER_YTDL === 'true';
+				const enableServerYtdl = process.env.ENABLE_SERVER_YTDL === "true";
 				if (!enableServerYtdl) return undefined;
 
-				const ytdl =
-					(await import('@distube/ytdl-core')).default ??
-					(await import('@distube/ytdl-core'));
+				const ytdl = (await import("@distube/ytdl-core")).default ?? (await import("@distube/ytdl-core"));
 
-				const info = await ytdl.getInfo(
-					`https://www.youtube.com/watch?v=${id}`
-				);
+				const info = await ytdl.getInfo(`https://www.youtube.com/watch?v=${id}`);
 				const lengthSeconds = Number(info?.videoDetails?.lengthSeconds || 0);
 				return { durationSec: lengthSeconds || undefined };
 			} catch {
@@ -74,72 +33,61 @@
 			}
 		});
 
-		await step.run('log-start', async () => {
+		await step.run("log-start", async () => {
 			await writeEpisodeDebugLog(userEpisodeId, {
-				step: 'gemini',
-				status: 'start',
+				step: "gemini",
+				status: "start",
 				meta: { jobId },
 			});
 		});
 
 		try {
-			const timeoutMs = Number(
-				process.env.GEMINI_TRANSCRIBE_TIMEOUT_MS || 260000
-			); // < 300s Next limit
-			const transcript = await step.run(
-				'run',
-				async () =>
-					await withTimeout(
-						transcribeWithGeminiFromUrl(srcUrl),
-						timeoutMs,
-						'Gemini transcription timed out'
-					)
-			);
+			const timeoutMs = Number(process.env.GEMINI_TRANSCRIBE_TIMEOUT_MS || 260000); // < 300s Next limit
+			const transcript = await step.run("run", async () => await withTimeout(transcribeWithGeminiFromUrl(srcUrl), timeoutMs, "Gemini transcription timed out"));
 			if (transcript) {
-				await step.sendEvent('succeeded', {
-					name: 'transcription.succeeded',
+				await step.sendEvent("succeeded", {
+					name: "transcription.succeeded",
 					data: {
 						jobId,
 						userEpisodeId,
-						provider: 'gemini',
+						provider: "gemini",
 						transcript,
 						meta: {},
 					},
 				});
 			} else {
 				await writeEpisodeDebugLog(userEpisodeId, {
-					step: 'gemini',
-					status: 'fail',
-					message: 'empty transcript or failure; check server logs',
+					step: "gemini",
+					status: "fail",
+					message: "empty transcript or failure; check server logs",
 				});
-				await step.sendEvent('failed', {
-					name: 'transcription.failed',
+				await step.sendEvent("failed", {
+					name: "transcription.failed",
 					data: {
 						jobId,
 						userEpisodeId,
-						provider: 'gemini',
-						errorType: 'unknown',
-						errorMessage: 'Gemini returned empty transcript',
+						provider: "gemini",
+						errorType: "unknown",
+						errorMessage: "Gemini returned empty transcript",
 					},
 				});
 			}
 		} catch (e) {
 			await writeEpisodeDebugLog(userEpisodeId, {
-				step: 'gemini',
-				status: 'fail',
+				step: "gemini",
+				status: "fail",
 				message: e instanceof Error ? e.message : String(e),
 			});
 			const { errorType, errorMessage } = classifyError(e);
-			await step.sendEvent('failed', {
-				name: 'transcription.failed',
+			await step.sendEvent("failed", {
+				name: "transcription.failed",
 				data: {
 					jobId,
 					userEpisodeId,
-					provider: 'gemini',
+					provider: "gemini",
 					errorType,
 					errorMessage,
 				},
->>>>>>> c4a0505e
 			});
 		}
 	}
