import { generateText as genText } from "@/lib/inngest/utils/genai";
import { generateObjectiveSummary } from "@/lib/inngest/utils/summary";
import {
	getSummaryLengthConfig,
	SUMMARY_LENGTH_OPTIONS,
	type SummaryLengthOption,
} from "@/lib/types/summary-length";

// TODO: Consider switching to Google Cloud Text-to-Speech API for stable TTS

import { extractUserEpisodeDuration } from "@/app/(protected)/admin/audio-duration/duration-extractor";
// aiConfig consumed indirectly via shared helpers
// Shared helpers
import {
	combineAndUploadWavChunks,
	generateSingleSpeakerTts,
	getTtsChunkWordLimit,
	splitScriptIntoChunks,
	uploadBufferToPrimaryBucket,
} from "@/lib/inngest/episode-shared";
// (No direct GCS import; handled in shared helpers)
import { prisma } from "@/lib/prisma";
import { inngest } from "./client";

// All uploads use the primary bucket defined by GOOGLE_CLOUD_STORAGE_BUCKET_NAME

// Removed local upload helper (now provided by shared helpers)

// Removed local Gemini client in favor of shared helper

// Deprecated local config (moved to shared helpers)

// Removed large in-file helpers in favor of shared module

const isSummaryLengthOption = (value: unknown): value is SummaryLengthOption =>
	typeof value === "string" && value in SUMMARY_LENGTH_OPTIONS;

type GenerateEpisodeEventPayload = {
	userEpisodeId: string;
	summaryLength?: SummaryLengthOption;
};

export const generateUserEpisode = inngest.createFunction(
	{
		id: "generate-user-episode-workflow",
		name: "Generate User Episode Workflow",
		retries: 2,
		onFailure: async ({ error: _error, event, step }) => {
			const { userEpisodeId } = (
				event as unknown as { data: { event: { data: { userEpisodeId: string } } } }
			).data.event.data;
			if (!userEpisodeId) {
				console.error(
					"[USER_EPISODE_FAILED] Missing userEpisodeId in failure event",
					event
				);
				return;
			}
			await prisma.userEpisode.update({
				where: { episode_id: userEpisodeId },
				data: { status: "FAILED" },
			});

			// Best-effort in-app notification on failure
			try {
				const episode = await prisma.userEpisode.findUnique({
					where: { episode_id: userEpisodeId },
					select: { episode_title: true, user_id: true },
				});
				if (episode) {
					const user = await prisma.user.findUnique({
						where: { user_id: episode.user_id },
						select: { in_app_notifications: true },
					});
					if (user?.in_app_notifications) {
						await prisma.notification.create({
							data: {
								user_id: episode.user_id,
								type: "episode_failed",
								message: `We're sorry — we hit a technical issue while generating your episode "${episode.episode_title}". Please try again later. If it keeps happening, contact support.`,
							},
						});
					}
					// Trigger email via separate function
					await step.sendEvent("send-failed-email", {
						name: "episode.failed.email",
						data: { userEpisodeId },
					});
				}
			} catch (notifyError) {
				console.error("[USER_EPISODE_FAILED_NOTIFY]", notifyError);
			}
		},
	},
	{
		event: "user.episode.generate.requested",
	},
	async ({ event, step }) => {
		const { userEpisodeId, summaryLength: incomingSummaryLength } =
			event.data as GenerateEpisodeEventPayload;

		let resolvedSummaryLength: SummaryLengthOption = isSummaryLengthOption(
			incomingSummaryLength
		)
			? incomingSummaryLength
			: "MEDIUM";

		await step.run("update-status-to-processing", async () => {
			return await prisma.userEpisode.update({
				where: { episode_id: userEpisodeId },
				data: {
					status: "PROCESSING",
					progress_message: "Getting started—preparing your episode for processing...",
				},
			});
		});

		// Step 1: Get Transcript from Database
		const transcriptContext = await step.run("get-transcript", async () => {
			await prisma.userEpisode.update({
				where: { episode_id: userEpisodeId },
				data: { progress_message: "Loading your video transcript..." },
			});

			const episode = await prisma.userEpisode.findUnique({
				where: { episode_id: userEpisodeId },
				select: {
					transcript: true,
					summary_length: true,
				},
			});

			if (!episode) {
				throw new Error(`UserEpisode with ID ${userEpisodeId} not found.`);
			}

			if (!episode.transcript) {
				throw new Error(`No transcript found for episode ${userEpisodeId}`);
			}

			return {
				transcript: episode.transcript,
				summaryLength: episode.summary_length,
			};
		});

		if (isSummaryLengthOption(transcriptContext.summaryLength)) {
			resolvedSummaryLength = transcriptContext.summaryLength;
		}

		const transcript = transcriptContext.transcript as string;

		// Step 2: Generate TRUE neutral summary (chunked if large)
		const summary = await step.run("generate-summary", async () => {
			await prisma.userEpisode.update({
				where: { episode_id: userEpisodeId },
				data: { progress_message: "Analyzing content and extracting key insights..." },
			});

			const modelName = process.env.GEMINI_GENAI_MODEL || "gemini-2.0-flash-lite";
			const text = await generateObjectiveSummary(transcript, { modelName });
			await prisma.userEpisode.update({
				where: { episode_id: userEpisodeId },
				data: { summary: text },
			});
			return text;
		});

		// Step 3: Generate Podslice-hosted script (commentary over summary)
		const script = await step.run("generate-script", async () => {
			const modelName2 = process.env.GEMINI_GENAI_MODEL || "gemini-2.0-flash-lite";

			// Get word/minute targets based on selected length
			const lengthConfig = getSummaryLengthConfig(resolvedSummaryLength);
			const [minWords, maxWords] = lengthConfig.words;
			const [minMinutes, maxMinutes] = lengthConfig.minutes;

			const rawScript = await genText(
				modelName2,
				`Task: Based on the SUMMARY below, write a ${minWords}-${maxWords} word (approximately ${minMinutes}-${maxMinutes} minutes) single-narrator podcast segment where a Podslice host explains the highlights to listeners.\n\nIdentity & framing:\n- The speaker is a Podslice host summarizing someone else's content.\n- Do NOT reenact or impersonate the original speakers.\n- Present key takeaways, context, and insights.\n\nBrand opener (must be the first line, exactly):\n"Feeling lost in the noise? This summary is brought to you by Podslice. We filter out the fluff, the filler, and the drawn-out discussions, leaving you with pure, actionable knowledge. In a world full of chatter, we help you find the insight."\n\nConstraints:\n- No stage directions, no timestamps, no sound effects.\n- Spoken words only.\n- Natural, engaging tone.\n- Avoid claiming ownership of original content; refer to it as “the video” or “the episode.”\n\nStructure:\n- Hook that frames this as a Podslice summary.\n- Smooth transitions between highlight clusters.\n- Clear, concise wrap-up.\n\nSUMMARY:\n${summary}`
			);

			// Validate and enforce word count limit to ensure episodes stay within target duration
			const words = rawScript.split(/\s+/).filter(Boolean);
			const wordCount = words.length;

			if (wordCount > maxWords) {
				console.log(
					`⚠️ Script exceeds target word count: ${wordCount} words (max: ${maxWords} for ${resolvedSummaryLength}). Truncating to ${maxWords} words.`
				);
				// Truncate to maxWords, preserving sentence boundaries where possible
				const truncatedWords = words.slice(0, maxWords);
				// Try to end on a sentence boundary
				let truncatedScript = truncatedWords.join(" ");
				const lastPeriod = truncatedScript.lastIndexOf(".");
				const lastQuestion = truncatedScript.lastIndexOf("?");
				const lastExclamation = truncatedScript.lastIndexOf("!");
				const lastSentenceEnd = Math.max(lastPeriod, lastQuestion, lastExclamation);
<<<<<<< HEAD

=======
				
>>>>>>> 3f6f467f
				if (lastSentenceEnd > truncatedScript.length * 0.8) {
					// If we can end on a sentence boundary without losing too much, do it
					truncatedScript = truncatedScript.substring(0, lastSentenceEnd + 1);
				}
<<<<<<< HEAD

=======
				
>>>>>>> 3f6f467f
				return truncatedScript;
			}

			return rawScript;
		});

		// Step 4: Convert to Audio - Upload chunks to GCS immediately to avoid memory/opcode limits
		const chunkUrls = await step.run("generate-and-upload-tts-chunks", async () => {
			await prisma.userEpisode.update({
				where: { episode_id: userEpisodeId },
				data: {
					progress_message: "Converting script to audio with your selected voice...",
				},
			});

			const chunkWordLimit = getTtsChunkWordLimit();
			const scriptParts = splitScriptIntoChunks(script, chunkWordLimit);
			const urls: string[] = [];
			const tempPath = `user-episodes/${userEpisodeId}/temp-chunks`;

			for (let i = 0; i < scriptParts.length; i++) {
				console.log(
					`[TTS] Generating and uploading chunk ${i + 1}/${scriptParts.length}`
				);

				// Update progress with current chunk
				await prisma.userEpisode.update({
					where: { episode_id: userEpisodeId },
					data: {
						progress_message: `Generating audio (part ${i + 1} of ${scriptParts.length})...`,
					},
				});

				const buf = await generateSingleSpeakerTts(scriptParts[i]!);
				// Upload immediately to GCS, return only the URL
				const chunkFileName = `${tempPath}/chunk-${i}.wav`;
				const gcsUrl = await uploadBufferToPrimaryBucket(buf, chunkFileName);
				urls.push(gcsUrl);
			}

			console.log(`[TTS] Uploaded ${urls.length} chunks to GCS`);
			return urls; // Only return URLs (small), not base64 data
		});

		const { gcsAudioUrl, durationSeconds } = await step.run(
			"download-combine-upload-audio",
			async () => {
				await prisma.userEpisode.update({
					where: { episode_id: userEpisodeId },
					data: {
						progress_message:
							"Stitching audio segments together into your final episode...",
					},
				});

				// Download chunks from GCS, combine them, and upload final file
				const { getStorageReader, parseGcsUri } = await import("@/lib/inngest/utils/gcs");
				const storageReader = getStorageReader();

				console.log(`[COMBINE] Downloading ${chunkUrls.length} chunks from GCS`);
				const audioChunkBase64: string[] = [];

				for (const gcsUrl of chunkUrls) {
					const parsed = parseGcsUri(gcsUrl);
					if (!parsed) {
						throw new Error(`Invalid GCS URI: ${gcsUrl}`);
					}
					const [buffer] = await storageReader
						.bucket(parsed.bucket)
						.file(parsed.object)
						.download();
					audioChunkBase64.push(buffer.toString("base64"));
				}

				console.log(`[COMBINE] Downloaded ${audioChunkBase64.length} chunks, combining`);
				const fileName = `user-episodes/${userEpisodeId}-${Date.now()}.wav`;
				const { finalBuffer, durationSeconds } = combineAndUploadWavChunks(
					audioChunkBase64,
					fileName
				);
				const gcsUrl = await uploadBufferToPrimaryBucket(finalBuffer, fileName);

				// Clean up temporary chunk files
				try {
					const tempPath = `user-episodes/${userEpisodeId}/temp-chunks`;
					console.log(`[CLEANUP] Deleting temp chunks at ${tempPath}`);
					for (const chunkUrl of chunkUrls) {
						const parsed = parseGcsUri(chunkUrl);
						if (parsed) {
							await storageReader
								.bucket(parsed.bucket)
								.file(parsed.object)
								.delete()
								.catch(() => {});
						}
					}
				} catch (cleanupError) {
					console.warn(`[CLEANUP] Failed to delete temp chunks:`, cleanupError);
				}

				return { gcsAudioUrl: gcsUrl, durationSeconds };
			}
		);

		// Step 4: Finalize Episode
		await step.run("finalize-episode", async () => {
			return await prisma.userEpisode.update({
				where: { episode_id: userEpisodeId },
				data: {
					gcs_audio_url: gcsAudioUrl,
					duration_seconds: durationSeconds,
					status: "COMPLETED",
					progress_message: null, // Clear progress message on completion
				},
			});
		});

		// Step 5: Extract duration (fallback if initial extraction failed)
		await step.run("extract-duration", async () => {
			const result = await extractUserEpisodeDuration(userEpisodeId);
			if (!result.success) {
				console.warn(`[DURATION_EXTRACTION] Failed to extract duration: ${result.error}`);
			}
			return result;
		});

		// Step 6: Episode Usage is now tracked by counting UserEpisode records
		// No need to update subscription table - usage is calculated dynamically

		// Step 7: Notify user (in-app notification only)
		await step.run("notify-user-in-app", async () => {
			const episode = await prisma.userEpisode.findUnique({
				where: { episode_id: userEpisodeId },
				select: { episode_id: true, episode_title: true, user_id: true },
			});

			if (!episode) return;

			const user = await prisma.user.findUnique({
				where: { user_id: episode.user_id },
				select: { in_app_notifications: true },
			});

			if (user?.in_app_notifications) {
				await prisma.notification.create({
					data: {
						user_id: episode.user_id,
						type: "episode_ready",
						message: `Your generated episode "${episode.episode_title}" is ready.`,
					},
				});
			}
		});

		// Step 8: Trigger email notification (runs in Next.js runtime)
		await step.sendEvent("send-ready-email", {
			name: "episode.ready.email",
			data: { userEpisodeId },
		});

		return {
			message: "Episode generation workflow completed",
			userEpisodeId,
			summaryLength: resolvedSummaryLength,
		};
	}
);<|MERGE_RESOLUTION|>--- conflicted
+++ resolved
@@ -179,7 +179,6 @@
 				modelName2,
 				`Task: Based on the SUMMARY below, write a ${minWords}-${maxWords} word (approximately ${minMinutes}-${maxMinutes} minutes) single-narrator podcast segment where a Podslice host explains the highlights to listeners.\n\nIdentity & framing:\n- The speaker is a Podslice host summarizing someone else's content.\n- Do NOT reenact or impersonate the original speakers.\n- Present key takeaways, context, and insights.\n\nBrand opener (must be the first line, exactly):\n"Feeling lost in the noise? This summary is brought to you by Podslice. We filter out the fluff, the filler, and the drawn-out discussions, leaving you with pure, actionable knowledge. In a world full of chatter, we help you find the insight."\n\nConstraints:\n- No stage directions, no timestamps, no sound effects.\n- Spoken words only.\n- Natural, engaging tone.\n- Avoid claiming ownership of original content; refer to it as “the video” or “the episode.”\n\nStructure:\n- Hook that frames this as a Podslice summary.\n- Smooth transitions between highlight clusters.\n- Clear, concise wrap-up.\n\nSUMMARY:\n${summary}`
 			);
-
 			// Validate and enforce word count limit to ensure episodes stay within target duration
 			const words = rawScript.split(/\s+/).filter(Boolean);
 			const wordCount = words.length;
@@ -196,20 +195,12 @@
 				const lastQuestion = truncatedScript.lastIndexOf("?");
 				const lastExclamation = truncatedScript.lastIndexOf("!");
 				const lastSentenceEnd = Math.max(lastPeriod, lastQuestion, lastExclamation);
-<<<<<<< HEAD
-
-=======
-				
->>>>>>> 3f6f467f
+
 				if (lastSentenceEnd > truncatedScript.length * 0.8) {
 					// If we can end on a sentence boundary without losing too much, do it
 					truncatedScript = truncatedScript.substring(0, lastSentenceEnd + 1);
 				}
-<<<<<<< HEAD
-
-=======
-				
->>>>>>> 3f6f467f
+
 				return truncatedScript;
 			}
 
