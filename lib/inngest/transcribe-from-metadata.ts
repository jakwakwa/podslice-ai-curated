import { z } from "zod"
import { writeEpisodeDebugLog, writeEpisodeDebugReport } from "@/lib/debug-logger"
import { prisma } from "@/lib/prisma"
import { transcribeWithGeminiFromUrl } from "@/lib/transcripts/gemini-video"
import { searchEpisodeAudioViaApple, searchEpisodeAudioViaListenNotes } from "@/lib/transcripts/search"
import { searchYouTubeByMetadata } from "@/lib/transcripts/search-youtube"
import { inngest } from "./client"

type MetadataPayload = {
	userEpisodeId: string
	title: string
	podcastName?: string
	publishedAt?: string
	youtubeUrl?: string
	lang?: string
	generationMode?: "single" | "multi"
	voiceA?: string
	voiceB?: string
}

interface AssemblyAITranscript {
	id: string
	status: "queued" | "processing" | "completed" | "error" | string
	text?: string
	error?: string
}

const ASSEMBLY_BASE_URL = "https://api.assemblyai.com/v2"

async function startAssemblyJob(audioUrl: string, apiKey: string, languageCode?: string): Promise<string> {
	const res = await fetch(`${ASSEMBLY_BASE_URL}/transcript`, {
		method: "POST",
		headers: { Authorization: apiKey, "Content-Type": "application/json" },
		body: JSON.stringify({ audio_url: audioUrl, language_code: languageCode ?? undefined, speaker_labels: false, punctuate: true, format_text: true }),
	})
	if (!res.ok) throw new Error(`AssemblyAI job start failed: ${await res.text()}`)
	const data = (await res.json()) as AssemblyAITranscript
	return data.id
}

async function getAssemblyJob(id: string, apiKey: string): Promise<AssemblyAITranscript> {
	const res = await fetch(`${ASSEMBLY_BASE_URL}/transcript/${id}`, { headers: { Authorization: apiKey } })
	if (!res.ok) throw new Error(`AssemblyAI job fetch failed: ${await res.text()}`)
	return (await res.json()) as AssemblyAITranscript
}

// --- Audio resolution helpers -------------------------------------------------
function isYouTubeUrl(url: string): boolean {
	return /youtu(be\.be|be\.com)/i.test(url)
}

function isDirectAudioUrl(url: string): boolean {
<<<<<<< HEAD
	return /(\.(mp3|m4a|wav|aac|flac|webm|mp4)(\?|$))/i.test(url) || (() => {
		try {
			const { hostname, protocol } = new URL(url)
			if (protocol !== "http:" && protocol !== "https:") return false
			const host = hostname.toLowerCase()
			return host === "googlevideo.com" || host.endsWith(".googlevideo.com")
		} catch {
			return false
		}
	})()
=======
	return /(\.(mp3|m4a|wav|aac|flac|webm|mp4)(\?|$))/i.test(url) || url.includes("googlevideo.com")
>>>>>>> 75a7345c
}

async function extractYouTubeAudioUrl(videoUrl: string): Promise<string | null> {
	// Attempt to derive a direct audio stream URL via YouTube player API
	const videoId = (videoUrl.match(/(?:v=|\/)([\w-]{11})/) || [])[1]
<<<<<<< HEAD
	const youtubeApiKey = process.env.YOUTUBE_API_KEY
	if (!youtubeApiKey) {
		// Optionally, you could throw an error or log a warning here
		return null
	}
	try {
		const response = await fetch(`https://www.youtube.com/youtubei/v1/player?key=${youtubeApiKey}`, {
=======
	try {
		const response = await fetch("https://www.youtube.com/youtubei/v1/player?key=AIzaSyAO_FJ2SlqU8Q4STEHLGCilw_Y9_11qcW8", {
>>>>>>> 75a7345c
			method: "POST",
			headers: { "Content-Type": "application/json", "User-Agent": "Mozilla/5.0", Referer: "https://www.youtube.com/" },
			body: JSON.stringify({ context: { client: { clientName: "WEB", clientVersion: "2.20240101.00.00" } }, videoId }),
		})
		if (response.ok) {
			const data = await response.json()
			const formats = data?.streamingData?.adaptiveFormats || []
			const audioFormats = formats.filter((f: { mimeType?: string; url?: string }) => f?.mimeType?.includes("audio") && f?.url)
			if (audioFormats.length > 0) {
				const preferred = audioFormats.find((f: { mimeType?: string }) => f?.mimeType?.includes("audio/webm") || f?.mimeType?.includes("audio/mp4")) || audioFormats[0]
				return preferred.url as string
			}
		}
	} catch {}

	// Optional RapidAPI fallback if configured
	const rapidApiKey = process.env.RAPIDAPI_KEY
	if (rapidApiKey) {
		try {
			const resp = await fetch(`https://youtube-video-info1.p.rapidapi.com/youtube_video_info?url=${encodeURIComponent(videoUrl)}`, {
				headers: { "X-RapidAPI-Key": rapidApiKey, "X-RapidAPI-Host": "youtube-video-info1.p.rapidapi.com" },
			})
			if (resp.ok) {
				const data = await resp.json()
				if (data?.audio_url) return data.audio_url as string
			}
		} catch {}
	}

	return null
}

async function uploadToAssembly(srcUrl: string, apiKey: string): Promise<string> {
	const source = await fetch(srcUrl)
	if (!(source.ok && source.body)) throw new Error(`Failed to download source audio (${source.status})`)
	const uploaded = await fetch(`${ASSEMBLY_BASE_URL}/upload`, {
		method: "POST",
		headers: { Authorization: apiKey, "Content-Type": "application/octet-stream" },
		body: source.body as unknown as BodyInit,
<<<<<<< HEAD
		duplex: "half",
	} as RequestInit) // <-- Cast the entire options object

=======
	})
>>>>>>> 75a7345c
	if (!uploaded.ok) throw new Error(`AssemblyAI upload failed: ${await uploaded.text()}`)
	const json = (await uploaded.json()) as { upload_url?: string }
	if (!json.upload_url) throw new Error("AssemblyAI upload succeeded without upload_url")
	return json.upload_url
}

export const transcribeFromMetadata = inngest.createFunction(
	{ id: "transcribe-from-metadata", name: "Transcribe From Metadata", retries: 2 },
	{ event: "user.episode.metadata.requested" },
	async ({ event, step }) => {
		const payload = event.data as MetadataPayload
		const { userEpisodeId, title, podcastName, publishedAt, youtubeUrl, lang, generationMode, voiceA, voiceB } = payload

		const inputSchema = z.object({
			userEpisodeId: z.string().min(1),
			title: z.string().min(2),
			podcastName: z.string().optional(),
			publishedAt: z.string().optional(),
			youtubeUrl: z.string().url().optional(),
			lang: z.string().optional(),
		})
		const parsed = inputSchema.safeParse({ userEpisodeId, title, podcastName, publishedAt, youtubeUrl, lang })
		if (!parsed.success) throw new Error(parsed.error.message)

		// 1) Mark processing
		await step.run("mark-processing", async () => {
			await prisma.userEpisode.update({ where: { episode_id: userEpisodeId }, data: { status: "PROCESSING" } })
			await writeEpisodeDebugLog(userEpisodeId, { step: "status", status: "start", message: "PROCESSING" })
		})

		// 2) Search audio/video via Provider Pool with retry window (honor user-provided YouTube URL if present)
		const resolutionWindowMinutes = Number(process.env.RESOLUTION_WINDOW_MINUTES || 60)
		const intervalSeconds = Number(process.env.RESOLUTION_SWEEP_INTERVAL_SECONDS || 180) // 3 minutes
		const maxSweeps = Math.max(1, Math.ceil((resolutionWindowMinutes * 60) / intervalSeconds))

		let audioUrl: string | null = null
		if (youtubeUrl) {
			await writeEpisodeDebugLog(userEpisodeId, { step: "resolve-audio", status: "info", message: "user provided YouTube URL", meta: { youtubeUrl } })
			audioUrl = youtubeUrl
		}
		for (let attempt = 1; attempt <= maxSweeps; attempt++) {
			if (audioUrl) break
			audioUrl = await step.run(`search-audio-sweep-${attempt}`, async () => {
				const [ln, ap, yt] = await Promise.all([
					searchEpisodeAudioViaListenNotes({ title, podcastName, publishedAt }),
					searchEpisodeAudioViaApple({ title, podcastName, publishedAt }),
					searchYouTubeByMetadata({ title, podcastName, publishedAt, dateBufferDays: 14 }),
				])
				const winner = ln?.audioUrl || ap?.audioUrl || yt || null
				await writeEpisodeDebugLog(userEpisodeId, {
					step: "resolve-audio",
					status: winner ? "success" : "info",
					message: winner ? `resolved on attempt ${attempt}` : `no result on attempt ${attempt}`,
					meta: {
						attempt,
						maxSweeps,
<<<<<<< HEAD
						youtube: Boolean(yt),
=======
						listenNotes: ln?.audioUrl ?? false,
						apple: ap?.audioUrl ?? false,
						youtube: yt ?? false,
>>>>>>> 75a7345c
						winner,
					},
				})
				return winner
			})
			if (audioUrl) break
			if (attempt < maxSweeps) {
				// @ts-expect-error - step.sleep is provided by Inngest runtime
				await step.sleep(`${intervalSeconds}s`)
			}
		}

		if (!audioUrl) {
			await step.run("mark-failed-no-audio", async () => {
				await prisma.userEpisode.update({ where: { episode_id: userEpisodeId }, data: { status: "FAILED" } })
				await writeEpisodeDebugLog(userEpisodeId, { step: "resolve-audio", status: "fail", message: "No audio found" })
			})
			return { message: "No audio found for metadata", userEpisodeId }
		}

		// Store the resolved url (direct audio or YouTube) for traceability
		await step.run("store-audio-url", async () => {
			await prisma.userEpisode.update({ where: { episode_id: userEpisodeId }, data: { youtube_url: audioUrl } })
			await writeEpisodeDebugLog(userEpisodeId, { step: "resolve-audio", status: "success", meta: { audioUrl } })
		})

		// 3) Start paid ASR job (prefer AssemblyAI if available)
		const assemblyKey = process.env.ASSEMBLYAI_API_KEY
		let transcriptText: string | null = null

		if (assemblyKey) {
			const jobId = await step.run("assemblyai-start", async () => {
				await writeEpisodeDebugLog(userEpisodeId, { step: "assemblyai", status: "start" })
				let resolvedUrl = audioUrl
				// If it's a YouTube page, resolve a direct audio stream first
				if (isYouTubeUrl(resolvedUrl)) {
					const extracted = await extractYouTubeAudioUrl(resolvedUrl)
					if (extracted) {
						resolvedUrl = extracted
					} else {
<<<<<<< HEAD
						throw new Error("Failed to extract audio from YouTube URL")
=======
						await writeEpisodeDebugLog(userEpisodeId, { step: "assemblyai", status: "fail", message: "youtube audio extraction failed; skipping assemblyai" })
						return null
>>>>>>> 75a7345c
					}
				}
				// If not a clearly direct audio URL, proxy-upload to AssemblyAI to ensure accessibility
				let submitUrl = resolvedUrl
				if (!isDirectAudioUrl(resolvedUrl)) {
<<<<<<< HEAD
					submitUrl = await uploadToAssembly(resolvedUrl, assemblyKey)
=======
					try {
						submitUrl = await uploadToAssembly(resolvedUrl, assemblyKey)
					} catch (_e) {
						await writeEpisodeDebugLog(userEpisodeId, { step: "assemblyai", status: "fail", message: "upload to assembly failed; skipping assemblyai" })
						return null
					}
>>>>>>> 75a7345c
				}
				return await startAssemblyJob(submitUrl, assemblyKey, lang)
			})

<<<<<<< HEAD
			// Poll up to ~90 minutes total, sleeping 60s between checks
			for (let i = 0; i < 90; i++) {
				const job = await step.run("assemblyai-poll", async () => {
					return await getAssemblyJob(jobId as string, assemblyKey)
				})
				if (job.status === "completed" && job.text) {
					transcriptText = job.text
					await writeEpisodeDebugLog(userEpisodeId, { step: "assemblyai", status: "success", meta: { jobId } })
					break
				}
				if (job.status === "error") {
					await writeEpisodeDebugLog(userEpisodeId, { step: "assemblyai", status: "fail", message: job.error || "AssemblyAI job failed", meta: { jobId } })
					throw new Error(job.error || "AssemblyAI job failed")
				}
				// Wait 60 seconds before next poll
				// @ts-expect-error - step.sleep is provided by Inngest runtime
				await step.sleep("60s")
=======
			// Only poll if job actually started
			if (jobId) {
				// Poll up to ~5 minutes total (5x 60s)
				for (let i = 0; i < 5; i++) {
					const job = await step.run("assemblyai-poll", async () => {
						return await getAssemblyJob(jobId as string, assemblyKey)
					})
					if (job.status === "completed" && job.text) {
						transcriptText = job.text
						await writeEpisodeDebugLog(userEpisodeId, { step: "assemblyai", status: "success", meta: { jobId } })
						break
					}
					if (job.status === "error") {
						await writeEpisodeDebugLog(userEpisodeId, { step: "assemblyai", status: "fail", message: job.error || "AssemblyAI job failed", meta: { jobId } })
						break
					}
					// Wait 60 seconds before next poll
					// @ts-expect-error - step.sleep is provided by Inngest runtime
					await step.sleep("60s")
				}
>>>>>>> 75a7345c
			}
		}

		// If AssemblyAI not configured or no result, try Rev.ai
		if (!transcriptText && process.env.REVAI_API_KEY) {
			// Inline minimal Rev.ai flow to avoid provider coupling
			const startRev = async () => {
				const res = await fetch("https://api.rev.ai/speechtotext/v1/jobs", {
					method: "POST",
					headers: { Authorization: `Bearer ${process.env.REVAI_API_KEY}`, "Content-Type": "application/json" },
					body: JSON.stringify({ media_url: audioUrl, metadata: "auto-generated by metadata flow" }),
				})
				if (!res.ok) throw new Error(`Rev.ai job start failed: ${await res.text()}`)
				return ((await res.json()) as { id: string }).id
			}
			const getStatus = async (id: string) => {
				const res = await fetch(`https://api.rev.ai/speechtotext/v1/jobs/${id}`, { headers: { Authorization: `Bearer ${process.env.REVAI_API_KEY}` } })
				if (!res.ok) throw new Error(`Rev.ai job status failed: ${await res.text()}`)
				return (await res.json()) as { status: string }
			}
			const getTranscript = async (id: string) => {
				const res = await fetch(`https://api.rev.ai/speechtotext/v1/jobs/${id}/transcript`, { headers: { Authorization: `Bearer ${process.env.REVAI_API_KEY}` } })
				if (!res.ok) throw new Error(`Rev.ai transcript fetch failed: ${await res.text()}`)
				return await res.text()
			}

			const jobId = await step.run("revai-start", async () => {
				await writeEpisodeDebugLog(userEpisodeId, { step: "revai", status: "start" })
				return await startRev()
			})

<<<<<<< HEAD
			for (let i = 0; i < 90; i++) {
=======
			for (let i = 0; i < 5; i++) {
>>>>>>> 75a7345c
				const status = await step.run("revai-poll", async () => await getStatus(jobId as string))
				if (status.status === "transcribed" || status.status === "completed") {
					transcriptText = await step.run("revai-fetch", async () => await getTranscript(jobId as string))
					await writeEpisodeDebugLog(userEpisodeId, { step: "revai", status: "success", meta: { jobId } })
					break
				}
				if (status.status === "failed") {
					await writeEpisodeDebugLog(userEpisodeId, { step: "revai", status: "fail", message: "Rev.ai job failed", meta: { jobId } })
<<<<<<< HEAD
					throw new Error("Rev.ai job failed")
=======
					break
>>>>>>> 75a7345c
				}
				// @ts-expect-error - step.sleep is provided by Inngest runtime
				await step.sleep("60s")
			}
		}

		// 3c) Try Gemini video understanding as last resort (if enabled)
		if (!transcriptText) {
			transcriptText = await step.run("gemini-video-transcribe", async () => {
				const t = await transcribeWithGeminiFromUrl(audioUrl)
				await writeEpisodeDebugLog(userEpisodeId, { step: "gemini", status: t ? "success" : "fail" })
				return t
			})
		}

		if (!transcriptText) {
			await step.run("mark-failed-no-transcript", async () => {
				await prisma.userEpisode.update({ where: { episode_id: userEpisodeId }, data: { status: "FAILED" } })
				await writeEpisodeDebugLog(userEpisodeId, { step: "transcription", status: "fail", message: "All providers failed" })
			})
			return { message: "Transcription not completed within window", userEpisodeId }
		}

		// 4) Store transcript
		await step.run("store-transcript", async () => {
			await prisma.userEpisode.update({ where: { episode_id: userEpisodeId }, data: { transcript: transcriptText } })
		})

		// 5) Trigger standard generation workflow
		await step.sendEvent("user.episode.forward", {
			name: generationMode === "multi" ? "user.episode.generate.multi.requested" : "user.episode.generate.requested",
			data: { userEpisodeId, voiceA, voiceB },
		})

		await step.run("write-final-report", async () => {
			const report = `# User Episode Run Report\n\n- Episode ID: ${userEpisodeId}\n- Title: ${title}\n- Podcast: ${podcastName ?? "-"}\n- Date: ${publishedAt ?? "-"}\n\n## Transcription\nProviders attempted: AssemblyAI → Rev.ai → Gemini\n\nTranscript length: ${transcriptText?.length ?? 0} chars\n\nNext step: ${generationMode === "multi" ? "Multi-speaker generation" : "Single-speaker generation"}\n`
			await writeEpisodeDebugReport(userEpisodeId, report)
		})

		return { message: "Transcription completed and generation triggered", userEpisodeId }
	}
)

export type { MetadataPayload }<|MERGE_RESOLUTION|>--- conflicted
+++ resolved
@@ -50,7 +50,6 @@
 }
 
 function isDirectAudioUrl(url: string): boolean {
-<<<<<<< HEAD
 	return /(\.(mp3|m4a|wav|aac|flac|webm|mp4)(\?|$))/i.test(url) || (() => {
 		try {
 			const { hostname, protocol } = new URL(url)
@@ -61,15 +60,12 @@
 			return false
 		}
 	})()
-=======
-	return /(\.(mp3|m4a|wav|aac|flac|webm|mp4)(\?|$))/i.test(url) || url.includes("googlevideo.com")
->>>>>>> 75a7345c
 }
 
 async function extractYouTubeAudioUrl(videoUrl: string): Promise<string | null> {
 	// Attempt to derive a direct audio stream URL via YouTube player API
 	const videoId = (videoUrl.match(/(?:v=|\/)([\w-]{11})/) || [])[1]
-<<<<<<< HEAD
+
 	const youtubeApiKey = process.env.YOUTUBE_API_KEY
 	if (!youtubeApiKey) {
 		// Optionally, you could throw an error or log a warning here
@@ -77,10 +73,7 @@
 	}
 	try {
 		const response = await fetch(`https://www.youtube.com/youtubei/v1/player?key=${youtubeApiKey}`, {
-=======
-	try {
-		const response = await fetch("https://www.youtube.com/youtubei/v1/player?key=AIzaSyAO_FJ2SlqU8Q4STEHLGCilw_Y9_11qcW8", {
->>>>>>> 75a7345c
+
 			method: "POST",
 			headers: { "Content-Type": "application/json", "User-Agent": "Mozilla/5.0", Referer: "https://www.youtube.com/" },
 			body: JSON.stringify({ context: { client: { clientName: "WEB", clientVersion: "2.20240101.00.00" } }, videoId }),
@@ -120,13 +113,9 @@
 		method: "POST",
 		headers: { Authorization: apiKey, "Content-Type": "application/octet-stream" },
 		body: source.body as unknown as BodyInit,
-<<<<<<< HEAD
 		duplex: "half",
 	} as RequestInit) // <-- Cast the entire options object
 
-=======
-	})
->>>>>>> 75a7345c
 	if (!uploaded.ok) throw new Error(`AssemblyAI upload failed: ${await uploaded.text()}`)
 	const json = (await uploaded.json()) as { upload_url?: string }
 	if (!json.upload_url) throw new Error("AssemblyAI upload succeeded without upload_url")
@@ -183,13 +172,9 @@
 					meta: {
 						attempt,
 						maxSweeps,
-<<<<<<< HEAD
 						youtube: Boolean(yt),
-=======
 						listenNotes: ln?.audioUrl ?? false,
 						apple: ap?.audioUrl ?? false,
-						youtube: yt ?? false,
->>>>>>> 75a7345c
 						winner,
 					},
 				})
@@ -230,50 +215,18 @@
 					if (extracted) {
 						resolvedUrl = extracted
 					} else {
-<<<<<<< HEAD
 						throw new Error("Failed to extract audio from YouTube URL")
-=======
-						await writeEpisodeDebugLog(userEpisodeId, { step: "assemblyai", status: "fail", message: "youtube audio extraction failed; skipping assemblyai" })
-						return null
->>>>>>> 75a7345c
+
 					}
 				}
 				// If not a clearly direct audio URL, proxy-upload to AssemblyAI to ensure accessibility
 				let submitUrl = resolvedUrl
 				if (!isDirectAudioUrl(resolvedUrl)) {
-<<<<<<< HEAD
 					submitUrl = await uploadToAssembly(resolvedUrl, assemblyKey)
-=======
-					try {
-						submitUrl = await uploadToAssembly(resolvedUrl, assemblyKey)
-					} catch (_e) {
-						await writeEpisodeDebugLog(userEpisodeId, { step: "assemblyai", status: "fail", message: "upload to assembly failed; skipping assemblyai" })
-						return null
-					}
->>>>>>> 75a7345c
 				}
 				return await startAssemblyJob(submitUrl, assemblyKey, lang)
 			})
 
-<<<<<<< HEAD
-			// Poll up to ~90 minutes total, sleeping 60s between checks
-			for (let i = 0; i < 90; i++) {
-				const job = await step.run("assemblyai-poll", async () => {
-					return await getAssemblyJob(jobId as string, assemblyKey)
-				})
-				if (job.status === "completed" && job.text) {
-					transcriptText = job.text
-					await writeEpisodeDebugLog(userEpisodeId, { step: "assemblyai", status: "success", meta: { jobId } })
-					break
-				}
-				if (job.status === "error") {
-					await writeEpisodeDebugLog(userEpisodeId, { step: "assemblyai", status: "fail", message: job.error || "AssemblyAI job failed", meta: { jobId } })
-					throw new Error(job.error || "AssemblyAI job failed")
-				}
-				// Wait 60 seconds before next poll
-				// @ts-expect-error - step.sleep is provided by Inngest runtime
-				await step.sleep("60s")
-=======
 			// Only poll if job actually started
 			if (jobId) {
 				// Poll up to ~5 minutes total (5x 60s)
@@ -294,7 +247,6 @@
 					// @ts-expect-error - step.sleep is provided by Inngest runtime
 					await step.sleep("60s")
 				}
->>>>>>> 75a7345c
 			}
 		}
 
@@ -326,11 +278,7 @@
 				return await startRev()
 			})
 
-<<<<<<< HEAD
-			for (let i = 0; i < 90; i++) {
-=======
 			for (let i = 0; i < 5; i++) {
->>>>>>> 75a7345c
 				const status = await step.run("revai-poll", async () => await getStatus(jobId as string))
 				if (status.status === "transcribed" || status.status === "completed") {
 					transcriptText = await step.run("revai-fetch", async () => await getTranscript(jobId as string))
@@ -339,11 +287,8 @@
 				}
 				if (status.status === "failed") {
 					await writeEpisodeDebugLog(userEpisodeId, { step: "revai", status: "fail", message: "Rev.ai job failed", meta: { jobId } })
-<<<<<<< HEAD
 					throw new Error("Rev.ai job failed")
-=======
 					break
->>>>>>> 75a7345c
 				}
 				// @ts-expect-error - step.sleep is provided by Inngest runtime
 				await step.sleep("60s")
