--- conflicted
+++ resolved
@@ -1,106 +1,18 @@
 import { z } from "zod";
 import { writeEpisodeDebugLog } from "@/lib/debug-logger";
 import { prisma } from "@/lib/prisma";
-<<<<<<< HEAD
-import { searchEpisodeAudioViaApple, searchEpisodeAudioViaListenNotes } from "@/lib/transcripts/search";
-import { searchYouTubeByMetadata } from "@/lib/transcripts/search-youtube";
-=======
 // URL-only mandate: removed external audio discovery
->>>>>>> c4a0505e
 import { inngest } from "./client";
 
 type MetadataPayload = {
 	userEpisodeId: string;
 	title: string;
 	podcastName?: string;
-<<<<<<< HEAD
-	publishedAt?: string;
-	youtubeUrl?: string;
-	lang?: string;
-=======
 	youtubeUrl: string;
->>>>>>> c4a0505e
 	generationMode?: "single" | "multi";
 	voiceA?: string;
 	voiceB?: string;
 };
-<<<<<<< HEAD
-
-interface AssemblyAITranscript {
-	id: string;
-	status: "queued" | "processing" | "completed" | "error" | string;
-	text?: string;
-	error?: string;
-}
-
-const ASSEMBLY_BASE_URL = "https://api.assemblyai.com/v2";
-
-async function _startAssemblyJob(audioUrl: string, apiKey: string, languageCode?: string): Promise<string> {
-	const res = await fetch(`${ASSEMBLY_BASE_URL}/transcript`, {
-		method: "POST",
-		headers: { Authorization: apiKey, "Content-Type": "application/json" },
-		body: JSON.stringify({ audio_url: audioUrl, language_code: languageCode ?? undefined, speaker_labels: false, punctuate: true, format_text: true }),
-	});
-	if (!res.ok) throw new Error(`AssemblyAI job start failed: ${await res.text()}`);
-	const data = (await res.json()) as AssemblyAITranscript;
-	return data.id;
-}
-
-async function _getAssemblyJob(id: string, apiKey: string): Promise<AssemblyAITranscript> {
-	const res = await fetch(`${ASSEMBLY_BASE_URL}/transcript/${id}`, { headers: { Authorization: apiKey } });
-	if (!res.ok) throw new Error(`AssemblyAI job fetch failed: ${await res.text()}`);
-	return (await res.json()) as AssemblyAITranscript;
-}
-
-// --- Audio resolution helpers -------------------------------------------------
-function _isYouTubeUrl(url: string): boolean {
-	return /youtu(be\.be|be\.com)/i.test(url);
-}
-
-function _isDirectAudioUrl(url: string): boolean {
-	return (
-		/(\.(mp3|m4a|wav|aac|flac|webm|mp4)(\?|$))/i.test(url) ||
-		(() => {
-			try {
-				const { hostname, protocol } = new URL(url);
-				if (protocol !== "http:" && protocol !== "https:") return false;
-				const host = hostname.toLowerCase();
-				return host === "googlevideo.com" || host.endsWith(".googlevideo.com");
-			} catch {
-				return false;
-			}
-		})()
-	);
-}
-
-// NOTE: duplicate YouTube extraction removed; use shared util if needed elsewhere
-
-async function _uploadToAssembly(srcUrl: string, apiKey: string): Promise<string> {
-	const source = await fetch(srcUrl, { headers: { "User-Agent": "Mozilla/5.0" } });
-	if (!(source.ok && source.body)) throw new Error(`Failed to download source audio (${source.status})`);
-	const bodyStream = source.body;
-	if (!bodyStream) throw new Error("Missing response body stream");
-	const uploaded = await fetch(`${ASSEMBLY_BASE_URL}/upload`, {
-		method: "POST",
-		headers: { Authorization: apiKey, "Content-Type": "application/octet-stream" },
-		// @ts-expect-error Node.js fetch streaming request bodies require duplex property
-		duplex: "half",
-		body: bodyStream,
-	});
-
-	if (!uploaded.ok) throw new Error(`AssemblyAI upload failed: ${await uploaded.text()}`);
-	const json = (await uploaded.json()) as { upload_url?: string };
-	if (!json.upload_url) throw new Error("AssemblyAI upload succeeded without upload_url");
-	return json.upload_url;
-}
-
-export const transcribeFromMetadata = inngest.createFunction(
-	{ id: "transcribe-from-metadata", name: "Transcribe From Metadata", retries: 2 },
-	{ event: "user.episode.metadata.requested" },
-	async ({ event, step }) => {
-		const payload = event.data as MetadataPayload;
-		const { userEpisodeId, title, podcastName, publishedAt, youtubeUrl, lang, generationMode, voiceA, voiceB } = payload;
-=======
 
 // AssemblyAI helpers removed — AssemblyAI is no longer used as a fallback.
 
@@ -125,23 +37,14 @@
 	async ({ event, step }) => {
 		const payload = event.data as MetadataPayload;
 		const { userEpisodeId, title, podcastName, youtubeUrl, generationMode, voiceA, voiceB } = payload;
->>>>>>> c4a0505e
 
 		const inputSchema = z.object({
 			userEpisodeId: z.string().min(1),
 			title: z.string().min(2),
 			podcastName: z.string().optional(),
-<<<<<<< HEAD
-			publishedAt: z.string().optional(),
-			youtubeUrl: z.string().url().optional(),
-			lang: z.string().optional(),
-		});
-		const parsed = inputSchema.safeParse({ userEpisodeId, title, podcastName, publishedAt, youtubeUrl, lang });
-=======
 			youtubeUrl: z.string().url(),
 		});
 		const parsed = inputSchema.safeParse({ userEpisodeId, title, podcastName, youtubeUrl });
->>>>>>> c4a0505e
 		if (!parsed.success) throw new Error(parsed.error.message);
 
 		// 1) Mark processing
@@ -150,61 +53,6 @@
 			await writeEpisodeDebugLog(userEpisodeId, { step: "status", status: "start", message: "PROCESSING" });
 		});
 
-<<<<<<< HEAD
-		// 2) Search audio/video via Provider Pool with retry window (honor user-provided YouTube URL if present)
-		const resolutionWindowMinutes = Number(process.env.RESOLUTION_WINDOW_MINUTES || 60);
-		const intervalSeconds = Number(process.env.RESOLUTION_SWEEP_INTERVAL_SECONDS || 180); // 3 minutes
-		const maxSweeps = Math.max(1, Math.ceil((resolutionWindowMinutes * 60) / intervalSeconds));
-
-		let audioUrl: string | null = null;
-		if (youtubeUrl) {
-			await writeEpisodeDebugLog(userEpisodeId, { step: "resolve-audio", status: "info", message: "user provided YouTube URL", meta: { youtubeUrl } });
-			audioUrl = youtubeUrl;
-		}
-		for (let attempt = 1; attempt <= maxSweeps; attempt++) {
-			if (audioUrl) break;
-			audioUrl = await step.run(`search-audio-sweep-${attempt}`, async () => {
-				const [ln, ap, yt] = await Promise.all([
-					searchEpisodeAudioViaListenNotes({ title, podcastName, publishedAt }),
-					searchEpisodeAudioViaApple({ title, podcastName, publishedAt }),
-					searchYouTubeByMetadata({ title, podcastName, publishedAt, dateBufferDays: 14 }),
-				]);
-				const winner = ln?.audioUrl || ap?.audioUrl || yt || null;
-				await writeEpisodeDebugLog(userEpisodeId, {
-					step: "resolve-audio",
-					status: winner ? "success" : "info",
-					message: winner ? `resolved on attempt ${attempt}` : `no result on attempt ${attempt}`,
-					meta: {
-						attempt,
-						maxSweeps,
-						youtube: Boolean(yt),
-						listenNotes: ln?.audioUrl ?? false,
-						apple: ap?.audioUrl ?? false,
-						winner,
-					},
-				});
-				return winner;
-			});
-			if (audioUrl) break;
-			if (attempt < maxSweeps) {
-				// @ts-expect-error - step.sleep is provided by Inngest runtime
-				await step.sleep(`${intervalSeconds}s`);
-			}
-		}
-
-		if (!audioUrl) {
-			await step.run("mark-failed-no-audio", async () => {
-				await prisma.userEpisode.update({ where: { episode_id: userEpisodeId }, data: { status: "FAILED" } });
-				await writeEpisodeDebugLog(userEpisodeId, { step: "resolve-audio", status: "fail", message: "No audio found" });
-			});
-			return { message: "No audio found for metadata", userEpisodeId };
-		}
-
-		// Store the resolved url (direct audio or YouTube) for traceability
-		await step.run("store-audio-url", async () => {
-			await prisma.userEpisode.update({ where: { episode_id: userEpisodeId }, data: { youtube_url: audioUrl } });
-			await writeEpisodeDebugLog(userEpisodeId, { step: "resolve-audio", status: "success", meta: { audioUrl } });
-=======
 		// 2) URL-only: require YouTube URL
 		if (!(youtubeUrl && isYouTubeUrl(youtubeUrl))) {
 			await step.run("mark-failed-no-url", async () => {
@@ -220,24 +68,16 @@
 		await step.run("store-src-url", async () => {
 			await prisma.userEpisode.update({ where: { episode_id: userEpisodeId }, data: { youtube_url: srcUrl } });
 			await writeEpisodeDebugLog(userEpisodeId, { step: "resolve-src", status: "success", meta: { srcUrl } });
->>>>>>> c4a0505e
 		});
 
 		// 3) Dispatch event-driven saga and let it orchestrate providers and fallbacks
 		const jobId = `ue-${userEpisodeId}-${Date.now()}`;
-<<<<<<< HEAD
-		await step.sendEvent("start-saga", {
-			name: "transcription.job.requested",
-			data: { jobId, userEpisodeId, srcUrl: audioUrl, lang, generationMode, voiceA, voiceB },
-		});
-=======
 		await writeEpisodeDebugLog(userEpisodeId, { step: "saga", status: "info", message: "sending transcription.job.requested", meta: { jobId } });
 		await step.sendEvent("start-saga", {
 			name: "transcription.job.requested",
 			data: { jobId, userEpisodeId, srcUrl, generationMode, voiceA, voiceB },
 		});
 		await writeEpisodeDebugLog(userEpisodeId, { step: "saga", status: "success", message: "sent transcription.job.requested", meta: { jobId } });
->>>>>>> c4a0505e
 
 		await writeEpisodeDebugLog(userEpisodeId, { step: "saga", status: "info", meta: { jobId, state: "queued" } });
 		return { message: "Transcription saga dispatched", userEpisodeId, jobId };
