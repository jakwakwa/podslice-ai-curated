import { writeEpisodeDebugLog, writeEpisodeDebugReport } from "@/lib/debug-logger";
<<<<<<< HEAD
import { ensureBucketName, storeUrlInGCS } from "@/lib/gcs";
=======
>>>>>>> c4a0505e
import { inngest } from "@/lib/inngest/client";
import { prisma } from "@/lib/prisma";
import { preflightProbe } from "./utils/preflight";
import { ProviderSucceededSchema, TranscriptionRequestedSchema } from "./utils/results";

const Events = {
	JobRequested: "transcription.job.requested",
	ProviderStart: {
		Gemini: "transcription.provider.gemini.start",
	},
	Succeeded: "transcription.succeeded",
	Failed: "transcription.failed",
	Finalized: "transcription.finalized",
} as const;

export const transcriptionCoordinator = inngest.createFunction(
	{ id: "transcription-coordinator", name: "Transcription Coordinator", retries: 0 },
	{ event: Events.JobRequested },
	async ({ event, step }) => {
		const input = TranscriptionRequestedSchema.parse(event.data);
<<<<<<< HEAD
		const { jobId, userEpisodeId, srcUrl, lang, generationMode, voiceA, voiceB } = input;

		const startedAt = Date.now();
=======
		const { jobId, userEpisodeId, srcUrl, generationMode, voiceA, voiceB } = input;
>>>>>>> c4a0505e

		await step.run("mark-processing", async () => {
			await prisma.userEpisode.update({ where: { episode_id: userEpisodeId }, data: { status: "PROCESSING", youtube_url: srcUrl } });
			await writeEpisodeDebugLog(userEpisodeId, { step: "status", status: "start", message: "PROCESSING" });
		});

		const probe = await step.run("preflight-probe", async () => await preflightProbe(srcUrl));
		await writeEpisodeDebugLog(userEpisodeId, {
			step: "preflight",
			status: probe.ok ? "success" : "fail",
			meta: probe.ok ? probe.value : probe,
		});
<<<<<<< HEAD

		// Download-once: store source audio in GCS for non-Gemini providers; Gemini needs the original YouTube URL
		const permanentUrl = await step.run("download-and-store-audio", async () => {
			const _bucket = ensureBucketName();
			const objectName = `transcripts/${userEpisodeId}/source-audio`;
			const stored = await storeUrlInGCS(srcUrl, objectName);
			return stored;
		});
		await writeEpisodeDebugLog(userEpisodeId, { step: "storage", status: "success", message: "Stored source audio", meta: { url: permanentUrl } });
=======
>>>>>>> c4a0505e

		// Direct Gemini transcription - no fallbacks, no orchestrator complexity
		await step.sendEvent("start-gemini", {
			name: Events.ProviderStart.Gemini,
<<<<<<< HEAD
			// Important: Gemini must receive the original source URL (e.g., YouTube), not the GCS mirror
			data: { jobId, userEpisodeId, srcUrl, provider: "gemini", lang },
		});

		// Wait for success; if timeout or failure without success, trigger fallbacks
		const firstWindow = Number(process.env.PROVIDER_A_WINDOW_SECONDS || 55);
		const successEvent = await step.waitForEvent("wait-gemini", {
=======
			data: { jobId, userEpisodeId, srcUrl, provider: "gemini" },
		});

		// Wait for Gemini to complete or timeout (either success or failure)
		const successEvent = await step.waitForEvent("wait-gemini-success", {
>>>>>>> c4a0505e
			event: Events.Succeeded,
			timeout: "600s",
			if: `event.data.jobId == "${jobId}"`,
		});
<<<<<<< HEAD

		let successEvent2: typeof successEvent | null = null;
		if (!successEvent) {
			// Start fallbacks (AssemblyAI and RevAi in parallel)
			await step.sendEvent("start-assemblyai", {
				name: Events.ProviderStart.AssemblyAI,
				data: { jobId, userEpisodeId, srcUrl: permanentUrl, provider: "assemblyai", lang },
			});
			await step.sendEvent("start-revai", {
				name: Events.ProviderStart.RevAi,
				data: { jobId, userEpisodeId, srcUrl: permanentUrl, provider: "revai", lang },
			});

			// Wait for anyone to succeed within total budget without exceeding route max
			const totalWindow = Number(process.env.PROVIDER_TOTAL_WINDOW_SECONDS || 240);
			const elapsedSec = Math.floor((Date.now() - startedAt) / 1000);
			const remaining = Math.max(0, totalWindow - elapsedSec);
			if (remaining > 0) {
				successEvent2 = await step.waitForEvent("wait-fallbacks", {
					event: Events.Succeeded,
					timeout: `${remaining}s`,
					if: `event.data.jobId == "${jobId}"`,
				});
			}
			if (!successEvent2) {
				await step.run("mark-failed", async () => {
					await prisma.userEpisode.update({ where: { episode_id: userEpisodeId }, data: { status: "FAILED" } });
					await writeEpisodeDebugLog(userEpisodeId, { step: "transcription", status: "fail", message: "All providers failed or timed out" });
=======
		if (!successEvent) {
			await step.waitForEvent("wait-gemini-failed", {
				event: Events.Failed,
				timeout: "1s",
				if: `event.data.jobId == "${jobId}"`,
			});
		}

		if (!successEvent) {
			// Gemini did not succeed within the window or explicitly failed; try orchestrator fallback
			const { getTranscriptOrchestrated } = await import("@/lib/transcripts");
			const fallback = await step.run("fallback-orchestrator", async () => {
				return await getTranscriptOrchestrated({ url: srcUrl, kind: "youtube" });
			});

			if (!fallback.success) {
				await step.run("mark-failed", async () => {
					await prisma.userEpisode.update({ where: { episode_id: userEpisodeId }, data: { status: "FAILED" } });
					await writeEpisodeDebugLog(userEpisodeId, {
						step: "transcription",
						status: "fail",
						message: "Gemini transcription failed or timed out; fallback also failed",
					});
>>>>>>> c4a0505e
				});
				await step.sendEvent("finalize-failed", {
					name: Events.Finalized,
					data: { jobId, userEpisodeId, status: "failed" },
				});
				return { ok: false, jobId };
			}

<<<<<<< HEAD
		// Read the winning success (either successEvent or successEvent2)
		const winning = successEvent ?? successEvent2;
		if (!winning) {
			await step.run("mark-failed-missing-winner", async () => {
				await prisma.userEpisode.update({ where: { episode_id: userEpisodeId }, data: { status: "FAILED" } });
				await writeEpisodeDebugLog(userEpisodeId, { step: "transcription", status: "fail", message: "No success event captured" });
			});
			await step.sendEvent("finalize-failed-no-winner", { name: Events.Finalized, data: { jobId, userEpisodeId, status: "failed" } });
			return { ok: false, jobId };
		}
		const successPayload = ProviderSucceededSchema.parse(winning.data);
=======
			const transcriptText = (fallback as { transcript?: string; provider?: string }).transcript as string;
			const provider = (fallback as { provider?: string }).provider ?? "fallback-orchestrator";
			await step.run("store-transcript", async () => {
				await prisma.userEpisode.update({ where: { episode_id: userEpisodeId }, data: { transcript: transcriptText } });
			});
			await step.sendEvent("forward-generation", {
				name: generationMode === "multi" ? "user.episode.generate.multi.requested" : "user.episode.generate.requested",
				data: { userEpisodeId, voiceA, voiceB },
			});
			await step.run("write-final-report", async () => {
				const report = `# Transcription Saga Report\n- job: ${jobId}\n- provider: ${provider}\n- transcriptChars: ${transcriptText.length}\n`;
				await writeEpisodeDebugReport(userEpisodeId, report);
			});
			await step.sendEvent("finalize-success", {
				name: Events.Finalized,
				data: { jobId, userEpisodeId, status: "succeeded", provider },
			});
			return { ok: true, jobId };
		}

		// Gemini succeeded - process the result
		const successPayload = ProviderSucceededSchema.parse((successEvent as { data: unknown }).data);
>>>>>>> c4a0505e
		const transcriptText = successPayload.transcript;

		await step.run("store-transcript", async () => {
			await prisma.userEpisode.update({ where: { episode_id: userEpisodeId }, data: { transcript: transcriptText } });
		});

		await step.sendEvent("forward-generation", {
			name: generationMode === "multi" ? "user.episode.generate.multi.requested" : "user.episode.generate.requested",
			data: { userEpisodeId, voiceA, voiceB },
		});

		await step.run("write-final-report", async () => {
			const report = `# Transcription Saga Report\n- job: ${jobId}\n- provider: ${successPayload.provider}\n- transcriptChars: ${transcriptText.length}\n`;
			await writeEpisodeDebugReport(userEpisodeId, report);
		});

		await step.sendEvent("finalize-success", {
			name: Events.Finalized,
			data: { jobId, userEpisodeId, status: "succeeded", provider: successPayload.provider },
		});

		return { ok: true, jobId };
	}
);<|MERGE_RESOLUTION|>--- conflicted
+++ resolved
@@ -1,8 +1,4 @@
 import { writeEpisodeDebugLog, writeEpisodeDebugReport } from "@/lib/debug-logger";
-<<<<<<< HEAD
-import { ensureBucketName, storeUrlInGCS } from "@/lib/gcs";
-=======
->>>>>>> c4a0505e
 import { inngest } from "@/lib/inngest/client";
 import { prisma } from "@/lib/prisma";
 import { preflightProbe } from "./utils/preflight";
@@ -23,13 +19,7 @@
 	{ event: Events.JobRequested },
 	async ({ event, step }) => {
 		const input = TranscriptionRequestedSchema.parse(event.data);
-<<<<<<< HEAD
-		const { jobId, userEpisodeId, srcUrl, lang, generationMode, voiceA, voiceB } = input;
-
-		const startedAt = Date.now();
-=======
 		const { jobId, userEpisodeId, srcUrl, generationMode, voiceA, voiceB } = input;
->>>>>>> c4a0505e
 
 		await step.run("mark-processing", async () => {
 			await prisma.userEpisode.update({ where: { episode_id: userEpisodeId }, data: { status: "PROCESSING", youtube_url: srcUrl } });
@@ -42,71 +32,19 @@
 			status: probe.ok ? "success" : "fail",
 			meta: probe.ok ? probe.value : probe,
 		});
-<<<<<<< HEAD
-
-		// Download-once: store source audio in GCS for non-Gemini providers; Gemini needs the original YouTube URL
-		const permanentUrl = await step.run("download-and-store-audio", async () => {
-			const _bucket = ensureBucketName();
-			const objectName = `transcripts/${userEpisodeId}/source-audio`;
-			const stored = await storeUrlInGCS(srcUrl, objectName);
-			return stored;
-		});
-		await writeEpisodeDebugLog(userEpisodeId, { step: "storage", status: "success", message: "Stored source audio", meta: { url: permanentUrl } });
-=======
->>>>>>> c4a0505e
 
 		// Direct Gemini transcription - no fallbacks, no orchestrator complexity
 		await step.sendEvent("start-gemini", {
 			name: Events.ProviderStart.Gemini,
-<<<<<<< HEAD
-			// Important: Gemini must receive the original source URL (e.g., YouTube), not the GCS mirror
-			data: { jobId, userEpisodeId, srcUrl, provider: "gemini", lang },
-		});
-
-		// Wait for success; if timeout or failure without success, trigger fallbacks
-		const firstWindow = Number(process.env.PROVIDER_A_WINDOW_SECONDS || 55);
-		const successEvent = await step.waitForEvent("wait-gemini", {
-=======
 			data: { jobId, userEpisodeId, srcUrl, provider: "gemini" },
 		});
 
 		// Wait for Gemini to complete or timeout (either success or failure)
 		const successEvent = await step.waitForEvent("wait-gemini-success", {
->>>>>>> c4a0505e
 			event: Events.Succeeded,
 			timeout: "600s",
 			if: `event.data.jobId == "${jobId}"`,
 		});
-<<<<<<< HEAD
-
-		let successEvent2: typeof successEvent | null = null;
-		if (!successEvent) {
-			// Start fallbacks (AssemblyAI and RevAi in parallel)
-			await step.sendEvent("start-assemblyai", {
-				name: Events.ProviderStart.AssemblyAI,
-				data: { jobId, userEpisodeId, srcUrl: permanentUrl, provider: "assemblyai", lang },
-			});
-			await step.sendEvent("start-revai", {
-				name: Events.ProviderStart.RevAi,
-				data: { jobId, userEpisodeId, srcUrl: permanentUrl, provider: "revai", lang },
-			});
-
-			// Wait for anyone to succeed within total budget without exceeding route max
-			const totalWindow = Number(process.env.PROVIDER_TOTAL_WINDOW_SECONDS || 240);
-			const elapsedSec = Math.floor((Date.now() - startedAt) / 1000);
-			const remaining = Math.max(0, totalWindow - elapsedSec);
-			if (remaining > 0) {
-				successEvent2 = await step.waitForEvent("wait-fallbacks", {
-					event: Events.Succeeded,
-					timeout: `${remaining}s`,
-					if: `event.data.jobId == "${jobId}"`,
-				});
-			}
-			if (!successEvent2) {
-				await step.run("mark-failed", async () => {
-					await prisma.userEpisode.update({ where: { episode_id: userEpisodeId }, data: { status: "FAILED" } });
-					await writeEpisodeDebugLog(userEpisodeId, { step: "transcription", status: "fail", message: "All providers failed or timed out" });
-=======
 		if (!successEvent) {
 			await step.waitForEvent("wait-gemini-failed", {
 				event: Events.Failed,
@@ -130,7 +68,6 @@
 						status: "fail",
 						message: "Gemini transcription failed or timed out; fallback also failed",
 					});
->>>>>>> c4a0505e
 				});
 				await step.sendEvent("finalize-failed", {
 					name: Events.Finalized,
@@ -139,19 +76,6 @@
 				return { ok: false, jobId };
 			}
 
-<<<<<<< HEAD
-		// Read the winning success (either successEvent or successEvent2)
-		const winning = successEvent ?? successEvent2;
-		if (!winning) {
-			await step.run("mark-failed-missing-winner", async () => {
-				await prisma.userEpisode.update({ where: { episode_id: userEpisodeId }, data: { status: "FAILED" } });
-				await writeEpisodeDebugLog(userEpisodeId, { step: "transcription", status: "fail", message: "No success event captured" });
-			});
-			await step.sendEvent("finalize-failed-no-winner", { name: Events.Finalized, data: { jobId, userEpisodeId, status: "failed" } });
-			return { ok: false, jobId };
-		}
-		const successPayload = ProviderSucceededSchema.parse(winning.data);
-=======
 			const transcriptText = (fallback as { transcript?: string; provider?: string }).transcript as string;
 			const provider = (fallback as { provider?: string }).provider ?? "fallback-orchestrator";
 			await step.run("store-transcript", async () => {
@@ -174,7 +98,6 @@
 
 		// Gemini succeeded - process the result
 		const successPayload = ProviderSucceededSchema.parse((successEvent as { data: unknown }).data);
->>>>>>> c4a0505e
 		const transcriptText = successPayload.transcript;
 
 		await step.run("store-transcript", async () => {
