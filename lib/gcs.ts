import { Storage } from "@google-cloud/storage"
import { getEnv } from "@/utils/helpers"

let storageUploader: Storage | undefined
let storageReader: Storage | undefined

function getEnvironment(): "development" | "production" | "preview" {
	// Use VERCEL_ENV if present (production, preview, development), otherwise fall back to NODE_ENV
	const env = process.env.VERCEL_ENV || process.env.NODE_ENV || "development"
	if (env === "production" || env === "preview" || env === "development") {
		return env
	}
	// Default to development for unknown environments
	return "development"
}

export function ensureBucketName(): string {
	const name = process.env.GOOGLE_CLOUD_STORAGE_BUCKET_NAME
	if (!name) {
		throw new Error("GOOGLE_CLOUD_STORAGE_BUCKET_NAME is not set")
	}
	return name
}

export function ensureUserEpisodesBucketName(): string {
	// Deprecated: always return the primary bucket
	return ensureBucketName()
}

function initStorageClients(): { storageUploader: Storage; storageReader: Storage } {
	if (storageUploader && storageReader) {
		return { storageUploader, storageReader }
	}

	const environment = getEnvironment()

	let uploaderRaw: string | undefined
	let readerRaw: string | undefined
	const missing: string[] = []

	if (environment === "development") {
		// Development: only support PATH variables
		uploaderRaw = getEnv("GCS_UPLOADER_KEY_PATH")
		readerRaw = getEnv("GCS_READER_KEY_PATH")

		if (!uploaderRaw) missing.push("GCS_UPLOADER_KEY_PATH")
		if (!readerRaw) missing.push("GCS_READER_KEY_PATH")

		if (missing.length > 0) {
			throw new Error(`Missing Google Cloud credentials for development environment: ${missing.join(", ")}`)
		}

		try {
			if (process.env.NODE_ENV === "development") {
				console.log("Initializing Storage clients (development - key file paths)")
			}
			storageUploader = new Storage({ keyFilename: uploaderRaw })
			storageReader = new Storage({ keyFilename: readerRaw })
		} catch (_error) {
			throw new Error("Failed to initialize Google Cloud Storage clients with key file paths")
		}
	} else {
		// Production/Preview: only support JSON variables
		uploaderRaw = getEnv("GCS_UPLOADER_KEY_JSON")
		readerRaw = getEnv("GCS_READER_KEY_JSON")

		if (!uploaderRaw) missing.push("GCS_UPLOADER_KEY_JSON")
		if (!readerRaw) missing.push("GCS_READER_KEY_JSON")

		if (missing.length > 0) {
			throw new Error(`Missing Google Cloud credentials for ${environment} environment: ${missing.join(", ")}`)
		}

<<<<<<< HEAD
		try {
			storageUploader = new Storage({ credentials: JSON.parse(uploaderRaw!) })
			storageReader = new Storage({ credentials: JSON.parse(readerRaw!) })
		} catch (_error) {
			throw new Error("Failed to initialize Google Cloud Storage clients with JSON credentials")
=======
	try {
		if (looksLikeJson(uploaderRaw) && looksLikeJson(readerRaw)) {
			// Do not log secrets or absolute paths
			const uploaderCreds = JSON.parse(uploaderRaw!) as { private_key?: string; project_id?: string }
			const readerCreds = JSON.parse(readerRaw!) as { private_key?: string; project_id?: string }
			if (typeof uploaderCreds.private_key === "string") uploaderCreds.private_key = uploaderCreds.private_key.replace(/\\n/g, "\n")
			if (typeof readerCreds.private_key === "string") readerCreds.private_key = readerCreds.private_key.replace(/\\n/g, "\n")
			storageUploader = new Storage({ credentials: uploaderCreds, projectId: uploaderCreds.project_id })
			storageReader = new Storage({ credentials: readerCreds, projectId: readerCreds.project_id })
		} else {
			// Treat as key file paths
			storageUploader = new Storage({ keyFilename: uploaderRaw! })
			storageReader = new Storage({ keyFilename: readerRaw! })
>>>>>>> 75a7345c
		}
	}

	return { storageUploader: storageUploader!, storageReader: storageReader! }
}

export function getStorageUploader(): Storage {
	return initStorageClients().storageUploader
}

export function getStorageReader(): Storage {
	return initStorageClients().storageReader
}

export function parseGcsUri(uri: string): { bucket: string; object: string } | null {
	if (!uri.startsWith("gs://")) return null
	const withoutScheme = uri.slice(5)
	const slash = withoutScheme.indexOf("/")
	if (slash === -1) return null
	const bucket = withoutScheme.slice(0, slash)
	const object = withoutScheme.slice(slash + 1)
	return { bucket, object }
}<|MERGE_RESOLUTION|>--- conflicted
+++ resolved
@@ -71,27 +71,13 @@
 			throw new Error(`Missing Google Cloud credentials for ${environment} environment: ${missing.join(", ")}`)
 		}
 
-<<<<<<< HEAD
+
 		try {
 			storageUploader = new Storage({ credentials: JSON.parse(uploaderRaw!) })
 			storageReader = new Storage({ credentials: JSON.parse(readerRaw!) })
 		} catch (_error) {
 			throw new Error("Failed to initialize Google Cloud Storage clients with JSON credentials")
-=======
-	try {
-		if (looksLikeJson(uploaderRaw) && looksLikeJson(readerRaw)) {
-			// Do not log secrets or absolute paths
-			const uploaderCreds = JSON.parse(uploaderRaw!) as { private_key?: string; project_id?: string }
-			const readerCreds = JSON.parse(readerRaw!) as { private_key?: string; project_id?: string }
-			if (typeof uploaderCreds.private_key === "string") uploaderCreds.private_key = uploaderCreds.private_key.replace(/\\n/g, "\n")
-			if (typeof readerCreds.private_key === "string") readerCreds.private_key = readerCreds.private_key.replace(/\\n/g, "\n")
-			storageUploader = new Storage({ credentials: uploaderCreds, projectId: uploaderCreds.project_id })
-			storageReader = new Storage({ credentials: readerCreds, projectId: readerCreds.project_id })
-		} else {
-			// Treat as key file paths
-			storageUploader = new Storage({ keyFilename: uploaderRaw! })
-			storageReader = new Storage({ keyFilename: readerRaw! })
->>>>>>> 75a7345c
+
 		}
 	}
 
