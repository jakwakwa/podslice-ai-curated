<<<<<<< HEAD
import { auth } from "@clerk/nextjs/server";
import { NextResponse } from "next/server";
import { z } from "zod";
import { VOICE_NAMES } from "@/lib/constants/voices";
import { inngest } from "@/lib/inngest/client";
import { prisma } from "@/lib/prisma";
=======
import { auth } from '@clerk/nextjs/server';
import { NextResponse } from 'next/server';
import { z } from 'zod';
import { VOICE_NAMES } from '@/lib/constants/voices';
import { inngest } from '@/lib/inngest/client';
import { prisma } from '@/lib/prisma';
>>>>>>> c4a0505e

const createEpisodeSchema = z.object({
	youtubeUrl: z.string().url(),
	episodeTitle: z.string().min(1),
	transcript: z.string().min(1),
	generationMode: z.enum(['single', 'multi']).default('single').optional(),
	voiceA: z.enum(VOICE_NAMES as unknown as [string, ...string[]]).optional(),
	voiceB: z.enum(VOICE_NAMES as unknown as [string, ...string[]]).optional(),
	useShortEpisodesOverride: z.boolean().optional(),
});

export async function POST(request: Request) {
	try {
		const { userId } = await auth();
		if (!userId) {
<<<<<<< HEAD
			return new NextResponse("Unauthorized", { status: 401 });
=======
			return new NextResponse('Unauthorized', { status: 401 });
>>>>>>> c4a0505e
		}

		const json = await request.json();
		const parsed = createEpisodeSchema.safeParse(json);

		if (!parsed.success) {
			return new NextResponse(parsed.error.message, { status: 400 });
		}

<<<<<<< HEAD
		const { youtubeUrl, episodeTitle, transcript, generationMode = "single", voiceA, voiceB, useShortEpisodesOverride } = parsed.data;
=======
		const {
			youtubeUrl,
			episodeTitle,
			transcript,
			generationMode = 'single',
			voiceA,
			voiceB,
			useShortEpisodesOverride,
		} = parsed.data;
>>>>>>> c4a0505e

		// Count only completed user episodes for this user
		const existingEpisodeCount = await prisma.userEpisode.count({
			where: {
				user_id: userId,
				status: 'COMPLETED',
			},
		});

		// Get episode limit from plan configuration
<<<<<<< HEAD
		const EPISODE_LIMIT = 20; // CURATE_CONTROL plan limit
		if (existingEpisodeCount >= EPISODE_LIMIT) {
			return new NextResponse("You have reached your monthly episode creation limit.", { status: 403 });
=======
		const EPISODE_LIMIT = 10; // CURATE_CONTROL plan limit
		if (existingEpisodeCount >= EPISODE_LIMIT) {
			return new NextResponse(
				'You have reached your monthly episode creation limit.',
				{ status: 403 }
			);
>>>>>>> c4a0505e
		}

		const newEpisode = await prisma.userEpisode.create({
			data: {
				user_id: userId,
				youtube_url: youtubeUrl,
				episode_title: episodeTitle,
				transcript: transcript,
				status: 'PENDING',
			},
		});

		if (generationMode === 'multi') {
			if (!(voiceA && voiceB)) {
<<<<<<< HEAD
				return new NextResponse("Two voices are required for multi-speaker generation.", { status: 400 });
=======
				return new NextResponse(
					'Two voices are required for multi-speaker generation.',
					{ status: 400 }
				);
>>>>>>> c4a0505e
			}
			await inngest.send({
				name: 'user.episode.generate.multi.requested',
				data: {
					userEpisodeId: newEpisode.episode_id,
					voiceA,
					voiceB,
					useShortEpisodesOverride,
				},
			});
		} else {
			await inngest.send({
				name: 'user.episode.generate.requested',
				data: {
					userEpisodeId: newEpisode.episode_id,
				},
			});
		}

		return NextResponse.json(newEpisode, { status: 201 });
	} catch (error) {
<<<<<<< HEAD
		console.error("[USER_EPISODES_CREATE_POST]", error);
		return new NextResponse("Internal Error", { status: 500 });
=======
		console.error('[USER_EPISODES_CREATE_POST]', error);
		return new NextResponse('Internal Error', { status: 500 });
>>>>>>> c4a0505e
	}
}<|MERGE_RESOLUTION|>--- conflicted
+++ resolved
@@ -1,24 +1,15 @@
-<<<<<<< HEAD
 import { auth } from "@clerk/nextjs/server";
 import { NextResponse } from "next/server";
 import { z } from "zod";
 import { VOICE_NAMES } from "@/lib/constants/voices";
 import { inngest } from "@/lib/inngest/client";
 import { prisma } from "@/lib/prisma";
-=======
-import { auth } from '@clerk/nextjs/server';
-import { NextResponse } from 'next/server';
-import { z } from 'zod';
-import { VOICE_NAMES } from '@/lib/constants/voices';
-import { inngest } from '@/lib/inngest/client';
-import { prisma } from '@/lib/prisma';
->>>>>>> c4a0505e
 
 const createEpisodeSchema = z.object({
 	youtubeUrl: z.string().url(),
 	episodeTitle: z.string().min(1),
 	transcript: z.string().min(1),
-	generationMode: z.enum(['single', 'multi']).default('single').optional(),
+	generationMode: z.enum(["single", "multi"]).default("single").optional(),
 	voiceA: z.enum(VOICE_NAMES as unknown as [string, ...string[]]).optional(),
 	voiceB: z.enum(VOICE_NAMES as unknown as [string, ...string[]]).optional(),
 	useShortEpisodesOverride: z.boolean().optional(),
@@ -28,11 +19,7 @@
 	try {
 		const { userId } = await auth();
 		if (!userId) {
-<<<<<<< HEAD
 			return new NextResponse("Unauthorized", { status: 401 });
-=======
-			return new NextResponse('Unauthorized', { status: 401 });
->>>>>>> c4a0505e
 		}
 
 		const json = await request.json();
@@ -42,41 +29,20 @@
 			return new NextResponse(parsed.error.message, { status: 400 });
 		}
 
-<<<<<<< HEAD
 		const { youtubeUrl, episodeTitle, transcript, generationMode = "single", voiceA, voiceB, useShortEpisodesOverride } = parsed.data;
-=======
-		const {
-			youtubeUrl,
-			episodeTitle,
-			transcript,
-			generationMode = 'single',
-			voiceA,
-			voiceB,
-			useShortEpisodesOverride,
-		} = parsed.data;
->>>>>>> c4a0505e
 
 		// Count only completed user episodes for this user
 		const existingEpisodeCount = await prisma.userEpisode.count({
 			where: {
 				user_id: userId,
-				status: 'COMPLETED',
+				status: "COMPLETED",
 			},
 		});
 
 		// Get episode limit from plan configuration
-<<<<<<< HEAD
-		const EPISODE_LIMIT = 20; // CURATE_CONTROL plan limit
+		const EPISODE_LIMIT = 10; // CURATE_CONTROL plan limit
 		if (existingEpisodeCount >= EPISODE_LIMIT) {
 			return new NextResponse("You have reached your monthly episode creation limit.", { status: 403 });
-=======
-		const EPISODE_LIMIT = 10; // CURATE_CONTROL plan limit
-		if (existingEpisodeCount >= EPISODE_LIMIT) {
-			return new NextResponse(
-				'You have reached your monthly episode creation limit.',
-				{ status: 403 }
-			);
->>>>>>> c4a0505e
 		}
 
 		const newEpisode = await prisma.userEpisode.create({
@@ -85,23 +51,16 @@
 				youtube_url: youtubeUrl,
 				episode_title: episodeTitle,
 				transcript: transcript,
-				status: 'PENDING',
+				status: "PENDING",
 			},
 		});
 
-		if (generationMode === 'multi') {
+		if (generationMode === "multi") {
 			if (!(voiceA && voiceB)) {
-<<<<<<< HEAD
 				return new NextResponse("Two voices are required for multi-speaker generation.", { status: 400 });
-=======
-				return new NextResponse(
-					'Two voices are required for multi-speaker generation.',
-					{ status: 400 }
-				);
->>>>>>> c4a0505e
 			}
 			await inngest.send({
-				name: 'user.episode.generate.multi.requested',
+				name: "user.episode.generate.multi.requested",
 				data: {
 					userEpisodeId: newEpisode.episode_id,
 					voiceA,
@@ -111,7 +70,7 @@
 			});
 		} else {
 			await inngest.send({
-				name: 'user.episode.generate.requested',
+				name: "user.episode.generate.requested",
 				data: {
 					userEpisodeId: newEpisode.episode_id,
 				},
@@ -120,12 +79,7 @@
 
 		return NextResponse.json(newEpisode, { status: 201 });
 	} catch (error) {
-<<<<<<< HEAD
 		console.error("[USER_EPISODES_CREATE_POST]", error);
 		return new NextResponse("Internal Error", { status: 500 });
-=======
-		console.error('[USER_EPISODES_CREATE_POST]', error);
-		return new NextResponse('Internal Error', { status: 500 });
->>>>>>> c4a0505e
 	}
 }