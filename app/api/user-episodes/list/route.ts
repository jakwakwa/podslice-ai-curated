--- conflicted
+++ resolved
@@ -13,13 +13,10 @@
 		const episodes = await prisma.userEpisode.findMany({
 			where: { user_id: userId },
 			orderBy: { created_at: "desc" },
-<<<<<<< HEAD
-=======
 			cacheStrategy: {
 				swr: 60,
 				ttl: 300,
 			},
->>>>>>> c4a0505e
 		});
 
 		const storageReader = getStorageReader();
