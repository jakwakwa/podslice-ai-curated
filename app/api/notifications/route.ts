--- conflicted
+++ resolved
@@ -31,14 +31,7 @@
 		}
 
 		await prisma.notification.deleteMany({
-<<<<<<< HEAD
-			where: {
-				userId,
-				isRead: true,
-			},
-=======
 			where: { user_id: userId },
->>>>>>> 46c906c5
 		})
 
 		return NextResponse.json({ message: "Read notifications cleared" })
