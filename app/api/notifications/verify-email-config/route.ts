--- conflicted
+++ resolved
@@ -25,12 +25,7 @@
 		console.log("Email config verification:", config)
 
 		// Check if all required variables are present
-<<<<<<< HEAD
-		// biome-ignore lint/complexity/useSimplifiedLogicExpression: <logic is fine>
-		if (!config.hasHost || !config.hasFrom || !config.hasUser || !config.hasPass) {
-=======
 		if (!(config.hasHost && config.hasFrom && config.hasUser && config.hasPass)) {
->>>>>>> 46c906c5
 			return NextResponse.json({
 				success: false,
 				error: "Missing required environment variables",
