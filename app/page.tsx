import { auth } from "@clerk/nextjs/server"
import { redirect } from "next/navigation"
import LandingPageContent from "@/components/landing-page-content"

// Force this page to be dynamic since it uses auth()
export const dynamic = "force-dynamic"

export default async function LandingPage() {
	const { userId } = await auth()

	// If user is authenticated, redirect to dashboard
	if (userId) {
		redirect("/dashboard")
	}

<<<<<<< HEAD
	const features = [
		{
			icon: <UilFile className="w-6 h-6" />,
			title: "Cut Through the Noise",
			description: "Skip the fluff and get straight to the insights. Our intelligent filtering extracts only the valuable content from your favorite podcasts.",
		},
		{
			icon: <UilStar className="w-6 h-6" />,
			title: "Precision Curation",
			description: "Choose from 25 hand-picked shows or select from 3 expertly curated bundles designed to deliver maximum insight.",
		},
		{
			icon: <UilFile className="w-6 h-6" />,
			title: "Smart Content Filtering",
			description: "Create custom profiles that match your interests and automatically filter out irrelevant content.",
		},
		{
			icon: <UilClock className="w-6 h-6" />,
			title: "Weekly Efficiency",
			description: "Fresh, focused episodes delivered every Friday - no more hunting through hours of content for the good parts.",
		},
		{
			icon: <UilPlay className="w-6 h-6" />,
			title: "Crystal Clear Audio",
			description: "Enjoy professionally produced episodes with clear narration and seamless transitions that respect your time.",
		},
		{
			icon: <UilSetting className="w-6 h-6" />,
			title: "Simple Control",
			description: "Manage your content preferences, track your listening history, and control your subscription with ease.",
		},
	]

	const howItWorks = [
		{
			step: 1,
			title: "Define Your Focus",
			description: "Build a custom profile or choose from our pre-curated bundles that match your interests.",
			action: "Start your profile",
		},
		{
			step: 2,
			title: "Select Your Sources",
			description: "Pick up to 5 individual shows or choose one of our 3 curated bundles for instant quality.",
			action: "Browse content",
		},
		{
			step: 3,
			title: "Let Us Filter",
			description: "Our system processes your selections and creates a focused episode every Friday, cutting out the noise.",
			action: "View episodes",
		},
		{
			step: 4,
			title: "Consume the Insights",
			description: "Listen to your distilled episode through our built-in player and get straight to the valuable content.",
			action: "Start listening",
		},
	]

	const pricingTiers = [
		{
			name: "FreeSlice",
			price: "R0",
			duration: "forever",
			features: ["Free curated bundle", "Basic content filtering", "Community support"],
			popular: false,
		},
		{
			name: "Casual Listener",
			price: "R49",
			duration: "per month",
			features: ["Free curated bundle", "Basic content filtering", "Weekly combo episodes", "Email support"],
			popular: true,
		},
		{
			name: "Curate & Control",
			price: "R99",
			duration: "per month",
			features: ["Free curated bundle", "Basic content filtering", "Weekly combo episodes", "Custom curation profiles", "Priority support", "Advanced analytics"],
			popular: false,
		},
	]

	const testimonials = [
		{
			name: "Sarah Johnson",
			role: "Tech Enthusiast",
			content: "PodSlice saves me hours every week. I get the insights I need without wading through endless chatter.",
			rating: 5,
		},
		{
			name: "Michael Chen",
			role: "Business Owner",
			content: "Finally, a tool that respects my time. The curated bundles deliver exactly what I need to stay informed.",
			rating: 5,
		},
		{
			name: "Emma Rodriguez",
			role: "Science Lover",
			content: "The science bundle cuts through the complexity and gives me the key insights in digestible format.",
			rating: 5,
		},
	]

	return (
		<div className="min-h-screen bg-background">
			{/* Hero Section */}
			<section className="relative overflow-hidden py-20 px-4">
				<div className="max-w-7xl mx-auto text-center">
					<div className="mb-8">
						<h1 className="text-5xl md:text-6xl font-bold mb-6 bg-gradient-to-r from-primary to-primary-foreground bg-clip-text text-transparent">PodSlice</h1>
						<p className="text-xl md:text-2xl text-muted-foreground mb-4 font-semibold">Cut the chatter. Keep the insight.</p>
						<p className="text-lg md:text-xl text-muted-foreground max-w-3xl mx-auto leading-relaxed">
							Stop wasting time on irrelevant podcast content. Get straight to the valuable insights with intelligent filtering that respects your time and delivers only what matters.
						</p>
					</div>
					<div className="flex flex-col sm:flex-row gap-4 justify-center items-center">
						<Link href="/sign-up">
							<Button size="lg" className="text-lg px-8 py-6">
								Start Filtering Free
								<UilArrowRight className="ml-2 h-5 w-5" />
							</Button>
						</Link>
						<Link href="/about">
							<Button variant="outline" size="lg" className="text-lg px-8 py-6">
								See How It Works
							</Button>
						</Link>
					</div>
				</div>
			</section>

			{/* Features Section */}
			<section className="py-20 px-4 bg-card">
				<div className="max-w-7xl mx-auto">
					<div className="text-center mb-16">
						<h2 className="text-4xl font-bold mb-4">Why Choose PodSlice?</h2>
						<p className="text-xl text-muted-foreground max-w-3xl mx-auto">
							We combine human curation with intelligent filtering to deliver focused content that respects your time and delivers maximum value.
						</p>
					</div>
					<div className="grid md:grid-cols-2 lg:grid-cols-3 gap-8">
						{features.map((feature, index) => (
							<div key={index} className="p-6 rounded-lg border bg-background hover:shadow-lg transition-all">
								<div className="w-12 h-12 bg-primary rounded-lg flex items-center justify-center text-primary-foreground mb-4">{feature.icon}</div>
								<h3 className="text-xl font-semibold mb-2">{feature.title}</h3>
								<p className="text-muted-foreground">{feature.description}</p>
							</div>
						))}
					</div>
				</div>
			</section>

			{/* How It Works Section */}
			<section className="py-20 px-4">
				<div className="max-w-7xl mx-auto">
					<div className="text-center mb-16">
						<h2 className="text-4xl font-bold mb-4">How PodSlice Works</h2>
						<p className="text-xl text-muted-foreground max-w-3xl mx-auto">
							Getting started with PodSlice is straightforward. Follow these four simple steps to create your focused content experience.
						</p>
					</div>
					<div className="grid md:grid-cols-2 lg:grid-cols-4 gap-8">
						{howItWorks.map(step => (
							<div key={step.step} className="text-center p-6 rounded-lg border bg-card hover:shadow-lg transition-all">
								<div className="w-12 h-12 bg-primary rounded-full flex items-center justify-center text-primary-foreground font-bold text-lg mx-auto mb-4">{step.step}</div>
								<h3 className="text-xl font-semibold mb-2">{step.title}</h3>
								<p className="text-muted-foreground mb-4">{step.description}</p>
								<div className="flex items-center justify-center text-primary text-sm font-medium">
									<span>{step.action}</span>
									<UilArrowRight className="ml-1 h-4 w-4" />
								</div>
							</div>
						))}
					</div>
				</div>
			</section>

			{/* Testimonials Section */}
			<section className="py-20 px-4 bg-card">
				<div className="max-w-7xl mx-auto">
					<div className="text-center mb-16">
						<h2 className="text-4xl font-bold mb-4">What Our Users Say</h2>
						<p className="text-xl text-muted-foreground max-w-3xl mx-auto">Join thousands of satisfied users who are already saving time and getting more value from their content consumption.</p>
					</div>
					<div className="grid md:grid-cols-3 gap-8">
						{testimonials.map((testimonial, index) => (
							<div key={index} className="p-6 rounded-lg border bg-background">
								<div className="flex items-center mb-4">
									{Array.from({ length: testimonial.rating }).map((_, i) => (
										<UilStar key={i} className="w-5 h-5 text-yellow-400 fill-current" />
									))}
								</div>
								<p className="text-muted-foreground mb-4 italic">"{testimonial.content}"</p>
								<div>
									<p className="font-semibold">{testimonial.name}</p>
									<p className="text-sm text-muted-foreground">{testimonial.role}</p>
								</div>
							</div>
						))}
					</div>
				</div>
			</section>

			{/* Pricing Section */}
			<section className="py-20 px-4">
				<div className="max-w-7xl mx-auto">
					<div className="text-center mb-16">
						<h2 className="text-4xl font-bold mb-4">Simple Pricing</h2>
						<p className="text-xl text-muted-foreground max-w-3xl mx-auto">Start free forever, or upgrade for advanced curation features and priority support.</p>
					</div>
					<div className="grid md:grid-cols-3 gap-6 max-w-6xl mx-auto">
						{pricingTiers.map(tier => (
							<div key={tier.name} className={`p-8 rounded-lg border relative ${tier.popular ? "border-primary shadow-lg scale-105" : "bg-card"}`}>
								{tier.popular && (
									<div className="absolute -top-3 left-1/2 transform -translate-x-1/2 bg-primary text-primary-foreground px-4 py-1 rounded-full text-sm font-semibold">Most Popular</div>
								)}
								<h3 className="text-2xl font-bold mb-2">{tier.name}</h3>
								<div className="mb-6">
									<span className="text-4xl font-bold">{tier.price}</span>
									<span className="text-muted-foreground">/{tier.duration}</span>
								</div>
								<ul className="space-y-3 mb-8">
									{tier.features.map((feature, index) => (
										<li key={index} className="flex items-center">
											<UilCheckCircle className="w-5 h-5 text-primary mr-3" />
											{feature}
										</li>
									))}
								</ul>
								<Link href={tier.name === "FreeSlice" ? "/sign-up" : "/pricing"}>
									<Button className="w-full" variant={tier.popular ? "default" : "outline"} size="lg">
										{tier.name === "FreeSlice" ? "Get Started Free" : "Choose Plan"}
									</Button>
								</Link>
							</div>
						))}
					</div>
				</div>
			</section>

			{/* CTA Section */}
			<section className="py-20 px-4 bg-card">
				<div className="max-w-4xl mx-auto text-center">
					<h2 className="text-4xl font-bold mb-4">Ready to Cut Through the Noise?</h2>
					<p className="text-xl text-muted-foreground mb-8 max-w-2xl mx-auto">
						Join thousands of users who are already saving time and getting more value from their content. Start with our free plan today and discover focused content that respects your time.
					</p>
					<div className="flex flex-col sm:flex-row gap-4 justify-center">
						<Link href="/sign-up">
							<Button size="lg" className="text-lg px-8 py-6">
								Get Started Free
								<UilArrowRight className="ml-2 h-5 w-5" />
							</Button>
						</Link>
						<Link href="/about">
							<Button variant="outline" size="lg" className="text-lg px-8 py-6">
								Learn More
							</Button>
						</Link>
					</div>
				</div>
			</section>

			{/* Footer */}
			<footer className="py-12 px-4 border-t">
				<div className="max-w-7xl mx-auto text-center">
					<div className="flex justify-center items-center mb-4">
						<UilStar className="w-8 h-8 text-primary mr-2" />
						<span className="text-2xl font-bold">PodSlice</span>
					</div>
					<p className="text-muted-foreground mb-4">Cut the chatter. Keep the insight.</p>
					<div className="flex justify-center items-center space-x-6 text-sm text-muted-foreground">
						<Link href="/about" className="hover:text-foreground transition-colors">
							About
						</Link>
						<Link href="/sign-up" className="hover:text-foreground transition-colors">
							Sign Up
						</Link>
						<Link href="/login" className="hover:text-foreground transition-colors">
							Login
						</Link>
					</div>
				</div>
			</footer>
		</div>
	)
=======
	return <LandingPageContent />
>>>>>>> 5b3ec3de
}<|MERGE_RESOLUTION|>--- conflicted
+++ resolved
@@ -13,296 +13,5 @@
 		redirect("/dashboard")
 	}
 
-<<<<<<< HEAD
-	const features = [
-		{
-			icon: <UilFile className="w-6 h-6" />,
-			title: "Cut Through the Noise",
-			description: "Skip the fluff and get straight to the insights. Our intelligent filtering extracts only the valuable content from your favorite podcasts.",
-		},
-		{
-			icon: <UilStar className="w-6 h-6" />,
-			title: "Precision Curation",
-			description: "Choose from 25 hand-picked shows or select from 3 expertly curated bundles designed to deliver maximum insight.",
-		},
-		{
-			icon: <UilFile className="w-6 h-6" />,
-			title: "Smart Content Filtering",
-			description: "Create custom profiles that match your interests and automatically filter out irrelevant content.",
-		},
-		{
-			icon: <UilClock className="w-6 h-6" />,
-			title: "Weekly Efficiency",
-			description: "Fresh, focused episodes delivered every Friday - no more hunting through hours of content for the good parts.",
-		},
-		{
-			icon: <UilPlay className="w-6 h-6" />,
-			title: "Crystal Clear Audio",
-			description: "Enjoy professionally produced episodes with clear narration and seamless transitions that respect your time.",
-		},
-		{
-			icon: <UilSetting className="w-6 h-6" />,
-			title: "Simple Control",
-			description: "Manage your content preferences, track your listening history, and control your subscription with ease.",
-		},
-	]
-
-	const howItWorks = [
-		{
-			step: 1,
-			title: "Define Your Focus",
-			description: "Build a custom profile or choose from our pre-curated bundles that match your interests.",
-			action: "Start your profile",
-		},
-		{
-			step: 2,
-			title: "Select Your Sources",
-			description: "Pick up to 5 individual shows or choose one of our 3 curated bundles for instant quality.",
-			action: "Browse content",
-		},
-		{
-			step: 3,
-			title: "Let Us Filter",
-			description: "Our system processes your selections and creates a focused episode every Friday, cutting out the noise.",
-			action: "View episodes",
-		},
-		{
-			step: 4,
-			title: "Consume the Insights",
-			description: "Listen to your distilled episode through our built-in player and get straight to the valuable content.",
-			action: "Start listening",
-		},
-	]
-
-	const pricingTiers = [
-		{
-			name: "FreeSlice",
-			price: "R0",
-			duration: "forever",
-			features: ["Free curated bundle", "Basic content filtering", "Community support"],
-			popular: false,
-		},
-		{
-			name: "Casual Listener",
-			price: "R49",
-			duration: "per month",
-			features: ["Free curated bundle", "Basic content filtering", "Weekly combo episodes", "Email support"],
-			popular: true,
-		},
-		{
-			name: "Curate & Control",
-			price: "R99",
-			duration: "per month",
-			features: ["Free curated bundle", "Basic content filtering", "Weekly combo episodes", "Custom curation profiles", "Priority support", "Advanced analytics"],
-			popular: false,
-		},
-	]
-
-	const testimonials = [
-		{
-			name: "Sarah Johnson",
-			role: "Tech Enthusiast",
-			content: "PodSlice saves me hours every week. I get the insights I need without wading through endless chatter.",
-			rating: 5,
-		},
-		{
-			name: "Michael Chen",
-			role: "Business Owner",
-			content: "Finally, a tool that respects my time. The curated bundles deliver exactly what I need to stay informed.",
-			rating: 5,
-		},
-		{
-			name: "Emma Rodriguez",
-			role: "Science Lover",
-			content: "The science bundle cuts through the complexity and gives me the key insights in digestible format.",
-			rating: 5,
-		},
-	]
-
-	return (
-		<div className="min-h-screen bg-background">
-			{/* Hero Section */}
-			<section className="relative overflow-hidden py-20 px-4">
-				<div className="max-w-7xl mx-auto text-center">
-					<div className="mb-8">
-						<h1 className="text-5xl md:text-6xl font-bold mb-6 bg-gradient-to-r from-primary to-primary-foreground bg-clip-text text-transparent">PodSlice</h1>
-						<p className="text-xl md:text-2xl text-muted-foreground mb-4 font-semibold">Cut the chatter. Keep the insight.</p>
-						<p className="text-lg md:text-xl text-muted-foreground max-w-3xl mx-auto leading-relaxed">
-							Stop wasting time on irrelevant podcast content. Get straight to the valuable insights with intelligent filtering that respects your time and delivers only what matters.
-						</p>
-					</div>
-					<div className="flex flex-col sm:flex-row gap-4 justify-center items-center">
-						<Link href="/sign-up">
-							<Button size="lg" className="text-lg px-8 py-6">
-								Start Filtering Free
-								<UilArrowRight className="ml-2 h-5 w-5" />
-							</Button>
-						</Link>
-						<Link href="/about">
-							<Button variant="outline" size="lg" className="text-lg px-8 py-6">
-								See How It Works
-							</Button>
-						</Link>
-					</div>
-				</div>
-			</section>
-
-			{/* Features Section */}
-			<section className="py-20 px-4 bg-card">
-				<div className="max-w-7xl mx-auto">
-					<div className="text-center mb-16">
-						<h2 className="text-4xl font-bold mb-4">Why Choose PodSlice?</h2>
-						<p className="text-xl text-muted-foreground max-w-3xl mx-auto">
-							We combine human curation with intelligent filtering to deliver focused content that respects your time and delivers maximum value.
-						</p>
-					</div>
-					<div className="grid md:grid-cols-2 lg:grid-cols-3 gap-8">
-						{features.map((feature, index) => (
-							<div key={index} className="p-6 rounded-lg border bg-background hover:shadow-lg transition-all">
-								<div className="w-12 h-12 bg-primary rounded-lg flex items-center justify-center text-primary-foreground mb-4">{feature.icon}</div>
-								<h3 className="text-xl font-semibold mb-2">{feature.title}</h3>
-								<p className="text-muted-foreground">{feature.description}</p>
-							</div>
-						))}
-					</div>
-				</div>
-			</section>
-
-			{/* How It Works Section */}
-			<section className="py-20 px-4">
-				<div className="max-w-7xl mx-auto">
-					<div className="text-center mb-16">
-						<h2 className="text-4xl font-bold mb-4">How PodSlice Works</h2>
-						<p className="text-xl text-muted-foreground max-w-3xl mx-auto">
-							Getting started with PodSlice is straightforward. Follow these four simple steps to create your focused content experience.
-						</p>
-					</div>
-					<div className="grid md:grid-cols-2 lg:grid-cols-4 gap-8">
-						{howItWorks.map(step => (
-							<div key={step.step} className="text-center p-6 rounded-lg border bg-card hover:shadow-lg transition-all">
-								<div className="w-12 h-12 bg-primary rounded-full flex items-center justify-center text-primary-foreground font-bold text-lg mx-auto mb-4">{step.step}</div>
-								<h3 className="text-xl font-semibold mb-2">{step.title}</h3>
-								<p className="text-muted-foreground mb-4">{step.description}</p>
-								<div className="flex items-center justify-center text-primary text-sm font-medium">
-									<span>{step.action}</span>
-									<UilArrowRight className="ml-1 h-4 w-4" />
-								</div>
-							</div>
-						))}
-					</div>
-				</div>
-			</section>
-
-			{/* Testimonials Section */}
-			<section className="py-20 px-4 bg-card">
-				<div className="max-w-7xl mx-auto">
-					<div className="text-center mb-16">
-						<h2 className="text-4xl font-bold mb-4">What Our Users Say</h2>
-						<p className="text-xl text-muted-foreground max-w-3xl mx-auto">Join thousands of satisfied users who are already saving time and getting more value from their content consumption.</p>
-					</div>
-					<div className="grid md:grid-cols-3 gap-8">
-						{testimonials.map((testimonial, index) => (
-							<div key={index} className="p-6 rounded-lg border bg-background">
-								<div className="flex items-center mb-4">
-									{Array.from({ length: testimonial.rating }).map((_, i) => (
-										<UilStar key={i} className="w-5 h-5 text-yellow-400 fill-current" />
-									))}
-								</div>
-								<p className="text-muted-foreground mb-4 italic">"{testimonial.content}"</p>
-								<div>
-									<p className="font-semibold">{testimonial.name}</p>
-									<p className="text-sm text-muted-foreground">{testimonial.role}</p>
-								</div>
-							</div>
-						))}
-					</div>
-				</div>
-			</section>
-
-			{/* Pricing Section */}
-			<section className="py-20 px-4">
-				<div className="max-w-7xl mx-auto">
-					<div className="text-center mb-16">
-						<h2 className="text-4xl font-bold mb-4">Simple Pricing</h2>
-						<p className="text-xl text-muted-foreground max-w-3xl mx-auto">Start free forever, or upgrade for advanced curation features and priority support.</p>
-					</div>
-					<div className="grid md:grid-cols-3 gap-6 max-w-6xl mx-auto">
-						{pricingTiers.map(tier => (
-							<div key={tier.name} className={`p-8 rounded-lg border relative ${tier.popular ? "border-primary shadow-lg scale-105" : "bg-card"}`}>
-								{tier.popular && (
-									<div className="absolute -top-3 left-1/2 transform -translate-x-1/2 bg-primary text-primary-foreground px-4 py-1 rounded-full text-sm font-semibold">Most Popular</div>
-								)}
-								<h3 className="text-2xl font-bold mb-2">{tier.name}</h3>
-								<div className="mb-6">
-									<span className="text-4xl font-bold">{tier.price}</span>
-									<span className="text-muted-foreground">/{tier.duration}</span>
-								</div>
-								<ul className="space-y-3 mb-8">
-									{tier.features.map((feature, index) => (
-										<li key={index} className="flex items-center">
-											<UilCheckCircle className="w-5 h-5 text-primary mr-3" />
-											{feature}
-										</li>
-									))}
-								</ul>
-								<Link href={tier.name === "FreeSlice" ? "/sign-up" : "/pricing"}>
-									<Button className="w-full" variant={tier.popular ? "default" : "outline"} size="lg">
-										{tier.name === "FreeSlice" ? "Get Started Free" : "Choose Plan"}
-									</Button>
-								</Link>
-							</div>
-						))}
-					</div>
-				</div>
-			</section>
-
-			{/* CTA Section */}
-			<section className="py-20 px-4 bg-card">
-				<div className="max-w-4xl mx-auto text-center">
-					<h2 className="text-4xl font-bold mb-4">Ready to Cut Through the Noise?</h2>
-					<p className="text-xl text-muted-foreground mb-8 max-w-2xl mx-auto">
-						Join thousands of users who are already saving time and getting more value from their content. Start with our free plan today and discover focused content that respects your time.
-					</p>
-					<div className="flex flex-col sm:flex-row gap-4 justify-center">
-						<Link href="/sign-up">
-							<Button size="lg" className="text-lg px-8 py-6">
-								Get Started Free
-								<UilArrowRight className="ml-2 h-5 w-5" />
-							</Button>
-						</Link>
-						<Link href="/about">
-							<Button variant="outline" size="lg" className="text-lg px-8 py-6">
-								Learn More
-							</Button>
-						</Link>
-					</div>
-				</div>
-			</section>
-
-			{/* Footer */}
-			<footer className="py-12 px-4 border-t">
-				<div className="max-w-7xl mx-auto text-center">
-					<div className="flex justify-center items-center mb-4">
-						<UilStar className="w-8 h-8 text-primary mr-2" />
-						<span className="text-2xl font-bold">PodSlice</span>
-					</div>
-					<p className="text-muted-foreground mb-4">Cut the chatter. Keep the insight.</p>
-					<div className="flex justify-center items-center space-x-6 text-sm text-muted-foreground">
-						<Link href="/about" className="hover:text-foreground transition-colors">
-							About
-						</Link>
-						<Link href="/sign-up" className="hover:text-foreground transition-colors">
-							Sign Up
-						</Link>
-						<Link href="/login" className="hover:text-foreground transition-colors">
-							Login
-						</Link>
-					</div>
-				</div>
-			</footer>
-		</div>
-	)
-=======
 	return <LandingPageContent />
->>>>>>> 5b3ec3de
 }