--- conflicted
+++ resolved
@@ -1,4 +1,3 @@
-<<<<<<< HEAD
 import { auth } from "@clerk/nextjs/server"
 import { PlanGate, type Prisma } from "@prisma/client"
 import { unstable_noStore as noStore } from "next/cache"
@@ -23,24 +22,12 @@
 		full_name: string
 	}
 }
-=======
-import { PlanGate, type Prisma } from "@prisma/client";
-import { unstable_noStore as noStore } from "next/cache";
-import { PageHeader } from "@/components/ui/page-header";
-import { prisma } from "@/lib/prisma";
-import type { Bundle, Podcast } from "@/lib/types";
-import { CuratedBundlesClient } from "./_components/curated-bundles-client";
-import { CuratedBundlesFilters } from "./_components/filters.client";
 
-type BundleWithPodcasts = Bundle & { podcasts: Podcast[] };
->>>>>>> 2ad8c15d
-
-export const dynamic = "force-dynamic";
+export const dynamic = "force-dynamic"
 
 export default async function CuratedBundlesPage({ searchParams }: { searchParams?: Promise<{ q?: string; min_plan?: string }> }) {
-	noStore();
+	noStore()
 
-<<<<<<< HEAD
 	let allBundles: BundleWithPodcasts[] = []
 	let error: string | null = null
 
@@ -54,27 +41,17 @@
 		const q = resolvedSearchParams?.q?.toString().trim()
 		const minPlanParam = resolvedSearchParams?.min_plan?.toString().trim()
 		const minPlanFilter = minPlanParam && (Object.values(PlanGate) as string[]).includes(minPlanParam) ? (minPlanParam as keyof typeof PlanGate) : undefined
-=======
-	let curatedBundles: BundleWithPodcasts[] = [];
-	let error: string | null = null;
-
-	try {
-		const resolvedSearchParams = searchParams ? await searchParams : {};
-		const q = resolvedSearchParams?.q?.toString().trim();
-		const minPlanParam = resolvedSearchParams?.min_plan?.toString().trim();
-		const minPlanFilter = minPlanParam && (Object.values(PlanGate) as string[]).includes(minPlanParam) ? (minPlanParam as keyof typeof PlanGate) : undefined;
->>>>>>> 2ad8c15d
 
 		// Fetch curated bundles
 		const curatedWhere: Prisma.BundleWhereInput = {
 			is_active: true,
 			...(q
 				? {
-						OR: [{ name: { contains: q, mode: "insensitive" } }, { bundle_podcast: { some: { podcast: { name: { contains: q, mode: "insensitive" } } } } }],
-					}
+					OR: [{ name: { contains: q, mode: "insensitive" } }, { bundle_podcast: { some: { podcast: { name: { contains: q, mode: "insensitive" } } } } }],
+				}
 				: {}),
 			...(minPlanFilter ? { min_plan: PlanGate[minPlanFilter] } : {}),
-		};
+		}
 
 		const curatedBundles = await prisma.bundle.findMany({
 			where: curatedWhere,
@@ -85,9 +62,9 @@
 			cacheStrategy: {
 				swr: 60,
 				ttl: 360000,
-				tags: ["BundlePanel_in_Admin"],
-			},
-		});
+				tags: ["BundlePanel_in_Admin"]
+			}
+		})
 
 		// Fetch shared bundles
 		const sharedWhere: Prisma.SharedBundleWhereInput = {
@@ -134,7 +111,6 @@
 		const transformedCuratedBundles: BundleWithPodcasts[] = curatedBundles.map(b => ({
 			...(b as unknown as Bundle),
 			podcasts: b.bundle_podcast.map(bp => bp.podcast as unknown as Podcast),
-<<<<<<< HEAD
 			bundleType: "curated" as const,
 		}))
 
@@ -146,7 +122,9 @@
 			description: sb.description,
 			image_url: null, // Shared bundles don't have images
 			min_plan: PlanGate.FREE_SLICE, // Shared bundles require at least FREE_SLICE
+			is_static: false, // Shared bundles are dynamic, user-created content
 			is_active: sb.is_active,
+			owner_user_id: sb.owner_user_id,
 			created_at: sb.created_at,
 			updated_at: sb.updated_at,
 			podcasts: [], // Shared bundles don't have podcasts, they have episodes
@@ -166,11 +144,8 @@
 
 		// Combine both types of bundles
 		allBundles = [...transformedCuratedBundles, ...transformedSharedBundles]
-=======
-		}));
->>>>>>> 2ad8c15d
 	} catch (e) {
-		error = e instanceof Error ? e.message : "Failed to load PODSLICE Bundles.";
+		error = e instanceof Error ? e.message : "Failed to load PODSLICE Bundles."
 	}
 
 	return (
@@ -184,5 +159,5 @@
 
 			<CuratedBundlesClient bundles={allBundles} error={error} />
 		</div>
-	);
+	)
 }