"use client"

import { Lock } from "lucide-react"
import { useEffect, useState } from "react"
import { Badge } from "@/components/ui/badge"
<<<<<<< HEAD
import { Button } from "@/components/ui/button"
import { Alert, AlertDescription, AlertTitle } from "@/components/ui/alert"
import { AlertCircle, Lock, Check, RefreshCw } from "lucide-react"
import { useState, useEffect } from "react"
=======
import { Card, CardContent, CardDescription, CardHeader, CardTitle } from "@/components/ui/card"
import { logDummyDataUsage, shouldUseDummyData } from "@/lib/config"
>>>>>>> 5b3ec3de
import type { TransformedCuratedBundle } from "@/lib/types"
import styles from "./page.module.css"

export default function CuratedBundlesPage() {
<<<<<<< HEAD
  const [curatedBundles, setCuratedBundles] = useState<TransformedCuratedBundle[]>([])
  const [isLoading, setIsLoading] = useState(true)
  const [error, setError] = useState<string | null>(null)

  const fetchCuratedBundles = async () => {
    try {
      setIsLoading(true)
      setError(null)
      
      const response = await fetch('/api/curated-bundles')
      if (!response.ok) {
        throw new Error(`Failed to load curated bundles. Server responded with status ${response.status}.`)
      }
      
      const data = await response.json()
      setCuratedBundles(data)
    } catch (error) {
      console.error('Error fetching curated bundles:', error)
      setError(error instanceof Error ? error.message : 'An unexpected error occurred while loading curated bundles.')
    } finally {
      setIsLoading(false)
    }
  }

  useEffect(() => {
    fetchCuratedBundles()
  }, [])

  if (isLoading) {
    return (
      <div className={styles.container}>
        <div className="flex items-center justify-center min-h-[400px]">
          <div className="text-center">
            <RefreshCw className="h-8 w-8 animate-spin mx-auto mb-4 text-muted-foreground" />
            <p className="text-muted-foreground">Loading curated bundles...</p>
          </div>
        </div>
      </div>
    )
  }

  if (error) {
    return (
      <div className={styles.container}>
        <div className="max-w-2xl mx-auto mt-8">
          <Alert variant="destructive">
            <AlertCircle className="h-4 w-4" />
            <AlertTitle>Unable to Load Curated Bundles</AlertTitle>
            <AlertDescription className="mt-2">
              {error}
            </AlertDescription>
          </Alert>
          <div className="mt-6 text-center">
            <Button onClick={fetchCuratedBundles} variant="outline">
              <RefreshCw className="h-4 w-4 mr-2" />
              Try Again
            </Button>
          </div>
        </div>
      </div>
    )
  }

  if (curatedBundles.length === 0) {
    return (
      <div className={styles.container}>
        <div className="max-w-2xl mx-auto mt-8">
          <Alert>
            <AlertCircle className="h-4 w-4" />
            <AlertTitle>No Curated Bundles Available</AlertTitle>
            <AlertDescription className="mt-2">
              There are no curated bundles available at the moment. Please check back later or contact support if this problem persists.
            </AlertDescription>
          </Alert>
          <div className="mt-6 text-center">
            <Button onClick={fetchCuratedBundles} variant="outline">
              <RefreshCw className="h-4 w-4 mr-2" />
              Refresh
            </Button>
          </div>
        </div>
      </div>
    )
  }
=======
	const [curatedBundles, setCuratedBundles] = useState<TransformedCuratedBundle[]>([])
	const [isLoading, setIsLoading] = useState(true)

	// Dummy curated bundles data for fallback
	const dummyCuratedBundles: TransformedCuratedBundle[] = [
		{
			id: "bundle1",
			name: "Tech Weekly",
			description: "Latest in technology and innovation",
			imageUrl: "https://images.unsplash.com/photo-1516321318423-f06f85e504b3?w=400&h=400&fit=crop",
			isActive: true,
			isStatic: true,
			ownerUserId: null,
			createdAt: new Date(),
			podcasts: [
				{
					id: "pod1",
					name: "Lex Fridman Podcast",
					description: "Conversations about science, technology, history, philosophy and the nature of intelligence, consciousness, love, and power.",
					url: "https://www.youtube.com/@lexfridman",
					imageUrl: "https://images.unsplash.com/photo-1518709268805-4e9042af2176?w=400&h=400&fit=crop",
					category: "Technology",
					isActive: true,
					ownerUserId: null,
					createdAt: new Date(),
				},
				{
					id: "pod2",
					name: "The Vergecast",
					description: "The flagship podcast of The Verge... and the internet.",
					url: "https://www.youtube.com/@verge",
					imageUrl: "https://images.unsplash.com/photo-1516321318423-f06f85e504b3?w=400&h=400&fit=crop",
					category: "Technology",
					isActive: true,
					ownerUserId: null,
					createdAt: new Date(),
				},
				{
					id: "pod3",
					name: "Reply All",
					description: "A podcast about modern life and the internet.",
					url: "https://gimletmedia.com/shows/reply-all",
					imageUrl: "https://images.unsplash.com/photo-1558618666-fcd25c85cd64?w=400&h=400&fit=crop",
					category: "Technology",
					isActive: true,
					ownerUserId: null,
					createdAt: new Date(),
				},
				{
					id: "pod4",
					name: "Planet Money",
					description: "The economy explained. Imagine you could call up a friend and say, 'Meet me at the bar and tell me what's going on with the economy.'",
					url: "https://www.npr.org/sections/money/",
					imageUrl: "https://images.unsplash.com/photo-1554224155-6726b3ff858f?w=400&h=400&fit=crop",
					category: "Technology",
					isActive: true,
					ownerUserId: null,
					createdAt: new Date(),
				},
				{
					id: "pod5",
					name: "The Indicator",
					description: "A little show about big ideas. From the people who make Planet Money.",
					url: "https://www.npr.org/podcasts/510325/the-indicator-from-planet-money",
					imageUrl: "https://images.unsplash.com/photo-1551288049-bebda4e38f71?w=400&h=400&fit=crop",
					category: "Technology",
					isActive: true,
					ownerUserId: null,
					createdAt: new Date(),
				},
			],
		},
		{
			id: "bundle2",
			name: "Business Insights",
			description: "Deep dives into business and economics",
			imageUrl: "https://images.unsplash.com/photo-1556761175-b413da4baf72?w=400&h=400&fit=crop",
			isActive: true,
			isStatic: true,
			ownerUserId: null,
			createdAt: new Date(),
			podcasts: [
				{
					id: "pod6",
					name: "How I Built This",
					description: "Stories behind some of the world's best known companies.",
					url: "https://www.npr.org/podcasts/510313/how-i-built-this",
					imageUrl: "https://images.unsplash.com/photo-1556761175-b413da4baf72?w=400&h=400&fit=crop",
					category: "Business",
					isActive: true,
					ownerUserId: null,
					createdAt: new Date(),
				},
				{
					id: "pod7",
					name: "Masters of Scale",
					description: "LinkedIn co-founder and Greylock partner Reid Hoffman shares startup stories and entrepreneurial insights.",
					url: "https://mastersofscale.com/",
					imageUrl: "https://images.unsplash.com/photo-1552664730-d307ca884978?w=400&h=400&fit=crop",
					category: "Business",
					isActive: true,
					ownerUserId: null,
					createdAt: new Date(),
				},
				{
					id: "pod8",
					name: "The Tim Ferriss Show",
					description: "Interviews with world-class performers to extract tools and tactics you can use.",
					url: "https://tim.blog/podcast/",
					imageUrl: "https://images.unsplash.com/photo-1507003211169-0a1dd7228f2d?w=400&h=400&fit=crop",
					category: "Business",
					isActive: true,
					ownerUserId: null,
					createdAt: new Date(),
				},
				{
					id: "pod9",
					name: "Freakonomics",
					description: "Discover the hidden side of everything with Stephen J. Dubner.",
					url: "https://freakonomics.com/",
					imageUrl: "https://images.unsplash.com/photo-1554224155-6726b3ff858f?w=400&h=400&fit=crop",
					category: "Business",
					isActive: true,
					ownerUserId: null,
					createdAt: new Date(),
				},
				{
					id: "pod10",
					name: "The Knowledge Project",
					description: "Interviews with world-class thinkers, entrepreneurs, and artists.",
					url: "https://fs.blog/knowledge-project/",
					imageUrl: "https://images.unsplash.com/photo-1551288049-bebda4e38f71?w=400&h=400&fit=crop",
					category: "Business",
					isActive: true,
					ownerUserId: null,
					createdAt: new Date(),
				},
			],
		},
		{
			id: "bundle3",
			name: "Science & Discovery",
			description: "Exploring the frontiers of science and human knowledge",
			imageUrl: "https://images.unsplash.com/photo-1507003211169-0a1dd7228f2d?w=400&h=400&fit=crop",
			isActive: true,
			isStatic: true,
			ownerUserId: null,
			createdAt: new Date(),
			podcasts: [
				{
					id: "pod11",
					name: "Radiolab",
					description: "Radiolab is a show about curiosity. Where sound illuminates ideas, and the boundaries blur between science, philosophy, and human experience.",
					url: "https://www.wnycstudios.org/podcasts/radiolab",
					imageUrl: "https://images.unsplash.com/photo-1558618666-fcd25c85cd64?w=400&h=400&fit=crop",
					category: "Science",
					isActive: true,
					ownerUserId: null,
					createdAt: new Date(),
				},
				{
					id: "pod12",
					name: "Invisibilia",
					description: "Invisibilia (Latin for invisible things) is about the invisible forces that control human behavior – ideas, beliefs, assumptions and emotions.",
					url: "https://www.npr.org/podcasts/510307/invisibilia",
					imageUrl: "https://images.unsplash.com/photo-1516321318423-f06f85e504b3?w=400&h=400&fit=crop",
					category: "Science",
					isActive: true,
					ownerUserId: null,
					createdAt: new Date(),
				},
				{
					id: "pod13",
					name: "Hidden Brain",
					description: "Shankar Vedantam uses science and storytelling to reveal the unconscious patterns that drive human behavior, shape our choices and direct our relationships.",
					url: "https://www.npr.org/podcasts/510308/hidden-brain",
					imageUrl: "https://images.unsplash.com/photo-1554224155-6726b3ff858f?w=400&h=400&fit=crop",
					category: "Science",
					isActive: true,
					ownerUserId: null,
					createdAt: new Date(),
				},
				{
					id: "pod14",
					name: "The Skeptics' Guide to the Universe",
					description: "The Skeptics' Guide to the Universe is a weekly science podcast discussing the latest science news, critical thinking, bad science, conspiracies and controversies.",
					url: "https://www.theskepticsguide.org/",
					imageUrl: "https://images.unsplash.com/photo-1551288049-bebda4e38f71?w=400&h=400&fit=crop",
					category: "Science",
					isActive: true,
					ownerUserId: null,
					createdAt: new Date(),
				},
				{
					id: "pod15",
					name: "Science Friday",
					description: "Science Friday is a weekly science talk show, broadcast live over public radio stations nationwide.",
					url: "https://www.sciencefriday.com/",
					imageUrl: "https://images.unsplash.com/photo-1507003211169-0a1dd7228f2d?w=400&h=400&fit=crop",
					category: "Science",
					isActive: true,
					ownerUserId: null,
					createdAt: new Date(),
				},
			],
		},
	]

	useEffect(() => {
		const fetchCuratedBundles = async () => {
			if (shouldUseDummyData()) {
				logDummyDataUsage("CuratedBundlesPage")
				setCuratedBundles(dummyCuratedBundles)
				setIsLoading(false)
				return
			}

			try {
				const response = await fetch("/api/curated-bundles")
				if (!response.ok) {
					throw new Error(`Failed to fetch curated bundles: ${response.status}`)
				}
				const data = await response.json()
				setCuratedBundles(data)
			} catch (error) {
				console.error("Error fetching curated bundles:", error)
				// Fallback to dummy data
				logDummyDataUsage("CuratedBundlesPage (API fallback)")
				setCuratedBundles(dummyCuratedBundles)
			} finally {
				setIsLoading(false)
			}
		}

		fetchCuratedBundles()
	}, [])

	if (isLoading) {
		return (
			<div className={styles.container}>
				<div className={styles.loadingContainer}>
					<div className={styles.loadingSpinner} />
					<p>Loading curated bundles...</p>
				</div>
			</div>
		)
	}
>>>>>>> 5b3ec3de

	return (
		<div className={styles.container}>
			<div className={styles.header}>
				<h1>Curated Bundles</h1>
				<p>Choose from our pre-curated podcast bundles. Each bundle contains 5 carefully selected shows and cannot be modified once selected.</p>
			</div>

			<div className={styles.bundleGrid}>
				{curatedBundles.map(bundle => (
					<Card key={bundle.id} className={styles.bundleCard}>
						<CardHeader className={styles.cardHeader}>
							{bundle.imageUrl && <img src={bundle.imageUrl} alt={bundle.name} className={styles.bundleImage} />}
							<div className={styles.bundleInfo}>
								<CardTitle className={styles.bundleTitle}>{bundle.name}</CardTitle>
								<CardDescription className={styles.bundleDescription}>{bundle.description}</CardDescription>
								<div className={styles.bundleMeta}>
									<Badge variant="outline" className={styles.podcastCount}>
										{bundle.podcasts.length} Podcasts
									</Badge>
									<div className={styles.lockedIndicator}>
										<Lock size={12} />
										<span>Fixed Selection</span>
									</div>
								</div>
							</div>
						</CardHeader>

						<CardContent className={styles.cardContent}>
							<h4 className={styles.podcastListTitle}>Included Podcasts:</h4>
							<ul className={styles.podcastList}>
								{bundle.podcasts.map(podcast => (
									<li key={podcast.id} className={styles.podcastItem}>
										<div className={styles.podcastInfo}>
											<span className={styles.podcastName}>{podcast.name}</span>
											<p className={styles.podcastDescription}>{podcast.description}</p>
										</div>
									</li>
								))}
							</ul>
						</CardContent>
					</Card>
				))}
			</div>
		</div>
	)
}<|MERGE_RESOLUTION|>--- conflicted
+++ resolved
@@ -1,355 +1,95 @@
 "use client"
 
-import { Lock } from "lucide-react"
+import { AlertCircle, Lock, RefreshCw } from "lucide-react"
 import { useEffect, useState } from "react"
+import { Alert, AlertDescription, AlertTitle } from "@/components/ui/alert"
 import { Badge } from "@/components/ui/badge"
-<<<<<<< HEAD
 import { Button } from "@/components/ui/button"
-import { Alert, AlertDescription, AlertTitle } from "@/components/ui/alert"
-import { AlertCircle, Lock, Check, RefreshCw } from "lucide-react"
-import { useState, useEffect } from "react"
-=======
 import { Card, CardContent, CardDescription, CardHeader, CardTitle } from "@/components/ui/card"
-import { logDummyDataUsage, shouldUseDummyData } from "@/lib/config"
->>>>>>> 5b3ec3de
 import type { TransformedCuratedBundle } from "@/lib/types"
 import styles from "./page.module.css"
 
 export default function CuratedBundlesPage() {
-<<<<<<< HEAD
-  const [curatedBundles, setCuratedBundles] = useState<TransformedCuratedBundle[]>([])
-  const [isLoading, setIsLoading] = useState(true)
-  const [error, setError] = useState<string | null>(null)
-
-  const fetchCuratedBundles = async () => {
-    try {
-      setIsLoading(true)
-      setError(null)
-      
-      const response = await fetch('/api/curated-bundles')
-      if (!response.ok) {
-        throw new Error(`Failed to load curated bundles. Server responded with status ${response.status}.`)
-      }
-      
-      const data = await response.json()
-      setCuratedBundles(data)
-    } catch (error) {
-      console.error('Error fetching curated bundles:', error)
-      setError(error instanceof Error ? error.message : 'An unexpected error occurred while loading curated bundles.')
-    } finally {
-      setIsLoading(false)
-    }
-  }
-
-  useEffect(() => {
-    fetchCuratedBundles()
-  }, [])
-
-  if (isLoading) {
-    return (
-      <div className={styles.container}>
-        <div className="flex items-center justify-center min-h-[400px]">
-          <div className="text-center">
-            <RefreshCw className="h-8 w-8 animate-spin mx-auto mb-4 text-muted-foreground" />
-            <p className="text-muted-foreground">Loading curated bundles...</p>
-          </div>
-        </div>
-      </div>
-    )
-  }
-
-  if (error) {
-    return (
-      <div className={styles.container}>
-        <div className="max-w-2xl mx-auto mt-8">
-          <Alert variant="destructive">
-            <AlertCircle className="h-4 w-4" />
-            <AlertTitle>Unable to Load Curated Bundles</AlertTitle>
-            <AlertDescription className="mt-2">
-              {error}
-            </AlertDescription>
-          </Alert>
-          <div className="mt-6 text-center">
-            <Button onClick={fetchCuratedBundles} variant="outline">
-              <RefreshCw className="h-4 w-4 mr-2" />
-              Try Again
-            </Button>
-          </div>
-        </div>
-      </div>
-    )
-  }
-
-  if (curatedBundles.length === 0) {
-    return (
-      <div className={styles.container}>
-        <div className="max-w-2xl mx-auto mt-8">
-          <Alert>
-            <AlertCircle className="h-4 w-4" />
-            <AlertTitle>No Curated Bundles Available</AlertTitle>
-            <AlertDescription className="mt-2">
-              There are no curated bundles available at the moment. Please check back later or contact support if this problem persists.
-            </AlertDescription>
-          </Alert>
-          <div className="mt-6 text-center">
-            <Button onClick={fetchCuratedBundles} variant="outline">
-              <RefreshCw className="h-4 w-4 mr-2" />
-              Refresh
-            </Button>
-          </div>
-        </div>
-      </div>
-    )
-  }
-=======
 	const [curatedBundles, setCuratedBundles] = useState<TransformedCuratedBundle[]>([])
 	const [isLoading, setIsLoading] = useState(true)
+	const [error, setError] = useState<string | null>(null)
 
-	// Dummy curated bundles data for fallback
-	const dummyCuratedBundles: TransformedCuratedBundle[] = [
-		{
-			id: "bundle1",
-			name: "Tech Weekly",
-			description: "Latest in technology and innovation",
-			imageUrl: "https://images.unsplash.com/photo-1516321318423-f06f85e504b3?w=400&h=400&fit=crop",
-			isActive: true,
-			isStatic: true,
-			ownerUserId: null,
-			createdAt: new Date(),
-			podcasts: [
-				{
-					id: "pod1",
-					name: "Lex Fridman Podcast",
-					description: "Conversations about science, technology, history, philosophy and the nature of intelligence, consciousness, love, and power.",
-					url: "https://www.youtube.com/@lexfridman",
-					imageUrl: "https://images.unsplash.com/photo-1518709268805-4e9042af2176?w=400&h=400&fit=crop",
-					category: "Technology",
-					isActive: true,
-					ownerUserId: null,
-					createdAt: new Date(),
-				},
-				{
-					id: "pod2",
-					name: "The Vergecast",
-					description: "The flagship podcast of The Verge... and the internet.",
-					url: "https://www.youtube.com/@verge",
-					imageUrl: "https://images.unsplash.com/photo-1516321318423-f06f85e504b3?w=400&h=400&fit=crop",
-					category: "Technology",
-					isActive: true,
-					ownerUserId: null,
-					createdAt: new Date(),
-				},
-				{
-					id: "pod3",
-					name: "Reply All",
-					description: "A podcast about modern life and the internet.",
-					url: "https://gimletmedia.com/shows/reply-all",
-					imageUrl: "https://images.unsplash.com/photo-1558618666-fcd25c85cd64?w=400&h=400&fit=crop",
-					category: "Technology",
-					isActive: true,
-					ownerUserId: null,
-					createdAt: new Date(),
-				},
-				{
-					id: "pod4",
-					name: "Planet Money",
-					description: "The economy explained. Imagine you could call up a friend and say, 'Meet me at the bar and tell me what's going on with the economy.'",
-					url: "https://www.npr.org/sections/money/",
-					imageUrl: "https://images.unsplash.com/photo-1554224155-6726b3ff858f?w=400&h=400&fit=crop",
-					category: "Technology",
-					isActive: true,
-					ownerUserId: null,
-					createdAt: new Date(),
-				},
-				{
-					id: "pod5",
-					name: "The Indicator",
-					description: "A little show about big ideas. From the people who make Planet Money.",
-					url: "https://www.npr.org/podcasts/510325/the-indicator-from-planet-money",
-					imageUrl: "https://images.unsplash.com/photo-1551288049-bebda4e38f71?w=400&h=400&fit=crop",
-					category: "Technology",
-					isActive: true,
-					ownerUserId: null,
-					createdAt: new Date(),
-				},
-			],
-		},
-		{
-			id: "bundle2",
-			name: "Business Insights",
-			description: "Deep dives into business and economics",
-			imageUrl: "https://images.unsplash.com/photo-1556761175-b413da4baf72?w=400&h=400&fit=crop",
-			isActive: true,
-			isStatic: true,
-			ownerUserId: null,
-			createdAt: new Date(),
-			podcasts: [
-				{
-					id: "pod6",
-					name: "How I Built This",
-					description: "Stories behind some of the world's best known companies.",
-					url: "https://www.npr.org/podcasts/510313/how-i-built-this",
-					imageUrl: "https://images.unsplash.com/photo-1556761175-b413da4baf72?w=400&h=400&fit=crop",
-					category: "Business",
-					isActive: true,
-					ownerUserId: null,
-					createdAt: new Date(),
-				},
-				{
-					id: "pod7",
-					name: "Masters of Scale",
-					description: "LinkedIn co-founder and Greylock partner Reid Hoffman shares startup stories and entrepreneurial insights.",
-					url: "https://mastersofscale.com/",
-					imageUrl: "https://images.unsplash.com/photo-1552664730-d307ca884978?w=400&h=400&fit=crop",
-					category: "Business",
-					isActive: true,
-					ownerUserId: null,
-					createdAt: new Date(),
-				},
-				{
-					id: "pod8",
-					name: "The Tim Ferriss Show",
-					description: "Interviews with world-class performers to extract tools and tactics you can use.",
-					url: "https://tim.blog/podcast/",
-					imageUrl: "https://images.unsplash.com/photo-1507003211169-0a1dd7228f2d?w=400&h=400&fit=crop",
-					category: "Business",
-					isActive: true,
-					ownerUserId: null,
-					createdAt: new Date(),
-				},
-				{
-					id: "pod9",
-					name: "Freakonomics",
-					description: "Discover the hidden side of everything with Stephen J. Dubner.",
-					url: "https://freakonomics.com/",
-					imageUrl: "https://images.unsplash.com/photo-1554224155-6726b3ff858f?w=400&h=400&fit=crop",
-					category: "Business",
-					isActive: true,
-					ownerUserId: null,
-					createdAt: new Date(),
-				},
-				{
-					id: "pod10",
-					name: "The Knowledge Project",
-					description: "Interviews with world-class thinkers, entrepreneurs, and artists.",
-					url: "https://fs.blog/knowledge-project/",
-					imageUrl: "https://images.unsplash.com/photo-1551288049-bebda4e38f71?w=400&h=400&fit=crop",
-					category: "Business",
-					isActive: true,
-					ownerUserId: null,
-					createdAt: new Date(),
-				},
-			],
-		},
-		{
-			id: "bundle3",
-			name: "Science & Discovery",
-			description: "Exploring the frontiers of science and human knowledge",
-			imageUrl: "https://images.unsplash.com/photo-1507003211169-0a1dd7228f2d?w=400&h=400&fit=crop",
-			isActive: true,
-			isStatic: true,
-			ownerUserId: null,
-			createdAt: new Date(),
-			podcasts: [
-				{
-					id: "pod11",
-					name: "Radiolab",
-					description: "Radiolab is a show about curiosity. Where sound illuminates ideas, and the boundaries blur between science, philosophy, and human experience.",
-					url: "https://www.wnycstudios.org/podcasts/radiolab",
-					imageUrl: "https://images.unsplash.com/photo-1558618666-fcd25c85cd64?w=400&h=400&fit=crop",
-					category: "Science",
-					isActive: true,
-					ownerUserId: null,
-					createdAt: new Date(),
-				},
-				{
-					id: "pod12",
-					name: "Invisibilia",
-					description: "Invisibilia (Latin for invisible things) is about the invisible forces that control human behavior – ideas, beliefs, assumptions and emotions.",
-					url: "https://www.npr.org/podcasts/510307/invisibilia",
-					imageUrl: "https://images.unsplash.com/photo-1516321318423-f06f85e504b3?w=400&h=400&fit=crop",
-					category: "Science",
-					isActive: true,
-					ownerUserId: null,
-					createdAt: new Date(),
-				},
-				{
-					id: "pod13",
-					name: "Hidden Brain",
-					description: "Shankar Vedantam uses science and storytelling to reveal the unconscious patterns that drive human behavior, shape our choices and direct our relationships.",
-					url: "https://www.npr.org/podcasts/510308/hidden-brain",
-					imageUrl: "https://images.unsplash.com/photo-1554224155-6726b3ff858f?w=400&h=400&fit=crop",
-					category: "Science",
-					isActive: true,
-					ownerUserId: null,
-					createdAt: new Date(),
-				},
-				{
-					id: "pod14",
-					name: "The Skeptics' Guide to the Universe",
-					description: "The Skeptics' Guide to the Universe is a weekly science podcast discussing the latest science news, critical thinking, bad science, conspiracies and controversies.",
-					url: "https://www.theskepticsguide.org/",
-					imageUrl: "https://images.unsplash.com/photo-1551288049-bebda4e38f71?w=400&h=400&fit=crop",
-					category: "Science",
-					isActive: true,
-					ownerUserId: null,
-					createdAt: new Date(),
-				},
-				{
-					id: "pod15",
-					name: "Science Friday",
-					description: "Science Friday is a weekly science talk show, broadcast live over public radio stations nationwide.",
-					url: "https://www.sciencefriday.com/",
-					imageUrl: "https://images.unsplash.com/photo-1507003211169-0a1dd7228f2d?w=400&h=400&fit=crop",
-					category: "Science",
-					isActive: true,
-					ownerUserId: null,
-					createdAt: new Date(),
-				},
-			],
-		},
-	]
+	const fetchCuratedBundles = async () => {
+		try {
+			setIsLoading(true)
+			setError(null)
+
+			const response = await fetch("/api/curated-bundles")
+			if (!response.ok) {
+				throw new Error(`Failed to load curated bundles. Server responded with status ${response.status}.`)
+			}
+
+			const data = await response.json()
+			setCuratedBundles(data)
+		} catch (error) {
+			console.error("Error fetching curated bundles:", error)
+			setError(error instanceof Error ? error.message : "An unexpected error occurred while loading curated bundles.")
+		} finally {
+			setIsLoading(false)
+		}
+	}
 
 	useEffect(() => {
-		const fetchCuratedBundles = async () => {
-			if (shouldUseDummyData()) {
-				logDummyDataUsage("CuratedBundlesPage")
-				setCuratedBundles(dummyCuratedBundles)
-				setIsLoading(false)
-				return
-			}
-
-			try {
-				const response = await fetch("/api/curated-bundles")
-				if (!response.ok) {
-					throw new Error(`Failed to fetch curated bundles: ${response.status}`)
-				}
-				const data = await response.json()
-				setCuratedBundles(data)
-			} catch (error) {
-				console.error("Error fetching curated bundles:", error)
-				// Fallback to dummy data
-				logDummyDataUsage("CuratedBundlesPage (API fallback)")
-				setCuratedBundles(dummyCuratedBundles)
-			} finally {
-				setIsLoading(false)
-			}
-		}
-
 		fetchCuratedBundles()
 	}, [])
 
 	if (isLoading) {
 		return (
 			<div className={styles.container}>
-				<div className={styles.loadingContainer}>
-					<div className={styles.loadingSpinner} />
-					<p>Loading curated bundles...</p>
+				<div className="flex items-center justify-center min-h-[400px]">
+					<div className="text-center">
+						<RefreshCw className="h-8 w-8 animate-spin mx-auto mb-4 text-muted-foreground" />
+						<p className="text-muted-foreground">Loading curated bundles...</p>
+					</div>
 				</div>
 			</div>
 		)
 	}
->>>>>>> 5b3ec3de
+
+	if (error) {
+		return (
+			<div className={styles.container}>
+				<div className="max-w-2xl mx-auto mt-8">
+					<Alert variant="destructive">
+						<AlertCircle className="h-4 w-4" />
+						<AlertTitle>Unable to Load Curated Bundles</AlertTitle>
+						<AlertDescription className="mt-2">{error}</AlertDescription>
+					</Alert>
+					<div className="mt-6 text-center">
+						<Button onClick={fetchCuratedBundles} variant="outline">
+							<RefreshCw className="h-4 w-4 mr-2" />
+							Try Again
+						</Button>
+					</div>
+				</div>
+			</div>
+		)
+	}
+
+	if (curatedBundles.length === 0) {
+		return (
+			<div className={styles.container}>
+				<div className="max-w-2xl mx-auto mt-8">
+					<Alert>
+						<AlertCircle className="h-4 w-4" />
+						<AlertTitle>No Curated Bundles Available</AlertTitle>
+						<AlertDescription className="mt-2">There are no curated bundles available at the moment. Please check back later or contact support if this problem persists.</AlertDescription>
+					</Alert>
+					<div className="mt-6 text-center">
+						<Button onClick={fetchCuratedBundles} variant="outline">
+							<RefreshCw className="h-4 w-4 mr-2" />
+							Refresh
+						</Button>
+					</div>
+				</div>
+			</div>
+		)
+	}
 
 	return (
 		<div className={styles.container}>
