--- conflicted
+++ resolved
@@ -145,11 +145,7 @@
 	}
 
 	return (
-<<<<<<< HEAD
-		<Card variant="glass" className="w-full lg:w-full lg:min-w-screen/[60%]  h-auto mb-0 px-2">
-=======
 		<Card className="w-full lg:w-full lg:min-w-screen/[60%]  h-auto mb-0 px-2">
->>>>>>> c4a0505e
 			<div className="mb-8 mt-4 flex flex-col items-center justify-start">
 				<div className="w-full flex items-center justify-between flex-wrap gap-4">
 					<div className="flex flex-row gap-3 h-14">
@@ -174,11 +170,7 @@
 
 			<div className="min-h-[400px] px-0 episode-card-wrapper-dark">
 				{notifications.length === 0 ? (
-<<<<<<< HEAD
-					<Card variant={"episode"} className="text-center px-0 py-18 mt-8 border-2 border-dashed border-border bg-card content">
-=======
 					<Card className="text-center px-0 py-18 mt-8 border-2 border-dashed border-border bg-card content">
->>>>>>> c4a0505e
 						<CardContent className="flex flex-col items-center gap-4">
 							<Bell className="w-8 h-8 text-muted-foreground opacity-50" />
 							<h3 className="text-xl font-semibold text-foreground m-0">No notifications</h3>
