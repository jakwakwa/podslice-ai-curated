--- conflicted
+++ resolved
@@ -24,29 +24,6 @@
 
 			<SidebarInset>
 				<header
-<<<<<<< HEAD
-					className={`fixed flex h-16 backdrop-blur-[10px] shrink-0 items-center gap-2 transition-[width,height] ease-linear group-has-data-[collapsible=icon]/sidebar-wrapper:h-12 mt-0 w-screen justify-between px-2 md:px-4 py-0 overflow-y-scroll  bg-[#24202BDC] ${state === "expanded" ? "" : ""}`}>
-					<div className={`flex items-center h-16 justify-between gap-2 px-2  ${state === "expanded" ? "md:px-4" : "md:px-0"}`}>
-						<Image className={`w-full max-w-[100px] ${state === "expanded" ? "inline " : "hidden"}`} src="/logo.png" width={300} height={100} alt="logo" />
-						<Separator orientation="vertical" className={`data-[orientation=vertical]:min-h-[8px] border-[0px] border-r-[#000] bg-[#14171600] w-[1px] ${state === "expanded" ? "ml-12" : "ml-0 mr-0"}`}>
-							{""}
-						</Separator>
-						<SidebarTrigger className="w-[52px] h-[24px]" size={"xs"} variant="outline" />
-						<Separator
-							orientation="vertical"
-							className={`data-[orientation=vertical]:min-h-[8px] border-[0px] border-r-[#342D3D] bg-[#585E5C] w-[1px] ${state === "expanded" ? "mr-12 ml-4" : "mx-2 ml-0	"}`}>
-							{""}
-						</Separator>
-						{/* <Separator orientation="vertical" className="data-[orientation=vertical]:h-8 border-[#D5C7B739] border-[1px] ml-2 ">{""}</Separator> */}
-						<DynamicBreadcrumb />
-					</div>
-					<NotificationBell />
-				</header>
-
-				<div
-					className={`flex flex-col flex-grow transition-all duration-300 ease-in-out px-0 md:px-0 mt-8 md:mt-0 mb-2 overflow-y-scroll m-0 p-0 h-screen ${state === "expanded" ? "ml-0 w-full md:ml-6 md:max-w-[80vw]" : "ml-0 md:ml-12 w-full md:max-w-[95vw]"}`}>
-					<div className="w-full p-0 flex flex-col md:flex-row gap-2 pt-10 pb-12 md:pt-24 px-2 min-w-full md:px-4 my-0">{children}</div>
-=======
 					className={`fixed bg-sidebar flex h-16 backdrop-blur-[10px] shrink-0 items-center gap-2 transition-[width,height] ease-linear group-has-data-[collapsible=icon]/sidebar-wrapper:h-12 mt-0 w-screen justify-between px-2 md:px-4 py-0 overflow-y-scroll z-50 ${state === "expanded" ? "" : ""}`}>
 					<div className={`flex items-center h-16 justify-between gap-2 px-2  ${state === "expanded" ? "md:px-4" : "md:px-0"}`}>
 						<Image className={`w-full max-w-[100px] ${state === "expanded" ? "inline " : "hidden"}`} src="/logo.png" width={300} height={100} alt="logo" />
@@ -71,7 +48,6 @@
 				<div
 					className={`flex flex-col flex-grow transition-all duration-300 ease-in-out px-0 md:px-0 mt-8 md:mt-0 mb-2 m-0 p-0 h-screen ${state === "expanded" ? "ml-0 w-full md:ml-6 md:max-w-[80vw]" : "ml-0 md:ml-12 w-full md:max-w-[95vw]"}`}>
 					<div className="w-full p-0 flex flex-col md:flex-row pt-10 pb-12 md:pt-24 px-2 min-w-full md:px-0 my-0 md:pr-4">{children}</div>
->>>>>>> c4a0505e
 				</div>
 			</SidebarInset>
 		</>
@@ -151,12 +127,6 @@
 	return (
 		<SidebarProvider>
 			<ProtectedLayoutInner>{children}</ProtectedLayoutInner>
-<<<<<<< HEAD
-
-			{/* Global audio player - always on top */}
-			<div id="global-audio-player" className="fixed bottom-0 left-64 right-0 z-[9999] pointer-events-auto" />
-=======
->>>>>>> c4a0505e
 		</SidebarProvider>
 	);
 }