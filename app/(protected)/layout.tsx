--- conflicted
+++ resolved
@@ -47,19 +47,11 @@
 
 				<div
 					className={`flex flex-col flex-grow transition-all duration-300 ease-in-out px-0 md:px-0 mt-8 md:mt-0 mb-2 m-0 p-0 h-screen ${state === "expanded" ? "ml-0 w-full md:ml-6 md:max-w-[80vw]" : "ml-0 md:ml-12 w-full md:max-w-[95vw]"}`}>
-<<<<<<< HEAD
-					<div className={'grain-blur background-base'} />
-					<div className={'grain-background background-base'} />
-					<div className={'grid-bg background-base'} />
-					<div className={'large-blur background-base'} />
-					<div className={'small-blur background-base'} />
-=======
 					{/* <div className={'grain-blur background-base'} /> */}
 					{/* <div className={'grain-background background-base'} /> */}
 					{/* <div className={'grid-bg background-base'} /> */}
 					{/* <div className={'large-blur background-base'} /> */}
 					{/* <div className={'small-blur background-base'} /> */}
->>>>>>> 28aa48d7
 					<div className="w-full p-0 flex flex-col md:flex-row pt-10 pb-12 md:pt-24 px-2 min-w-full md:px-0 my-0 md:pr-4">{children}</div>
 				</div>
 			</SidebarInset>
