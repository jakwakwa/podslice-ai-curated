"use client";

<<<<<<< HEAD
import { PlayCircle } from "lucide-react";
import { useRouter } from "next/navigation";
import { useEffect, useState } from "react";
import { toast } from "sonner";
import { Button } from "@/components/ui/button";
import { Card, CardContent, CardDescription, CardHeader, CardTitle } from "@/components/ui/card";
import { Input } from "@/components/ui/input";
import { Label } from "@/components/ui/label";
import { Select, SelectContent, SelectItem, SelectTrigger, SelectValue } from "@/components/ui/select";
import { VOICE_OPTIONS } from "@/lib/constants/voices";

const EPISODE_LIMIT = 20;
=======
import { PlayCircle } from "lucide-react"
import { useRouter } from "next/navigation"
import { useEffect, useState } from "react"
import { toast } from "sonner"
import { Button } from "@/components/ui/button"
import { Card, CardContent, CardDescription, CardHeader, } from "@/components/ui/card"
import { Input } from "@/components/ui/input"
import { Label } from "@/components/ui/label"
import { Select, SelectContent, SelectItem, SelectTrigger, SelectValue } from "@/components/ui/select"
import { VOICE_OPTIONS } from "@/lib/constants/voices"

const EPISODE_LIMIT = 10
>>>>>>> c4a0505e

export function EpisodeCreator() {
	const router = useRouter();

	// Unified single form
<<<<<<< HEAD
	const [title, setTitle] = useState("");
	const [podcastName, setPodcastName] = useState("");
	const [publishedDate, setPublishedDate] = useState("");
	const [youtubeUrl, setYouTubeUrl] = useState("");
	const [lang, _setLang] = useState("");

	// Generation options
	const [generationMode, setGenerationMode] = useState<"single" | "multi">("single");
	const [voiceA, setVoiceA] = useState<string>("Zephyr");
	const [voiceB, setVoiceB] = useState<string>("Kore");
	const [isPlaying, setIsPlaying] = useState<string | null>(null);
	const [audioUrlCache, setAudioUrlCache] = useState<Record<string, string>>({});
=======
	const [title, setTitle] = useState("")
	// Removed: publishedDate, lang per simplified mandate
	const [podcastName, setPodcastName] = useState("")
	const [youtubeUrl, setYouTubeUrl] = useState("")
	const [youtubeUrlError, setYouTubeUrlError] = useState<string | null>(null)

	// Generation options
	const [generationMode, setGenerationMode] = useState<"single" | "multi">("single")
	const [voiceA, setVoiceA] = useState<string>("Zephyr")
	const [voiceB, setVoiceB] = useState<string>("Kore")
	const [isPlaying, setIsPlaying] = useState<string | null>(null)
	const [audioUrlCache, setAudioUrlCache] = useState<Record<string, string>>({})
>>>>>>> c4a0505e

	// UX
	const [isCreating, setIsCreating] = useState(false);
	const [error, setError] = useState<string | null>(null);
	const [usage, setUsage] = useState({ count: 0, limit: EPISODE_LIMIT });
	const [isLoadingUsage, setIsLoadingUsage] = useState(true);

<<<<<<< HEAD
	const isBusy = isCreating;
	const isAudioPlaying = isPlaying !== null;
	const canSubmit = Boolean(title) && !isBusy;
=======
	const isBusy = isCreating
	const isAudioPlaying = isPlaying !== null
	function isYouTubeUrl(url: string): boolean {
		try {
			const { hostname } = new URL(url)
			const host = hostname.toLowerCase()
			return host === "youtu.be" || host.endsWith(".youtu.be") || host === "youtube.com" || host.endsWith(".youtube.com")
		} catch {
			return false
		}
	}

	const isYouTubeValid = youtubeUrl.length === 0 ? false : isYouTubeUrl(youtubeUrl)
	const canSubmit = Boolean(title) && isYouTubeValid && !isBusy
>>>>>>> c4a0505e

	useEffect(() => {
		const fetchUsage = async () => {
			try {
				setIsLoadingUsage(true);
				const res = await fetch("/api/user-episodes?count=true");
				if (res.ok) {
					const { count } = await res.json();
					setUsage({ count, limit: EPISODE_LIMIT });
				}
			} catch (error) {
				console.error("Failed to fetch user episodes data:", error);
			} finally {
				setIsLoadingUsage(false);
			}
		};
		fetchUsage();
	}, []);

	async function handleCreate() {
		setIsCreating(true);
		setError(null);
		try {
			// Client-side validation to avoid wasting backend/ingest time
			if (!isYouTubeValid) {
				setYouTubeUrlError("Please enter a valid YouTube URL")
				setIsCreating(false)
				return
			}
			const payload = {
				title,
				youtubeUrl: youtubeUrl || undefined,
				podcastName: podcastName || undefined,
				generationMode,
				voiceA,
				voiceB,
			};
			const res = await fetch("/api/user-episodes/create-from-metadata", {
				method: "POST",
				headers: { "Content-Type": "application/json" },
				body: JSON.stringify(payload),
<<<<<<< HEAD
			});
			if (!res.ok) throw new Error(await res.text());
			toast.message("We’re searching for the episode and transcribing it. We’ll email you when it’s ready.");
			router.push("/curation-profile-management");
=======
			})
			if (!res.ok) throw new Error(await res.text())
			toast.message("We’re searching for the episode and transcribing it. We’ll email you when it’s ready.")
			router.push("/dashboard")
>>>>>>> c4a0505e
		} catch (err) {
			setError(err instanceof Error ? err.message : "Failed to start metadata flow");
		} finally {
			setIsCreating(false);
		}
	}

	async function playSample(voiceName: string) {
		try {
			setIsPlaying(voiceName);
			const cached = audioUrlCache[voiceName];
			let url = cached;
			if (!url) {
				const res = await fetch(`/api/tts/voice-sample?voice=${encodeURIComponent(voiceName)}`);
				if (!res.ok) throw new Error(await res.text());
				const blob = await res.blob();
				url = URL.createObjectURL(blob);
				setAudioUrlCache(prev => ({ ...prev, [voiceName]: url }));
			}
			const audio = new Audio(url);
			audio.onended = () => setIsPlaying(null);
			await audio.play();
		} catch (err) {
			setIsPlaying(null);
			console.error("Failed to play sample", err);
			toast.error("Could not load voice sample");
		}
	}

<<<<<<< HEAD
	const hasReachedLimit = usage.count >= usage.limit;

	return (
		<div className="episode-card-wrapper w-full lg:w/full lg:min-w-screen/[70%] h-auto mb-0 mt-4 px-0 md:px-12">
			<Card>
=======
	async function playSample(voiceName: string) {
		try {
			setIsPlaying(voiceName)
			const cached = audioUrlCache[voiceName]
			let url = cached
			if (!url) {
				const res = await fetch(`/api/tts/voice-sample?voice=${encodeURIComponent(voiceName)}`)
				if (!res.ok) throw new Error(await res.text())
				const blob = await res.blob()
				url = URL.createObjectURL(blob)
				setAudioUrlCache(prev => ({ ...prev, [voiceName]: url }))
			}
			const audio = new Audio(url)
			audio.onended = () => setIsPlaying(null)
			await audio.play()
		} catch (err) {
			setIsPlaying(null)
			console.error("Failed to play sample", err)
			toast.error("Could not load voice sample")
		}
	}

	const hasReachedLimit = usage.count >= usage.limit

	return (
		<div className="w-full h-auto mb-0 px-16 py-12">
			<Card className="w-full flex flex-col gap-8">
>>>>>>> c4a0505e
				<CardHeader>
					<h1 className="text-xl text-foreground font-bold mb-4">Generate a custom episode</h1>
					<CardDescription>Provide episode details. We’ll resolve sources and transcribe in the background.</CardDescription>
				</CardHeader>
				<CardContent>
					{isLoadingUsage ? (
						<p>Loading usage data...</p>
					) : hasReachedLimit ? (
						<p className="text-amber-500"><span className="mr-3">⚠️</span>You have reached your monthly limit for episode creation.</p>
					) : (
						<form
<<<<<<< HEAD
							className="space-y-6"
							onSubmit={e => {
								e.preventDefault();
								void handleCreate();
							}}>
							<div className="grid grid-cols-1 md:grid-cols-2 gap-4">
								<div className="space-y-2">
									<Label htmlFor="title">Episode Title</Label>
									<Input id="title" placeholder="Exact episode title" value={title} onChange={e => setTitle(e.target.value)} disabled={isBusy} required />
								</div>
								<div className="space-y-2">
									<Label htmlFor="podcastName">Podcast Name</Label>
									<Input id="podcastName" placeholder="Podcast show name" value={podcastName} onChange={e => setPodcastName(e.target.value)} disabled={isBusy} />
								</div>
							</div>

							<div className="grid grid-cols-1 md:grid-cols-2 gap-4">
								<div className="space-y-2">
									<Label htmlFor="publishedDate">Published Date</Label>
									<Input id="publishedDate" type="date" value={publishedDate} onChange={e => setPublishedDate(e.target.value)} disabled={isBusy} />
								</div>
								<div className="space-y-2">
									<Label htmlFor="youtubeUrl">YouTube URL (required)</Label>
									<Input id="youtubeUrl" placeholder="https://www.youtube.com/watch?v=..." value={youtubeUrl} onChange={e => setYouTubeUrl(e.target.value)} disabled={isBusy} />
								</div>
							</div>

							<div className="space-y-2">
								<Label>Episode Type</Label>
								<div className="md:max-w-1/2 grid grid-cols-2 gap-2 ">
									<Button type="button" variant={generationMode === "single" ? "default" : "outline"} onClick={() => setGenerationMode("single")} disabled={isBusy} size="md">
										Single speaker
									</Button>
									<Button type="button" variant={generationMode === "multi" ? "default" : "outline"} onClick={() => setGenerationMode("multi")} disabled={isBusy} size="lg">
										Multi speaker
									</Button>
								</div>
							</div>

							{generationMode === "multi" && (
								<div className="grid grid-cols-1 md:grid-cols-2 gap-4">
									<div>
										<Label>Voice A</Label>
										<Select value={voiceA} onValueChange={setVoiceA}>
											<SelectTrigger className="w/full" disabled={isBusy}>
												<SelectValue placeholder="Select Voice A" />
											</SelectTrigger>
											<SelectContent>
												{VOICE_OPTIONS.map(v => (
													<SelectItem key={v.name} value={v.name}>
														<div className="flex items-center justify-between w/full gap-3">
															<div className="flex flex-col">
																<span>{v.label}</span>
																{/* <span className="text-xs opacity-75">{v.sample}</span> */}
															</div>
															<button
																type="button"
																onMouseDown={e => e.preventDefault()}
																onClick={e => {
																	e.stopPropagation();
																	void playSample(v.name);
																}}
																aria-label={`Play ${v.name} sample`}
																className="inline-flex items-center gap-1 text-xs opacity-80 hover:opacity-100"></button>
														</div>
													</SelectItem>
												))}
											</SelectContent>
										</Select>
										<div className="mt-2">
											<Button type="button" variant="outline" size="sm" onClick={() => void playSample(voiceA)} disabled={isBusy || isAudioPlaying}>
												<PlayCircle className="mr-2 h-4 w-4" /> {isPlaying === voiceA ? "Playing" : "Play sample"}
											</Button>
										</div>
									</div>
									<div>
										<Label>Voice B</Label>
										<Select value={voiceB} onValueChange={setVoiceB}>
											<SelectTrigger className="w/full" disabled={isBusy}>
												<SelectValue placeholder="Select Voice B" />
											</SelectTrigger>
											<SelectContent>
												{VOICE_OPTIONS.map(v => (
													<SelectItem key={v.name} value={v.name}>
														<div className="flex items-center justify-between w/full gap-3">
															<div className="flex flex-col">
																<span>{v.label}</span>
																{/* <span className="text-xs opacity-75">{v.sample}</span> */}
															</div>
															<button
																type="button"
																onMouseDown={e => e.preventDefault()}
																onClick={e => {
																	e.stopPropagation();
																	void playSample(v.name);
																}}
																aria-label={`Play ${v.name} sample`}
																className="inline-flex items-center gap-1 text-xs opacity-80 hover:opacity-100"></button>
														</div>
													</SelectItem>
												))}
											</SelectContent>
										</Select>
										<div className="mt-2">
											<Button type="button" variant="outline" size="sm" onClick={() => void playSample(voiceB)} disabled={isBusy || isAudioPlaying}>
												<PlayCircle className="mr-2 h-4 w-4" /> {isPlaying === voiceB ? "Playing" : "Play sample"}
											</Button>
										</div>
=======
							className="space-y-6 w-full"
							onSubmit={e => {
								e.preventDefault()
								void handleCreate()
							}}>
							<div className="grid grid-cols-1 md:grid-cols-2 gap-4">
								<div className="space-y-2">
									<Label htmlFor="title">Episode Title</Label>
									<Input id="title" placeholder="Exact episode title" value={title} onChange={e => setTitle(e.target.value)} disabled={isBusy} required />
								</div>
								<div className="space-y-2">
									<Label htmlFor="youtubeUrl">YouTube URL (required)</Label>
									<Input
										id="youtubeUrl"
										placeholder="https://www.youtube.com/watch?v=..."
										value={youtubeUrl}
										onChange={e => {
											setYouTubeUrl(e.target.value)
											setYouTubeUrlError(null)
										}}
										onBlur={() => {
											if (youtubeUrl && !isYouTubeValid) setYouTubeUrlError("Please enter a valid YouTube URL")
										}}
										disabled={isBusy}
										required
									/>
									{youtubeUrlError && <p className="text-red-500 text-sm">{youtubeUrlError}</p>}
								</div>
							</div>

							<div className="hidden not-only:grid-cols-1 gap-4">
								<div className="space-y-2">
									<Label htmlFor="podcastName">Podcast Name (optional)</Label>
									<Input id="podcastName" placeholder="Podcast show name" value={podcastName} onChange={e => setPodcastName(e.target.value)} disabled={isBusy} />
								</div>
							</div>

							<div className="space-y-6 border border-[#3a383c67] rounded-xl shadow-md p-4 bg-[#000]/40">

								<div className="space-y-2">
									<Label size="lg" >Voice Settings</Label>
									<div className="flex flex-row gap-3 mt-4">
										<Button type="button" variant={generationMode === "single" ? "default" : "outline"} onClick={() => setGenerationMode("single")} disabled={isBusy} size="md">
											Single speaker
										</Button>
										<Button type="button" variant={generationMode === "multi" ? "default" : "outline"} onClick={() => setGenerationMode("multi")} disabled={isBusy} size="md">
											Multi speaker
										</Button>
>>>>>>> c4a0505e
									</div>
								</div>

<<<<<<< HEAD
=======
								{generationMode === "multi" && (
									<div className="grid grid-cols-1 md:grid-cols-2 gap-4">
										<div>
											<Label>Voice A</Label>
											<Select value={voiceA} onValueChange={setVoiceA}>
												<SelectTrigger className="w/full" disabled={isBusy}>
													<SelectValue placeholder="Select Voice A" />
												</SelectTrigger>
												<SelectContent>
													{VOICE_OPTIONS.map(v => (
														<SelectItem key={v.name} value={v.name}>
															<div className="flex items-center justify-between w/full gap-3 ">
																<div className="flex flex-col">
																	<span>{v.label}</span>
																	{/* <span className="text-xs opacity-75">{v.sample}</span> */}
																</div>
																<button
																	type="button"
																	onMouseDown={e => e.preventDefault()}
																	onClick={e => {
																		e.stopPropagation()
																		void playSample(v.name)
																	}}
																	aria-label={`Play ${v.name} sample`}
																	className="inline-flex items-center gap-1 text-xs opacity-80 hover:opacity-100">

																</button>
															</div>
														</SelectItem>
													))}
												</SelectContent>
											</Select>
											<div className="mt-2">
												<Button type="button" variant="outline" size="sm" onClick={() => void playSample(voiceA)} disabled={isBusy || isAudioPlaying}>
													<PlayCircle className="mr-2 h-4 w-4" /> {isPlaying === voiceA ? "Playing" : "Play sample"}
												</Button>
											</div>
										</div>
										<div>
											<Label>Voice B</Label>
											<Select value={voiceB} onValueChange={setVoiceB}>
												<SelectTrigger className="w/full" disabled={isBusy}>
													<SelectValue placeholder="Select Voice B" />
												</SelectTrigger>
												<SelectContent>
													{VOICE_OPTIONS.map(v => (
														<SelectItem key={v.name} value={v.name}>
															<div className="flex items-center justify-between w/full gap-3">
																<div className="flex flex-col">
																	<span>{v.label}</span>
																	{/* <span className="text-xs opacity-75">{v.sample}</span> */}
																</div>
																<button
																	type="button"
																	onMouseDown={e => e.preventDefault()}
																	onClick={e => {
																		e.stopPropagation()
																		void playSample(v.name)
																	}}
																	aria-label={`Play ${v.name} sample`}
																	className="inline-flex items-center gap-1 text-xs opacity-80 hover:opacity-100">

																</button>
															</div>
														</SelectItem>
													))}
												</SelectContent>
											</Select>
											<div className="mt-2">
												<Button type="button" variant="outline" size="sm" onClick={() => void playSample(voiceB)} disabled={isBusy || isAudioPlaying}>
													<PlayCircle className="mr-2 h-4 w-4" /> {isPlaying === voiceB ? "Playing" : "Play sample"}
												</Button>
											</div>
										</div>
									</div>
								)}
							</div>



>>>>>>> c4a0505e
							<Button type="submit" variant="default" disabled={!canSubmit} className="w-full">
								{isCreating ? "Creating..." : "Create & Generate"}
							</Button>
						</form>
					)}
					{error && <p className="text-red-500 mt-4">{error}</p>}
				</CardContent>
			</Card>
		</div>
	);
}<|MERGE_RESOLUTION|>--- conflicted
+++ resolved
@@ -1,19 +1,5 @@
 "use client";
 
-<<<<<<< HEAD
-import { PlayCircle } from "lucide-react";
-import { useRouter } from "next/navigation";
-import { useEffect, useState } from "react";
-import { toast } from "sonner";
-import { Button } from "@/components/ui/button";
-import { Card, CardContent, CardDescription, CardHeader, CardTitle } from "@/components/ui/card";
-import { Input } from "@/components/ui/input";
-import { Label } from "@/components/ui/label";
-import { Select, SelectContent, SelectItem, SelectTrigger, SelectValue } from "@/components/ui/select";
-import { VOICE_OPTIONS } from "@/lib/constants/voices";
-
-const EPISODE_LIMIT = 20;
-=======
 import { PlayCircle } from "lucide-react"
 import { useRouter } from "next/navigation"
 import { useEffect, useState } from "react"
@@ -26,26 +12,11 @@
 import { VOICE_OPTIONS } from "@/lib/constants/voices"
 
 const EPISODE_LIMIT = 10
->>>>>>> c4a0505e
 
 export function EpisodeCreator() {
 	const router = useRouter();
 
 	// Unified single form
-<<<<<<< HEAD
-	const [title, setTitle] = useState("");
-	const [podcastName, setPodcastName] = useState("");
-	const [publishedDate, setPublishedDate] = useState("");
-	const [youtubeUrl, setYouTubeUrl] = useState("");
-	const [lang, _setLang] = useState("");
-
-	// Generation options
-	const [generationMode, setGenerationMode] = useState<"single" | "multi">("single");
-	const [voiceA, setVoiceA] = useState<string>("Zephyr");
-	const [voiceB, setVoiceB] = useState<string>("Kore");
-	const [isPlaying, setIsPlaying] = useState<string | null>(null);
-	const [audioUrlCache, setAudioUrlCache] = useState<Record<string, string>>({});
-=======
 	const [title, setTitle] = useState("")
 	// Removed: publishedDate, lang per simplified mandate
 	const [podcastName, setPodcastName] = useState("")
@@ -58,7 +29,6 @@
 	const [voiceB, setVoiceB] = useState<string>("Kore")
 	const [isPlaying, setIsPlaying] = useState<string | null>(null)
 	const [audioUrlCache, setAudioUrlCache] = useState<Record<string, string>>({})
->>>>>>> c4a0505e
 
 	// UX
 	const [isCreating, setIsCreating] = useState(false);
@@ -66,11 +36,6 @@
 	const [usage, setUsage] = useState({ count: 0, limit: EPISODE_LIMIT });
 	const [isLoadingUsage, setIsLoadingUsage] = useState(true);
 
-<<<<<<< HEAD
-	const isBusy = isCreating;
-	const isAudioPlaying = isPlaying !== null;
-	const canSubmit = Boolean(title) && !isBusy;
-=======
 	const isBusy = isCreating
 	const isAudioPlaying = isPlaying !== null
 	function isYouTubeUrl(url: string): boolean {
@@ -85,7 +50,6 @@
 
 	const isYouTubeValid = youtubeUrl.length === 0 ? false : isYouTubeUrl(youtubeUrl)
 	const canSubmit = Boolean(title) && isYouTubeValid && !isBusy
->>>>>>> c4a0505e
 
 	useEffect(() => {
 		const fetchUsage = async () => {
@@ -127,17 +91,10 @@
 				method: "POST",
 				headers: { "Content-Type": "application/json" },
 				body: JSON.stringify(payload),
-<<<<<<< HEAD
-			});
-			if (!res.ok) throw new Error(await res.text());
-			toast.message("We’re searching for the episode and transcribing it. We’ll email you when it’s ready.");
-			router.push("/curation-profile-management");
-=======
 			})
 			if (!res.ok) throw new Error(await res.text())
 			toast.message("We’re searching for the episode and transcribing it. We’ll email you when it’s ready.")
 			router.push("/dashboard")
->>>>>>> c4a0505e
 		} catch (err) {
 			setError(err instanceof Error ? err.message : "Failed to start metadata flow");
 		} finally {
@@ -145,35 +102,6 @@
 		}
 	}
 
-	async function playSample(voiceName: string) {
-		try {
-			setIsPlaying(voiceName);
-			const cached = audioUrlCache[voiceName];
-			let url = cached;
-			if (!url) {
-				const res = await fetch(`/api/tts/voice-sample?voice=${encodeURIComponent(voiceName)}`);
-				if (!res.ok) throw new Error(await res.text());
-				const blob = await res.blob();
-				url = URL.createObjectURL(blob);
-				setAudioUrlCache(prev => ({ ...prev, [voiceName]: url }));
-			}
-			const audio = new Audio(url);
-			audio.onended = () => setIsPlaying(null);
-			await audio.play();
-		} catch (err) {
-			setIsPlaying(null);
-			console.error("Failed to play sample", err);
-			toast.error("Could not load voice sample");
-		}
-	}
-
-<<<<<<< HEAD
-	const hasReachedLimit = usage.count >= usage.limit;
-
-	return (
-		<div className="episode-card-wrapper w-full lg:w/full lg:min-w-screen/[70%] h-auto mb-0 mt-4 px-0 md:px-12">
-			<Card>
-=======
 	async function playSample(voiceName: string) {
 		try {
 			setIsPlaying(voiceName)
@@ -201,7 +129,6 @@
 	return (
 		<div className="w-full h-auto mb-0 px-16 py-12">
 			<Card className="w-full flex flex-col gap-8">
->>>>>>> c4a0505e
 				<CardHeader>
 					<h1 className="text-xl text-foreground font-bold mb-4">Generate a custom episode</h1>
 					<CardDescription>Provide episode details. We’ll resolve sources and transcribe in the background.</CardDescription>
@@ -213,116 +140,6 @@
 						<p className="text-amber-500"><span className="mr-3">⚠️</span>You have reached your monthly limit for episode creation.</p>
 					) : (
 						<form
-<<<<<<< HEAD
-							className="space-y-6"
-							onSubmit={e => {
-								e.preventDefault();
-								void handleCreate();
-							}}>
-							<div className="grid grid-cols-1 md:grid-cols-2 gap-4">
-								<div className="space-y-2">
-									<Label htmlFor="title">Episode Title</Label>
-									<Input id="title" placeholder="Exact episode title" value={title} onChange={e => setTitle(e.target.value)} disabled={isBusy} required />
-								</div>
-								<div className="space-y-2">
-									<Label htmlFor="podcastName">Podcast Name</Label>
-									<Input id="podcastName" placeholder="Podcast show name" value={podcastName} onChange={e => setPodcastName(e.target.value)} disabled={isBusy} />
-								</div>
-							</div>
-
-							<div className="grid grid-cols-1 md:grid-cols-2 gap-4">
-								<div className="space-y-2">
-									<Label htmlFor="publishedDate">Published Date</Label>
-									<Input id="publishedDate" type="date" value={publishedDate} onChange={e => setPublishedDate(e.target.value)} disabled={isBusy} />
-								</div>
-								<div className="space-y-2">
-									<Label htmlFor="youtubeUrl">YouTube URL (required)</Label>
-									<Input id="youtubeUrl" placeholder="https://www.youtube.com/watch?v=..." value={youtubeUrl} onChange={e => setYouTubeUrl(e.target.value)} disabled={isBusy} />
-								</div>
-							</div>
-
-							<div className="space-y-2">
-								<Label>Episode Type</Label>
-								<div className="md:max-w-1/2 grid grid-cols-2 gap-2 ">
-									<Button type="button" variant={generationMode === "single" ? "default" : "outline"} onClick={() => setGenerationMode("single")} disabled={isBusy} size="md">
-										Single speaker
-									</Button>
-									<Button type="button" variant={generationMode === "multi" ? "default" : "outline"} onClick={() => setGenerationMode("multi")} disabled={isBusy} size="lg">
-										Multi speaker
-									</Button>
-								</div>
-							</div>
-
-							{generationMode === "multi" && (
-								<div className="grid grid-cols-1 md:grid-cols-2 gap-4">
-									<div>
-										<Label>Voice A</Label>
-										<Select value={voiceA} onValueChange={setVoiceA}>
-											<SelectTrigger className="w/full" disabled={isBusy}>
-												<SelectValue placeholder="Select Voice A" />
-											</SelectTrigger>
-											<SelectContent>
-												{VOICE_OPTIONS.map(v => (
-													<SelectItem key={v.name} value={v.name}>
-														<div className="flex items-center justify-between w/full gap-3">
-															<div className="flex flex-col">
-																<span>{v.label}</span>
-																{/* <span className="text-xs opacity-75">{v.sample}</span> */}
-															</div>
-															<button
-																type="button"
-																onMouseDown={e => e.preventDefault()}
-																onClick={e => {
-																	e.stopPropagation();
-																	void playSample(v.name);
-																}}
-																aria-label={`Play ${v.name} sample`}
-																className="inline-flex items-center gap-1 text-xs opacity-80 hover:opacity-100"></button>
-														</div>
-													</SelectItem>
-												))}
-											</SelectContent>
-										</Select>
-										<div className="mt-2">
-											<Button type="button" variant="outline" size="sm" onClick={() => void playSample(voiceA)} disabled={isBusy || isAudioPlaying}>
-												<PlayCircle className="mr-2 h-4 w-4" /> {isPlaying === voiceA ? "Playing" : "Play sample"}
-											</Button>
-										</div>
-									</div>
-									<div>
-										<Label>Voice B</Label>
-										<Select value={voiceB} onValueChange={setVoiceB}>
-											<SelectTrigger className="w/full" disabled={isBusy}>
-												<SelectValue placeholder="Select Voice B" />
-											</SelectTrigger>
-											<SelectContent>
-												{VOICE_OPTIONS.map(v => (
-													<SelectItem key={v.name} value={v.name}>
-														<div className="flex items-center justify-between w/full gap-3">
-															<div className="flex flex-col">
-																<span>{v.label}</span>
-																{/* <span className="text-xs opacity-75">{v.sample}</span> */}
-															</div>
-															<button
-																type="button"
-																onMouseDown={e => e.preventDefault()}
-																onClick={e => {
-																	e.stopPropagation();
-																	void playSample(v.name);
-																}}
-																aria-label={`Play ${v.name} sample`}
-																className="inline-flex items-center gap-1 text-xs opacity-80 hover:opacity-100"></button>
-														</div>
-													</SelectItem>
-												))}
-											</SelectContent>
-										</Select>
-										<div className="mt-2">
-											<Button type="button" variant="outline" size="sm" onClick={() => void playSample(voiceB)} disabled={isBusy || isAudioPlaying}>
-												<PlayCircle className="mr-2 h-4 w-4" /> {isPlaying === voiceB ? "Playing" : "Play sample"}
-											</Button>
-										</div>
-=======
 							className="space-y-6 w-full"
 							onSubmit={e => {
 								e.preventDefault()
@@ -371,12 +188,9 @@
 										<Button type="button" variant={generationMode === "multi" ? "default" : "outline"} onClick={() => setGenerationMode("multi")} disabled={isBusy} size="md">
 											Multi speaker
 										</Button>
->>>>>>> c4a0505e
 									</div>
 								</div>
 
-<<<<<<< HEAD
-=======
 								{generationMode === "multi" && (
 									<div className="grid grid-cols-1 md:grid-cols-2 gap-4">
 										<div>
@@ -457,7 +271,6 @@
 
 
 
->>>>>>> c4a0505e
 							<Button type="submit" variant="default" disabled={!canSubmit} className="w-full">
 								{isCreating ? "Creating..." : "Create & Generate"}
 							</Button>
