"use client";

import { useEffect, useMemo, useState } from "react";
import { Button } from "@/components/ui/button";
<<<<<<< HEAD
import { Card, CardContent, CardHeader, CardTitle } from "@/components/ui/card";
import EpisodeCard from "@/components/ui/episode-card";
import { Skeleton } from "@/components/ui/skeleton";
import UserEpisodeAudioPlayer from "@/components/ui/user-episode-audio-player";
import type { UserEpisode } from "@/lib/types";
=======
import { Card, CardContent } from "@/components/ui/card";
import EpisodeCard from "@/components/ui/episode-card";
import { Skeleton } from "@/components/ui/skeleton";
import type { UserEpisode } from "@/lib/types";
import { useAudioPlayerStore } from "@/store/audioPlayerStore";
>>>>>>> c4a0505e

type UserEpisodeWithSignedUrl = UserEpisode & { signedAudioUrl: string | null };

type EpisodeListProps = {
	completedOnly?: boolean;
};

export function EpisodeList({ completedOnly = false }: EpisodeListProps) {
	const [episodes, setEpisodes] = useState<UserEpisodeWithSignedUrl[]>([]);
	const [isLoading, setIsLoading] = useState(true);
	const [error, setError] = useState<string | null>(null);
<<<<<<< HEAD
	const [activeEpisodeId, setActiveEpisodeId] = useState<string | null>(null);
	const [debugLogs, setDebugLogs] = useState<Record<string, unknown[]> | null>(null);
	const enableDebug = useMemo(() => process.env.NEXT_PUBLIC_ENABLE_EPISODE_DEBUG === "true", []);
=======
	const [debugLogs, setDebugLogs] = useState<Record<string, unknown[]> | null>(null);
	const enableDebug = useMemo(() => process.env.NEXT_PUBLIC_ENABLE_EPISODE_DEBUG === "true", []);
	const { setEpisode } = useAudioPlayerStore();
>>>>>>> c4a0505e

	useEffect(() => {
		const fetchEpisodes = async () => {
			try {
				const res = await fetch("/api/user-episodes/list");
				if (!res.ok) {
					throw new Error("Failed to fetch episodes.");
				}
				const data: UserEpisodeWithSignedUrl[] = await res.json();
				setEpisodes(completedOnly ? data.filter(e => e.status === "COMPLETED") : data);
			} catch (err) {
				setError(err instanceof Error ? err.message : "An unknown error occurred.");
			} finally {
				setIsLoading(false);
			}
		};

		fetchEpisodes();
	}, [completedOnly]);

	const handleViewRunLog = async (episodeId: string): Promise<void> => {
		try {
			const res = await fetch(`/api/user-episodes/${episodeId}/debug/logs`);
			if (!res.ok) throw new Error(await res.text());
			const data: { events: unknown[] } = await res.json();
			setDebugLogs(prev => ({ ...(prev || {}), [episodeId]: data.events }));
		} catch (e) {
			console.error(e);
		}
	};

	if (isLoading) {
		return (
			<Card>
				<CardContent className="space-y-4 flex-col flex w-full">
					<Skeleton className="bg-[#1b181f] h-50 w-full" />
					<Skeleton className="bg-[#1b181f] h-50 w-full" />
					<Skeleton className="bg-[#1b181f] h-50 w-full" />
				</CardContent>
			</Card>
		);
	}

	if (error) {
		return <p className="text-red-500">{error}</p>;
	}

	return (
<<<<<<< HEAD
		<Card className="w-full py-4">
			<div className="episode-card-wrapper-dark h-full min-h-[61vh]">
=======
		<Card className="episode-card-wrapper-dark h-full min-h-[61vh]">
			<div>
>>>>>>> c4a0505e
				{episodes.length === 0 ? (
					<p>You haven't created any episodes yet.</p>
				) : (
					episodes.map(episode => (
						<div key={episode.episode_id} className="p-1">
							<EpisodeCard
								imageUrl={null}
								title={episode.episode_title}
								description={episode.summary}
								publishedAt={episode.created_at}
								durationSeconds={episode.duration_seconds ?? null}
<<<<<<< HEAD
								actions={
									<>
										{episode.status === "COMPLETED" && episode.signedAudioUrl && (
											<Button onClick={() => setActiveEpisodeId(episode.episode_id)} variant="play" size="play" className={episode.episode_id ? " m-0" : ""} />
=======
								youtubeUrl={episode.youtube_url}
								actions={
									<>
										{episode.status === "COMPLETED" && episode.signedAudioUrl && (
											<Button
												onClick={() => {
													// Create a normalized episode for the audio player
													const normalizedEpisode: UserEpisode = {
														episode_id: episode.episode_id,
														episode_title: episode.episode_title,
														gcs_audio_url: episode.signedAudioUrl,
														summary: episode.summary,
														created_at: episode.created_at,
														updated_at: episode.updated_at,
														user_id: episode.user_id,
														youtube_url: episode.youtube_url,
														transcript: episode.transcript,
														status: episode.status,
														duration_seconds: episode.duration_seconds,
													};
													console.log("MyEpisodes - Setting normalized episode:", normalizedEpisode);
													console.log("MyEpisodes - Original episode signedAudioUrl:", episode.signedAudioUrl);
													setEpisode(normalizedEpisode);
												}}
												variant="play"
												size="sm"
												className={episode.episode_id ? " m-0" : ""}
											/>
>>>>>>> c4a0505e
										)}
										{enableDebug && (
											<Button size="sm" variant="secondary" className="ml-2" onClick={() => handleViewRunLog(episode.episode_id)}>
												View Run Log
											</Button>
										)}
									</>
								}
							/>
							{enableDebug && debugLogs && debugLogs[episode.episode_id] && (
								<div className="mt-2 p-2 bg-gray-50 rounded border">
									<pre className="text-[11px] whitespace-pre-wrap break-words">{JSON.stringify(debugLogs[episode.episode_id], null, 2)}</pre>
								</div>
							)}
<<<<<<< HEAD
							{episode.status === "COMPLETED" && episode.signedAudioUrl && activeEpisodeId === episode.episode_id && (
								<div className="mt-2">
									<UserEpisodeAudioPlayer
										episode={{
											episode_id: episode.episode_id,
											episode_title: episode.episode_title,
											gcs_audio_url: episode.signedAudioUrl,
											summary: episode.summary,
											created_at: episode.created_at,
											updated_at: episode.updated_at,
											user_id: episode.user_id,
											youtube_url: episode.youtube_url,
											transcript: episode.transcript,
											duration_seconds: episode.duration_seconds,
											status: episode.status,
										}}
										onClose={() => setActiveEpisodeId(null)}
									/>
								</div>
							)}
=======
>>>>>>> c4a0505e
						</div>
					))
				)}
			</div>
		</Card>
	);
}<|MERGE_RESOLUTION|>--- conflicted
+++ resolved
@@ -2,19 +2,11 @@
 
 import { useEffect, useMemo, useState } from "react";
 import { Button } from "@/components/ui/button";
-<<<<<<< HEAD
-import { Card, CardContent, CardHeader, CardTitle } from "@/components/ui/card";
-import EpisodeCard from "@/components/ui/episode-card";
-import { Skeleton } from "@/components/ui/skeleton";
-import UserEpisodeAudioPlayer from "@/components/ui/user-episode-audio-player";
-import type { UserEpisode } from "@/lib/types";
-=======
 import { Card, CardContent } from "@/components/ui/card";
 import EpisodeCard from "@/components/ui/episode-card";
 import { Skeleton } from "@/components/ui/skeleton";
 import type { UserEpisode } from "@/lib/types";
 import { useAudioPlayerStore } from "@/store/audioPlayerStore";
->>>>>>> c4a0505e
 
 type UserEpisodeWithSignedUrl = UserEpisode & { signedAudioUrl: string | null };
 
@@ -26,15 +18,9 @@
 	const [episodes, setEpisodes] = useState<UserEpisodeWithSignedUrl[]>([]);
 	const [isLoading, setIsLoading] = useState(true);
 	const [error, setError] = useState<string | null>(null);
-<<<<<<< HEAD
-	const [activeEpisodeId, setActiveEpisodeId] = useState<string | null>(null);
-	const [debugLogs, setDebugLogs] = useState<Record<string, unknown[]> | null>(null);
-	const enableDebug = useMemo(() => process.env.NEXT_PUBLIC_ENABLE_EPISODE_DEBUG === "true", []);
-=======
 	const [debugLogs, setDebugLogs] = useState<Record<string, unknown[]> | null>(null);
 	const enableDebug = useMemo(() => process.env.NEXT_PUBLIC_ENABLE_EPISODE_DEBUG === "true", []);
 	const { setEpisode } = useAudioPlayerStore();
->>>>>>> c4a0505e
 
 	useEffect(() => {
 		const fetchEpisodes = async () => {
@@ -83,13 +69,8 @@
 	}
 
 	return (
-<<<<<<< HEAD
-		<Card className="w-full py-4">
-			<div className="episode-card-wrapper-dark h-full min-h-[61vh]">
-=======
 		<Card className="episode-card-wrapper-dark h-full min-h-[61vh]">
 			<div>
->>>>>>> c4a0505e
 				{episodes.length === 0 ? (
 					<p>You haven't created any episodes yet.</p>
 				) : (
@@ -101,12 +82,6 @@
 								description={episode.summary}
 								publishedAt={episode.created_at}
 								durationSeconds={episode.duration_seconds ?? null}
-<<<<<<< HEAD
-								actions={
-									<>
-										{episode.status === "COMPLETED" && episode.signedAudioUrl && (
-											<Button onClick={() => setActiveEpisodeId(episode.episode_id)} variant="play" size="play" className={episode.episode_id ? " m-0" : ""} />
-=======
 								youtubeUrl={episode.youtube_url}
 								actions={
 									<>
@@ -135,7 +110,6 @@
 												size="sm"
 												className={episode.episode_id ? " m-0" : ""}
 											/>
->>>>>>> c4a0505e
 										)}
 										{enableDebug && (
 											<Button size="sm" variant="secondary" className="ml-2" onClick={() => handleViewRunLog(episode.episode_id)}>
@@ -150,29 +124,6 @@
 									<pre className="text-[11px] whitespace-pre-wrap break-words">{JSON.stringify(debugLogs[episode.episode_id], null, 2)}</pre>
 								</div>
 							)}
-<<<<<<< HEAD
-							{episode.status === "COMPLETED" && episode.signedAudioUrl && activeEpisodeId === episode.episode_id && (
-								<div className="mt-2">
-									<UserEpisodeAudioPlayer
-										episode={{
-											episode_id: episode.episode_id,
-											episode_title: episode.episode_title,
-											gcs_audio_url: episode.signedAudioUrl,
-											summary: episode.summary,
-											created_at: episode.created_at,
-											updated_at: episode.updated_at,
-											user_id: episode.user_id,
-											youtube_url: episode.youtube_url,
-											transcript: episode.transcript,
-											duration_seconds: episode.duration_seconds,
-											status: episode.status,
-										}}
-										onClose={() => setActiveEpisodeId(null)}
-									/>
-								</div>
-							)}
-=======
->>>>>>> c4a0505e
 						</div>
 					))
 				)}
