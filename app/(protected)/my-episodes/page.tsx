import type { Metadata } from "next";
<<<<<<< HEAD
import { PageHeader } from "@/components/ui/page-header";
=======
import { H3 } from "@/components/ui/typography";
>>>>>>> c4a0505e
import { EpisodeList } from "./_components/episode-list";

export const revalidate = 3600;

export async function generateMetadata(): Promise<Metadata> {
	return { title: "My Episodes", description: "All your completed, generated episodes." };
}

export default async function MyEpisodesPage() {
	return (
<<<<<<< HEAD
		<div className="w-full space-y-0 pl-2 ">
			<PageHeader title="Ai Generated Episodes" description="Listen to your custom ai-generated podcast summary episodes." />
			<div className="bg-primary-card">
				<EpisodeList completedOnly />
			</div>
		</div>
=======
		<div className="flex episode-card-wrapper bg-primary-card flex-col justify-center mx-auto w-screen md:w-screen max-w-full mt-0">
			<H3 className="pl-3">My Episodes</H3>
			<EpisodeList completedOnly />
		</div>

>>>>>>> c4a0505e
	);
}<|MERGE_RESOLUTION|>--- conflicted
+++ resolved
@@ -1,9 +1,5 @@
 import type { Metadata } from "next";
-<<<<<<< HEAD
-import { PageHeader } from "@/components/ui/page-header";
-=======
 import { H3 } from "@/components/ui/typography";
->>>>>>> c4a0505e
 import { EpisodeList } from "./_components/episode-list";
 
 export const revalidate = 3600;
@@ -14,19 +10,10 @@
 
 export default async function MyEpisodesPage() {
 	return (
-<<<<<<< HEAD
-		<div className="w-full space-y-0 pl-2 ">
-			<PageHeader title="Ai Generated Episodes" description="Listen to your custom ai-generated podcast summary episodes." />
-			<div className="bg-primary-card">
-				<EpisodeList completedOnly />
-			</div>
-		</div>
-=======
 		<div className="flex episode-card-wrapper bg-primary-card flex-col justify-center mx-auto w-screen md:w-screen max-w-full mt-0">
 			<H3 className="pl-3">My Episodes</H3>
 			<EpisodeList completedOnly />
 		</div>
 
->>>>>>> c4a0505e
 	);
 }