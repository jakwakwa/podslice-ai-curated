--- conflicted
+++ resolved
@@ -1,958 +1,3 @@
-<<<<<<< HEAD
-/* ============================================= */
-/* IMPORTS                     */
-/* ============================================= */
-@import url('https://fonts.googleapis.com/css2?family=Inter:ital,opsz,wght@0,14..32,100..900;1,14..32,100..900&family=Vend+Sans:wght@500&display=swap');
-@import "tailwindcss";
-@import "tw-animate-css";
-
-
-/* ============================================= */
-/* THEME & VARIABLES (:root)         */
-/* ============================================= */
-@theme {
-	/* --- Core Colors --- */
-	--background: oklch(0.3 0.02 314.44 / 0.95);
-	--dark: oklch(0.15 0.01 303.32 / 0.95);
-	--foreground: rgb(245 251 255);
-	--foreground-muted: rgb(110 124 144);
-
-	/* --- Component Colors --- */
-	--card: rgba(29, 41, 11, 1);
-	--card-foreground: rgba(240 244 250 / 0.64);
-	--popover: oklch(0.21 0.01 297.14);
-	--popover-foreground: oklch(0.985 0 0);
-	--dialog-bg: #5D666BD4;
-	--input: rgb(37 38 41);
-	--border: oklch(0.82 0.01 219.65 / 0.25);
-	--ring: var(--accent);
-
-	/* --- Primary Palette --- */
-	--primary: rgb(232 216 254);
-	--primary-foreground: rgba(240, 244, 250, 1);
-
-	/* --- Secondary Palette --- */
-	--secondary: rgb(8 83 74);
-	--secondary-foreground: oklch(0.8 0.03 214.51 / 0.94);
-	--secondary-background: var(--color-secondary-dark);
-	--secondary-light: oklch(0.79 0.13 192.97 / 0.73);
-	--secondary-dark: oklch(0.45 0.08 193.57 / 0.73);
-	--secondary-xdark: rgba(3 0 22 / 0.19);
-
-	/* --- Accent Palette --- */
-	--accent: rgba(26 15 41 / 0.57);
-	--accent-dark: rgb(16 20 28);
-	--accent-light: rgba(190 180 253 / 0.84);
-	--accent-foreground: var(--accent-light);
-	--accent-background: var(--accent-dark);
-	--accent-bg: var(--accent-dark);
-	--accent-selection-bg: oklch(0.88 0.0839 163.71 / 0.1);
-	--accent-selection-border: oklch(0.88 0.0839 163.71 / 0.6);
-
-	/* --- Muted Palette --- */
-	--muted: rgba(36, 44, 54, 1);
-	--muted-foreground: rgba(146, 156, 170, 1);
-
-	/* --- Destructive Palette --- */
-	--destructive: rgb(169 14 61);
-	--destructive-light: rgba(232 167 167 / 0.77);
-	--destructive-dark: rgb(79 13 33);
-	--destructive-foreground: rgba(240, 244, 250, 1);
-
-	/* --- Form Field Colors --- */
-	--form-input-text: oklch(0.9 0.02 264);
-	--form-placeholder: oklch(0.6 0.02 264.39 / 0.7);
-	--form-border: oklch(0.22 0.01 283.64 / 0.21);
-	--form-border-focus: oklch(0.79 0.13 194.85);
-	--form-border-active: oklch(0.71 0.088 278.05);
-	--form-border-disabled: oklch(0.6 0.0159 180.36);
-	--form-bg-disabled: oklch(0.25 0.03 264 / 0.5);
-	--form-text-disabled: oklch(0.5 0.02 264);
-	--form-focus-ring: oklch(0.79 0.128 194.87 / 0.82);
-	--form-error-border: oklch(0.62 0.22 25);
-	--form-error-ring: oklch(0.62 0.22 25 / 0.2);
-
-	/* --- Button Colors --- */
-	--button-primary-foreground: oklch(0.94 0.02 177.44 / 0.84);
-	--button-secondary-foreground: oklch(0.95 0.06 158.85 / 0.8);
-	--button-destructive-foreground: oklch(0.84 0.0483 18.16);
-	--button-outline: oklch(0.75 0.02 240 / 0.4);
-	--button-outline-hover: oklch(0.8 0.02 240 / 0.5);
-	--button-ghost-hover: oklch(0.24 0.05 264);
-	/* Default Button */
-	--button-default-bg: oklch(0.61 0.085 195.16);
-	--button-default-bg-hover: oklch(0.51 0.0931 166.04);
-	--button-default-bg-active: oklch(0.64 0.0951 207.84);
-	--button-default-bg-disabled: oklch(0.3 0.0116 178.7);
-	--button-default-bg-focus: oklch(0.61 0.085 195.16);
-	--button-default-bg-focus-visible: oklch(0.61 0.085 195.16);
-	--button-default-bg-focus-visible-hover: oklch(0.6 0.1107 170.08);
-	/* Secondary Button */
-	--button-secondary-bg: oklch(0.43 0.1664 281.55);
-	--button-secondary-bg-hover: oklch(0.43 0.1664 281.55);
-	--button-secondary-bg-active: oklch(0.43 0.1664 281.55);
-	--button-secondary-bg-disabled: oklch(0.37 0.1046 263.41);
-	--button-secondary-bg-focus: oklch(0.43 0.1664 281.55);
-	--button-secondary-bg-focus-visible: oklch(0.43 0.1664 281.55);
-	--button-secondary-bg-focus-visible-hover: oklch(0.43 0.1664 281.55);
-	/* Destructive Button */
-	--button-destructive-bg: oklch(0.56 0.1836 23.71);
-	--button-destructive-bg-hover: oklch(0.6 0.1723 20.31);
-	--button-destructive-bg-active: oklch(0.62 0.22 25);
-	--button-destructive-bg-disabled: oklch(0.65 0.0533 17.09);
-	--button-destructive-bg-focus: oklch(0.68 0.1637 20.23);
-	--button-destructive-bg-focus-visible: oklch(0.68 0.1637 20.23);
-	--button-destructive-bg-focus-visible-hover: oklch(0.61 0.2018 22.19);
-
-	/* --- Chart Colors --- */
-	--chart-1: rgba(38, 76, 204, 1);
-	--chart-2: rgba(46, 184, 137, 1);
-	--chart-3: rgba(234, 180, 51, 1);
-	--chart-4: rgba(134, 51, 234, 1);
-	--chart-5: rgba(234, 51, 134, 1);
-
-	/* --- Shadow System --- */
-	--shadow-xs: 0px 1px 2px 0px rgba(0, 0, 0, 0.05);
-	--shadow-sm: 1px 2px 2px 1px #000;
-	--shadow-md: 0px 4px 9px -1px rgba(0 0 0 / 0.42), 0px 2px 4px -1px rgba(0, 0, 0, 0.06);
-	--shadow-lg: 0px 10px 15px -3px rgba(0 0 0 / 0.1), 0px 4px 6px -2px rgba(0, 0, 0, 0.05);
-	--shadow-xl: 0px 20px 25px -5px rgba(0, 0, 0, 0.1), 0px 10px 10px -5px rgba(0, 0, 0, 0.04);
-	--shadow-2xl: 0px 25px 50px -12px rgba(0, 0, 0, 0.25);
-	--shadow-inner: inset 0px 2px 4px 0px rgba(0, 0, 0, 0.06);
-	--shadow-inner-sm: inset 0px 1px 2px 0px rgba(0, 0, 0, 0.05);
-	--shadow-inner-lg: inset 0px 4px 6px 0px rgba(0, 0, 0, 0.1);
-	--shadow-focus: 0px 0px 0px 3px rgba(139, 92, 246, 0.1);
-	--shadow-focus-ring: 0px 0px 0px 3px rgba(139, 92, 246, 0.2);
-	--shadow-dropdown: 0px 10px 15px -3px rgba(0, 0, 0, 0.1), 0px 4px 6px -2px rgba(0, 0, 0, 0.05);
-	--shadow-modal: 0px 20px 25px -5px rgba(0, 0, 0, 0.1), 0px 10px 10px -5px rgba(0, 0, 0, 0.04);
-	--shadow-tooltip: 0px 4px 6px -1px rgba(0, 0, 0, 0.1), 0px 2px 4px -1px rgba(0, 0, 0, 0.06);
-
-	/* --- Typography --- */
-	--font-heading: 'Work_Sans', system-ui, sans-serif, Georgia, serif;
-	--text-body: 0.95rem;
-	--text-body-sm: 0.82rem;
-	--text-body-xs: 0.78rem;
-	--text-body-xxs: 0.70rem;
-	--text-body-md: 1rem;
-	--text-display: 1rem;
-	--text-h1: 1.4rem;
-	--text-h2: 1.25rem;
-	--text-h3: 1.13rem;
-	--text-h4: 1.1rem;
-	--text-h5: 1rem;
-	--text-xxs: var(--text-body-xxs);
-	--text-xs: var(--text-body-xs);
-	--text-sm: var(--text-body-sm);
-	--text-md: var(--text-body-xs);
-	--text-lg: var(--text-body);
-	--text-xl: 1rem;
-	--text-2xl: 2rem;
-	--clerk-font-weight: 300;
-	--clerk-font-weight-normal: 300;
-
-	/* --- Gradients & Glassmorphism --- */
-	--glass: rgba(14 83 133 / 0.1);
-	--primary-gradient: linear-gradient(to bottom left, hsla(var(--primary-gradient-start-hsl)), hsla(var(--primary-gradient-end-hsl)));
-	--primary-gradient-start-hsl: 27, 99%, 73%, 0.896;
-	--primary-gradient-end-hsl: 277, 89%, 59%, 0.96;
-	--tertiary-gradient: linear-gradient(to top right, hsla(var(--tertiary-gradient-start-hsl)), hsla(var(--tertiary-gradient-end-hsl)));
-	--tertiary-gradient-start-hsl: 242, 94%, 60%, 0.896;
-	--tertiary-gradient-end-hsl: 170, 80%, 68%;
-	--accent-gradient: linear-gradient(to bottom left, hsla(var(--accent-gradient-start-hsl)), hsla(var(--accent-gradient-end-hsl)));
-	--accent-gradient-start-hsl: 120, 87%, 81%, 0.896;
-	--accent-gradient-end-hsl: 264, 63%, 48%;
-
-	/* --- Layout & Breakpoints --- */
-	--breakpoint-sm: 640px;
-	--breakpoint-md: 768px;
-	--breakpoint-lg: 1024px;
-	--breakpoint-xl: 1280px;
-	--breakpoint-2xl: 1536px;
-
-	/* --- Legacy Aliases (Review for removal later) --- */
-	--color-background: var(--background);
-	--color-foreground: var(--foreground);
-	--color-foreground-muted: var(--foreground-muted);
-	--color-sidebar: #0D0D15F4;
-	--color-accent: var(--accent-light);
-	--color-accent-dark: var(--accent-dark);
-	--color-accent-light: var(--accent);
-	--color-accent-foreground: var(--accent-light);
-	--color-accent-background: var(--accent-dark);
-	--color-destructive: var(--destructive);
-	--color-destructive-foreground: var(--destructive-foreground);
-	--color-destructive-background: var(--destructive-dark);
-	--color-destructive-light: var(--destructive-light);
-}
-
-/* ============================================= */
-/* GLOBAL & BASE STYLES               */
-/* ============================================= */
-@layer base {
-	* {
-		font-size: 14.5px;
-		line-height: 1.2 !important;
-	}
-
-	body {
-		position: absolute;
-		margin: 0;
-		padding: 0;
-		text-align: left;
-		background-color: rgba(2 1 60 / 0.54) !important;
-		background: linear-gradient(135deg, oklch(0.45 0.11 325.25 / 0.43), rgba(88 242 237 / 0.2), rgba(31 26 43 / 0.7));
-		background-size: cover;
-		background-repeat: no-repeat;
-		background-attachment: fixed;
-		background-position: top;
-		background-blend-mode: normal !important;
-		backdrop-filter: blur(10px);
-		mix-blend-mode: hard-light !important;
-		width: 100%;
-		height: 100vh !important;
-		overflow: scroll !important;
-		font-family: 'Inter', 'Gill Sans MT', Calibri, 'Trebuchet MS', sans-serif !important;
-		font-weight: 600 !important;
-		color: #DEE7FFC8 !important;
-		z-index: -9999999;
-	}
-
-
-	::selection {
-		color: rgba(231 252 250 / 0.46) !important;
-		background-color: oklch(0.66 0.29 319.89 / 0.28) !important;
-		font-size: 0.4rem !important;
-	}
-
-	button {
-		border-radius: 8px;
-		margin: 10px 0;
-		font-size: 0.75rem;
-		cursor: pointer;
-	}
-
-	button:hover {
-		color: #BDEDE9F8;
-		opacity: 0.8;
-	}
-
-	header {
-		position: fixed;
-		top: 0;
-		left: 0;
-		right: 0;
-		z-index: 100;
-		box-shadow: var(--shadow-md);
-	}
-
-	label {
-		opacity: 0.95;
-		font-weight: 600;
-		color: hsla(28.47 71.08% 83.73% / 0.73);
-	}
-
-	.main-layouts {
-		inset: 0;
-	}
-}
-
-/* ============================================= */
-/* FORMS (Inputs, Textareas)            */
-/* ============================================= */
-@layer base {
-	input,
-	textarea {
-		display: flex;
-		align-items: center;
-		justify-content: flex-start;
-		width: 100% !important;
-		margin: 10px 0 !important;
-		padding: 1.4rem 1.7rem !important;
-		font-size: 0.5rem;
-		line-height: 1rem;
-		font-weight: 500;
-		letter-spacing: 0.0015em;
-		color: oklch(0.92 0.04 173.12 / 0.8) !important;
-		background-color: #2A2731 !important;
-		border: 1px solid #E4A2F12C !important;
-		border-radius:10px !important;
-		box-shadow: inset 0px 2px 3px 2px #1212136A !important;
-		transition: all 0.2s ease-in-out;
-	}
-
-	input::placeholder,
-	textarea::placeholder {
-		color: oklch(0.69 0.04 212.96 / 0.7);
-		font-weight: 300 !important;
-		font-style: italic;
-		opacity: 0.7;
-		display: flex;
-		align-items: center;
-		width: 100% !important;
-		min-width: 100% !important;
-		max-width: initial !important;
-	}
-
-	input:focus-visible,
-	textarea:focus-visible {
-		font-weight: 600;
-		background-color: oklch(0.23 0.02 220.57 / 0.95) !important;
-		color: oklch(0.9 0.06 308.24 / 0.68);
-		box-shadow: inset -1px 1px 3px 1px #09090abd, inset 0px 1px 3px 1px #09090abd, 0px 1px 3px 0px var(--accent-dark) !important;
-		outline: 1.5px solid var(--accent-dark) !important;
-		outline-offset: 1px !important;
-	}
-
-	textarea {
-		height: auto;
-		min-height: 190px !important;
-	}
-
-	input[type="checkbox"] {
-		width: 1.25rem !important;
-		height: auto !important;
-		color: oklch(0.92 0.01 17.34 / 0.72) !important;
-		background-color: #58575C86 !important;
-		background-image: linear-gradient(to right bottom, oklch(0.25 0.01 285.56 / 0.79), oklch(0.31 0.02 211.26 / 0.02)) !important;
-		border-radius: 22px !important;
-		box-shadow: 0 0 0 0 transparent !important;
-		transition: all 0.2s ease-in-out;
-	}
-
-	/* Clerk-specific form overrides */
-	.cl-formFieldInput {
-		padding: 1.3rem;
-		font-size: 0.9rem;
-		font-weight: 300 !important;
-		background: #121212 !important;
-		outline: 1px solid #00FBFF2F !important;
-		border: #121212 !important;
-		box-shadow: 1px 2px 3px #121212 !important;
-	}
-
-	.cl-formFieldInput::placeholder {
-		font-size: 0.9rem;
-		font-weight: 300 !important;
-	}
-}
-
-/* ============================================= */
-/* BUTTONS                    */
-/* ============================================= */
-@layer utilities {
-	.btn-primary {
-		width: auto;
-		max-width: 290px;
-		min-height: 1rem;
-		height: auto;
-		padding: 10px 15px !important;
-		font-size: var(--text-body);
-		font-weight: 500;
-		line-height: 1.35rem;
-		letter-spacing: 0.045em;
-		border-radius: 12px;
-		outline: 1px solid oklch(0.1 0 0);
-		transition: all 0.2s ease-in-out;
-	}
-
-	.btn-primary:hover {
-		outline: 2px solid oklch(0.66 0.12 179.09 / 0.16);
-	}
-
-	button.bg-btn-default {
-		padding: 1.2rem 1rem !important;
-		font-size: 1rem;
-		font-weight: 800 !important;
-		background: #453B6B ;
-		text-shadow: 0px 2px 0px 1px #26223480;
-		box-shadow: inset 0px 1px 1px 0px #2EF09637, inset 0px -2px 3px #1F1C279D, 0px 0px 0px 0px #1B1B1B1C, 0px 3px 3px 0px #0B0B0BA9, 0px 1px 0px 0px #050505D7;
-	}
-
-	button.bg-btn-default:disabled {
-		background: #2725293F !important;
-		cursor: not-allowed !important;
-		box-shadow: inset 0px 1px 1px 0px #2EF09500, inset 0px -2px 3px #1F1C279D, 0px 0px 0px 0px #1B1B1B1C, 0px 3px 3px 0px #0B0B0B20, 0px 1px 0px 0px #050505D7;
-		color: #686767;
-	}
-
-	button.btn-ghost-outline {
-		padding: 1.2rem 1rem !important;
-		font-size: 1rem;
-		font-weight: 600;
-		background-color: #49445A44;
-		color: #B2C4C4CB !important;
-		border: 3px solid	 #212125D7 !important;
-		border-radius: 10px;
-		box-shadow: 1px 3px 3px 1px #130F0F32;
-		outline: 1px solid #0E0D0E81 !important;
-		text-shadow: 0px 2px 0px 1px #15065380;
-	}
-
-	button.btn-ghost-outline:hover {
-		background: #00000018 !important;
-		border: 3px solid #212125D7 !important;
-		border-radius: 10px;
-		box-shadow: 1px 3px 3px 1px #241E1E32;
-		outline: 1px solid #7973783C !important;
-		text-shadow: 0px 2px 0px 1px #15065380;
-	}
-
-	button.btn-ghost-outline-sm {
-		padding: 15px 25px !important;
-		font-size: 0.8rem;
-		font-weight: 700;
-		color: #CDBFBFCB !important;
-		background: color(a98-rgb 0.23 0.23 0.3 / 0.9) !important;
-		border: 1px solid hsla(0 5.11% 26.86% / 0.65) !important;
-		border-radius: 4px;
-		outline: 2px solid #1A1B1C !important;
-		outline-offset: 1px;
-		text-shadow: 0px 2px 0px 1px #15065380;
-	}
-
-	button.btn-ghost-outline-sm:hover  {
-		background: rgba(33 33 45 / 0.9) !important;
-		border: 1px solid hsla(0 5.11% 26.86% / 0.65) !important;
-		border-radius: 4px;
-		outline: 2px solid #1A1B1C !important;
-		outline-offset: 1px;
-
-	}
-
-	button.btn-ghost-sm {
-		padding: 8px 0px !important;
-		font-size: 0.4rem;
-		font-weight: 800;
-		border-radius: 10px;
-	}
-
-	button.btn-ghost-sm:hover {
-		background: #00000018 !important;
-		text-shadow: 0px 2px 0px 1px #532C0680;
-
-	}
-
-	button.btn-destructive {
-		height: 2rem !important;
-		padding: 0rem 0.5rem !important;
-		margin: 0;
-		font-weight: 300 !important;
-		line-height: 0 !important;
-		color: var(--color-destructive-light) !important;
-		border: 1px solid #E2104C2E !important;
-		outline: none !important;
-		box-shadow: none !important;
-	}
-
-	button.btn-destructive:hover,
-	button.btn-destructive:focus-visible,
-	button.btn-destructive:active {
-		background: var(--color-destructive-background) !important;
-		color: #D79595 !important;
-		border: 1px solid var(--color-destructive-light) !important;
-	}
-
-	button.btn-destructive-ghost {
-		background: oklch(0.31 0.11 10.07 / 0.85) !important;
-		text-shadow: 0px 2px 0px 1px #B30F48B1;
-		outline: 1px solid #3978B63C;
-		border: 2px solid #25040954 !important;
-	}
-
-	button.btn-destructive-ghost:hover {
-		text-shadow: 0px 2px 0px 1px #B67B0C80;
-		outline: 1px solid #2EE8BDA9 !important;
-		border: 1px solid #CC681C70 !important;
-	}
-
-	button.btn-toggle {
-		width: 100% !important;
-		max-width: 90% !important;
-		height: fit-content !important;
-		padding: 11px 8px !important;
-		margin-right: 5px !important;
-		line-height: 1.5 !important;
-		border-radius: 10px !important;
-		border: 1px solid hsla(0 0% 46.27% / 0.2) !important;
-		background-image: linear-gradient(to right top, #181323, #222B40) !important;
-		box-shadow: 0px 5px 3px 1px oklch(0 0 0 / 0.29), inset 0px 1px 1px 0px hsla(0 15.79% 96.27% / 0.16);
-		transition: all 150ms ease-in !important;
-	}
-
-	button.btn-toggle:focus,
-	button.btn-toggle:focus-within {
-		border-radius: 10px !important;
-		background: #125152E2 !important;
-	}
-
-	.btn-play {
-		position: relative;
-		top: 30px;
-		right: 10px;
-		cursor: pointer;
-		padding: 0.4rem 0.6rem !important;
-		margin: 0 !important;
-		background-color: oklch(0.18 0 0 / 0.84) !important;
-		border: 1px solid hsla(189.23 92.86% 5.49% / 0.75) !important;
-		outline: 1px solid transparent !important;
-		box-shadow: inset 1px 1px 1px 0px hsla(175.08 89.04% 42.94% / 0.25), inset -5px 1px 8px 0px hsla(258.46 82.28% 15.49% / 0.49), inset 0px 1px 2px 0px hsla(0 0% 3.14% / 0.43), inset 0px -1px 13px 0px hsla(183.36 60.98% 40.2% / 0.17), 1px 1.5px 1px 1px hsla(188 88.24% 3.33% / 0.35);
-		transition: background-color cubic-bezier(0.175, 0.885, 0.32, 1.275) ease-in-out;
-	}
-
-	button.btn-play:hover {
-		padding: 0.4rem 0.6rem !important;
-		background: #384542D7 !important;
-	}
-
-	button.btn-secondary {
-		color: #ADEFC7;
-	}
-
-	button.btn-secondary:hover {
-		border: none !important;
-		outline: none !important;
-	}
-
-	.closeButton {
-		display: flex;
-		flex-shrink: 0;
-		width: 24px !important;
-		height: 24px !important;
-		padding: 0px !important;
-		padding-bottom: 3px !important;
-		margin-left: 10px;
-		margin-right: 0px;
-		font-size: 12px !important;
-		color: #E4B16F;
-		background-color: transparent !important;
-		border: 1px solid #F48D687C;
-		border-radius: 99999px !important;
-		cursor: pointer;
-		box-shadow: 0 0 0px 0px transparent !important;
-		transition: all 0.2s ease;
-	}
-}
-
-/* ============================================= */
-/* CARDS & CONTAINERS               */
-/* ============================================= */
-@layer utilities {
-	.main-card {
-		padding: 12px 20px;
-		background-color: transparent !important;
-		border-radius: 28px;
-		outline: 1px solid #151B1FEB !important;
-		outline-offset: 1px !important;
-		box-shadow: inset -5px -4px 59px 2px #141519EA, inset 0px 1px 0px 0.5px #44DFD234, 3px 8px 7px 3px #0C0D0D97 !important;
-		transition: all 0.2s ease-in-out;
-	}
-
-	.bg-card {
-		padding: 10px !important;
-		background: #18181DD4;
-		border: 1px solid oklch(0.41 0.02 292.48 / 0.39) !important;
-		border-radius: 30px;
-		box-shadow: inset 0px 1px 0px #000712E1, 2px 2px 11px oklch(0.22 0.065 7.34 / 0.34), 1px 8px 10px 2px oklch(0% 0 0 / 0.171);
-		outline: 1px solid transparent !important;
-	}
-
-	.bg-card:hover {
-		border: 1px solid #121214F0;
-	}
-
-	.bg-card-alt {
-		padding: 20px 25px;
-		border-radius: 25px;
-		margin-top: 2rem;
-	}
-
-	.bg-card-alt:hover {
-		border: 1px solid #121214F0;
-	}
-
-	.bg-card-plain {
-		padding: 10px;
-		background-image: var(--color-accent-dark) !important;
-		backdrop-filter: blur(10px) !important;
-	}
-
-	.bg-cardglass {
-		padding: 40px !important;
-		background: transparent !important;
-		background-image: radial-gradient(ellipse 110% 70% at 0% 10%, oklch(0.91 0.09 193.09 / 0.38), oklch(0.59 0.06 236.53 / 0.35)) !important;
-		box-shadow: inset 1px 1px 1px #666B8634, 2px 10px 11px oklch(0.23 0.01 285.93 / 0.15), 1px 8px 10px 2px oklch(0.13 0.01 285.67 / 0.25);
-		backdrop-filter: blur(20px) !important;
-		background-blend-mode: soft-light;
-	}
-
-	.bg-primary-card {
-		padding: 20px 20px;
-		font-size: 1rem !important;
-		background-image: linear-gradient(to bottom, oklch(0.3 0.01 308.18 / 0.99), oklch(0.21 0 0 / 0.93)) !important;
-		border-radius: 30px;
-		outline: 1px solid #000000 !important;
-		outline-offset: 1px !important;
-		box-shadow: inset -5px -4px 59px 2px #141519EA, inset 0px 1px 0px 0.5px #44DFD234, 3px 8px 7px 3px #0C0D0D97 !important;
-		transition: all 0.2s ease-in-out;
-	}
-
-	.dropdown-menu-card {
-		padding: 10px !important;
-		border: 1px solid #021612E3 !important;
-		background: oklch(0.23 0 17.38) !important;
-		/* backdrop-filter: blur(3px) !important; */
-	}
-
-	.dialog-padding {
-		padding: 40px 53px;
-		background-image: linear-gradient(130deg, oklch(0.35 0.09 258.13 / 0.55), oklch(0.28 0.13 292.36 / 0.75));
-	}
-
-	.bg-bundle {
-		padding: 0px 13px !important;
-		padding-bottom: 16px !important;
-		border-radius: 18px;
-		box-shadow: inset -5px -4px 59px 2px #0E0E10EA, inset 0.5px 1px 0px 0px #4CE3DB72, 3px 2px 3px 1px #000000CD, 0px 4px 10px 0px #00000062 !important;
-		outline-offset: 1px !important;
-		backdrop-filter: blur(10px) !important;
-		transition: all 0.2s ease-in-out;
-	}
-}
-
-/* ============================================= */
-/* EPISODE CARDS                 */
-/* ============================================= */
-@layer utilities {
-	.episode-card-wrapper {
-		margin: 0 !important;
-		margin-bottom: 0px !important;
-		background: linear-gradient(to left bottom, oklch(0.34 0.07 306.81 / 0.78), oklch(0.35 0.02 238.59));
-		border: 1px solid #8E9FA484 !important;
-		border-radius: 30px !important;
-		box-shadow: inset 0px -13px 13px oklch(0.14 0.07 311.18 / 0.15), inset 0px -1px 1px oklch(0.28 0.02 290.4 / 0.0), inset 0px -13px 13px color(a98-rgb 0.82 0.8 0.91 / 0.08), 2px 3px 4px oklch(0.12 0 0 / 0.26) !important;
-		overflow: visible !important;
-	}
-
-	.episode-card-wrapper-dark {
-		position: relative;
-		padding: 10px 20px;
-		margin: 0 !important;
-		background: linear-gradient(to bottom, oklch(0.36 0.02 281.54 / 0.32), oklch(0.26 0.01 294.9));
-		border: 1px solid #181A1BE1 !important;
-		border-top-right-radius: 20px;
-		border-top-left-radius: 20px;
-		box-shadow: inset 0px 4px 2px oklch(0 0 0 / 0.19) !important;
-		transition: all 0.2s ease-in-out;
-	}
-
-	.episode-card {
-		padding: 15px 20px !important;
-		background-color: oklch(0.35 0.06 300.18 / 0.15);
-		background-image: linear-gradient(to right top, #141215, #4E5F6E);
-		background-blend-mode: luminosity;
-		border: 1px solid #000000CF;
-		border-radius: 10px !important;
-		box-shadow: 0px 3px 3px oklch(0 0 0 / 0.50), 0px 1px 1px oklch(0 0 0 / 0.20) !important;
-		backdrop-filter: blur(10px) !important;
-		transition: all 0.2s ease-in-out;
-	}
-
-	.episode-card:hover,
-	.bundle-card-hover:hover {
-		transform: translateY(1.5px);
-		transition: all 0.3s ease-in-out;
-	}
-
-	.episode-card-title {
-		margin-top: 0rem;
-		margin-bottom: 0.4rem;
-		max-width: 80%;
-		font-size: 0.85rem !important;
-		font-weight: 700 !important;
-		font-style: normal;
-		color: #FFE5E8D6;
-		opacity: 0.7 !important;
-		letter-spacing: 0.025em;
-		overflow: hidden;
-		text-overflow: ellipsis;
-		display: -webkit-box;
-		-webkit-line-clamp: 1;
-		line-clamp: 1;
-		-webkit-box-orient: vertical;
-	}
-
-	p.episode-card-description {
-		margin-top: 0rem;
-		margin-bottom: 0.4rem;
-		max-width: 85%;
-		font-size: 0.72rem !important;
-		font-weight: 300;
-		font-style: italic;
-		line-height: 1rem;
-		color: lab(91.46 -1.32 6.45 / 0.57);
-		opacity: 0.7 !important;
-		letter-spacing: 0.025em;
-		overflow: hidden;
-		text-overflow: ellipsis;
-		display: -webkit-box;
-		-webkit-line-clamp: 2;
-		line-clamp: 2;
-		-webkit-box-orient: vertical;
-	}
-}
-
-/* ============================================= */
-/* LAYOUT & SIDEBAR                  */
-/* ============================================= */
-@layer utilities {
-	.bg-sidebar {
-		background-image: linear-gradient(to top, #15151CB5, #61586A57);
-		border-right: 1px solid #73CEC218 !important;
-	}
-
-	header.bg-sidebar-header {
-		width: 40vw;
-		background-image: linear-gradient(270deg, oklch(0.28 0.09 315.03 / 0.55), oklch(0.28 0.13 292.36 / 0.75), oklch(0.67 0.11 197.16));
-		border-bottom-right-radius: 20px;
-		box-shadow: none !important;
-	}
-
-	.bg-sidebar-menu {
-		background-image: linear-gradient(to right top, oklch(0.47 0.17 291.3 / 0.03), oklch(0.75 0.04 298.59 / 0.05)) !important;
-		border: none !important;
-		outline: none !important;
-		box-shadow: none !important;
-		border-radius: 10px !important;
-		transition: all 0.2s ease-in-out;
-	}
-
-	.bg-sidebar-menu:hover {
-		background-image: linear-gradient(to right top, oklch(0.45 0.13 308.31 / 0.31), oklch(0.56 0.04 249.76 / 0.19)) !important;
-		transform: translateX(-1.5px);
-	}
-
-	.border-sidebar-container {
-		border: none !important;
-		border-right: 2px solid #140B1A2F !important;
-		overflow: hidden;
-	}
-}
-
-
-/* ============================================= */
-/* UTILITY CLASSES                */
-/* ============================================= */
-@layer utilities {
-	.bg-primary {
-		background-color: oklch(0.49 0.07 237.57 / 0.11) !important;
-	}
-
-	.bg-secondary {
-		background-color: #130D43 !important;
-	}
-
-	.bg-background {
-		background: var(--color-background);
-		border: none !important;
-	}
-
-	.border-muted-dark {
-		border: none !important;
-		outline: 1px solid rgba(125 146 142 / 0.29) !important;
-	}
-
-	.border-custom-sm {
-		padding: 0.2rem 0.3rem;
-		font-weight: 300 !important;
-		color: #C7FAFB83;
-		border: 1px solid #54636287;
-		border-radius: 0.3rem;
-		box-shadow: 0px 0px 1px 0px #192727EA;
-		transition: all 0.2s ease-in-out;
-	}
-
-	.border-custom-sm:hover {
-		color: #A6E7D791;
-		border: 1px solid #2D777487;
-	}
-
-	.border {
-		border: 1px solid transparent !important;
-		outline: 1px solid transparent !important;
-		box-shadow: 0 0 0 transparent !important;
-	}
-
-	.top-shadow {
-		position: absolute !important;
-		top: 0px;
-		left: 0px;
-		height: 12%;
-		width: 100%;
-		background-color: transparent !important;
-		box-shadow: inset 0px 19px 20px oklch(0.12 0 0 / 0.7) !important;
-		z-index: 200 !important;
-		display: none;
-	}
-
-	/* --- Text Utilities --- */
-	.text-custom-xxs, .text-xxs { font-size: var(--text-xxs) !important; line-height: 0.9 !important; }
-	.text-custom-xs, .text-xs { font-size: var(--text-xs) !important; line-height: 1 !important; }
-	.text-custom-sm, .text-sm { font-size: var(--text-sm) !important; line-height: 1 !important; }
-	.text-custom-md, .text-md { font-size: var(--text-body-sm) !important; line-height: 1.775 !important; }
-	.text-custom-lg, .text-lg { font-size: var(--text-lg) !important; line-height: 1.5 !important; }
-	.text-custom-xl { font-size: var(--text-xl) !important; line-height: 1.375 !important; }
-	.text-custom-xxl { font-size: var(--text-xxl) !important; line-height: 1.25 !important; }
-	.text-custom-h1 { font-size: var(--text-h1) !important; font-weight: 700 !important; line-height: 1.125 !important; }
-	.text-custom-h2 { font-size: 1.5rem !important; font-weight: 600 !important; line-height: 1.2 !important; }
-	.text-custom-h3 { font-size: var(--text-h3) !important; font-weight: 600 !important; line-height: 1.25 !important; }
-	.text-custom-h4 { font-size: var(--text-h4) !important; font-weight: 400 !important; line-height: 1.725 !important; opacity: 0.75 !important; }
-	.text-custom-h5 { font-size: var(--text-sm) !important; font-weight: 600 !important; line-height: 1.8 !important; }
-	.text-custom-body { font-size: var(--text-sm) !important; line-height: 1.6 !important; }
-	.text-custom-body-sm { font-size: var(--text-sm) !important; line-height: 1 !important; }
-	.text-custom-subtitle { font-size: 1rem !important; font-weight: 400 !important; line-height: 1.425 !important; letter-spacing: 0.55px !important; opacity: 0.7; }
-	.text-custom-display { font-size: 2rem !important; font-weight: 600 !important; line-height: 5rem !important; }
-
-	/* --- Shadow Utilities --- */
-	.shadow-xs { box-shadow: var(--shadow-xs); }
-	.shadow-sm { box-shadow: var(--shadow-sm); }
-	.shadow-md { box-shadow: var(--shadow-md); }
-	.shadow-lg { box-shadow: var(--shadow-lg); }
-	.shadow-xl { box-shadow: var(--shadow-xl); }
-	.shadow-2xl { box-shadow: var(--shadow-2xl); }
-	.shadow-inner { box-shadow: var(--shadow-inner); }
-	.shadow-inner-sm { box-shadow: var(--shadow-inner-sm); }
-	.shadow-inner-lg { box-shadow: var(--shadow-inner-lg); }
-	.shadow-focus { box-shadow: var(--shadow-focus); }
-	.shadow-focus-ring { box-shadow: var(--shadow-focus-ring); }
-	.shadow-dropdown { box-shadow: var(--shadow-dropdown); }
-	.shadow-modal { box-shadow: var(--shadow-modal); }
-	.shadow-tooltip { box-shadow: var(--shadow-tooltip); }
-	.dark .shadow-xs { box-shadow: var(--shadow-dark-xs); }
-	.dark .shadow-sm { box-shadow: var(--shadow-dark-sm); }
-	.dark .shadow-md { box-shadow: var(--shadow-dark-md); }
-	.dark .shadow-lg { box-shadow: var(--shadow-dark-lg); }
-
-	/* --- Backdrop Blur --- */
-	.backdrop-blur-sm { backdrop-filter: blur(2px); -webkit-backdrop-filter: blur(2px); }
-	.backdrop-blur-lg { backdrop-filter: blur(10px); -webkit-backdrop-filter: blur(10px); }
-}
-
-/* ============================================= */
-/* ANIMATIONS                  */
-/* ============================================= */
-@keyframes loading-animation {
-	0%, 100% { opacity: 1; }
-	50% { opacity: 0.5; }
-}
-
-@keyframes spin {
-	0% { transform: rotate(0deg); }
-	100% { transform: rotate(360deg); }
-}
-
-@keyframes pulse {
-	0%, 100% { opacity: 1; }
-	50% { opacity: 0.5; }
-}
-
-@keyframes heroGradientShift {
-	0% { background-position: 100% 100%, 100% 10%, 100% 100%, 50% 50%; }
-	50% { background-position: 10% 10%, 90% 5%, 85% 90%, 50% 50%; }
-	100% { background-position: 15% 5%, 85% 10%, 80% 85%, 50% 50%; }
-}
-
-
-/* ============================================= */
-/* MEDIA QUERIES                 */
-/* ============================================= */
-@media screen and (min-width: 320px) {
-	.container {
-		padding: 0;
-		margin: 0 !important;
-		border-radius: 0px;
-		width: 100vw !important;
-		max-width: 80% !important;
-	}
-
-	p.episode-card-description {
-		display: none;
-	}
-
-	.episode-card {
-		padding-top: 15px;
-		padding-bottom: 10px;
-		display: flex;
-		align-items: center !important;
-		min-height: 100px !important;
-		border-radius: 13px !important;
-		margin-bottom: 7px !important;
-	}
-
-	.episode-card-wrapper-dark {
-		border-radius: 10px !important;
-		padding: 10px !important;
-	}
-
-	.episode-card-wrapper {
-		padding: 24px 20px 25px 20px !important;
-		margin: 0 !important;
-	}
-
-	.main-layouts {
-		background-position: 130% 50%, 110% 110%;
-	}
-}
-
-@media screen and (max-width: 1200px) {
-	.container {
-		border-radius: 30px;
-	}
-}
-
-@media screen and (max-width: 1120px) {
-	.main-layouts {
-		background-position: 130% 110%, 110% 110%;
-	}
-
-	@keyframes heroGradientShift {
-		0% { background-position: 50% 100%, 100% 50%, 100% 100%, 50% 50%; }
-		50% { background-position: 30% 80%, 90% 85%, 85% 90%, 50% 50%; }
-		100% { background-position: 55% 115%, 85% 90%, 80% 85%, 50% 50%; }
-	}
-}
-
-
-@media screen and (max-width: 767px) {
-	.container {
-		max-width: 100% !important;
-		background: oklch(0.21 0 286.07);
-		border-radius: 0;
-	}
-
-	.default-card {
-		border-radius: 0px;
-		margin: 0px !important;
-		padding: 0px !important;
-		width: 99% !important;
-	}
-
-	.episode-card-wrapper {
-		padding: 24px 10px 25px 10px !important;
-		margin: 0 !important;
-		width: 99% !important;
-	}
-
-	.episode-card {
-		width: 100% !important;
-		max-width: 100%;
-		min-width: 100%;
-		margin: 0 !important;
-
-		padding: 4px 10px 5px 10px !important;
-		align-items: flex-start;
-	}
-}
-=======
 	/* ============================================= */
 	/* IMPORTS                     */
 	/* ============================================= */
@@ -1507,5 +552,4 @@
 
 		}
 
-	}
->>>>>>> c4a0505e
+	}