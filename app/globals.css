--- conflicted
+++ resolved
@@ -496,14 +496,9 @@
 }
 
 .grain-blur {
-<<<<<<< HEAD
-  top: -120px;
-  background: url('/assets/background/grain-blur.svg') no-repeat 50%;
-=======
 	position: absolute;
   bottom: -320px;
   background: url('/assets/background/grain-blur.svg') no-repeat 0% 0%;
->>>>>>> 28aa48d7
 }
 
 .large-blur {
@@ -514,17 +509,10 @@
 			text-align: left;
 			height: auto;
 	  background: url('/assets/background/grain-bg.svg') repeat;
-<<<<<<< HEAD
-			background: linear-gradient(135deg,
-					rgba(3 105 123 / 0.67) -100%,
-						rgba(50 48 97 / 0.15) 55%,
-					rgba(4 5 5 / 0.91) 130% ) !important ;
-=======
 			/* background: linear-gradient(135deg,
 					rgba(3 105 123 / 0.67) -100%,
 						rgba(50 48 97 / 0.15) 55%,
 					rgba(4 5 5 / 0.91) 130% ) !important ; */
->>>>>>> 28aa48d7
 			background-blend-mode: multiply;
 			backdrop-filter: blur(2px);
 			mix-blend-mode: screen, soft-light;
