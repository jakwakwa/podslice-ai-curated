--- conflicted
+++ resolved
@@ -77,23 +77,13 @@
 
 .heroBackground {
 	position: absolute;
-<<<<<<< HEAD
-	height: 100%;
-=======
 	height: 120%;
->>>>>>> 28aa48d7
 	max-height: 100vh;
 	overflow: hidden;
 	inset: 0;
 	pointer-events: none;
-<<<<<<< HEAD
-			background-color: linear-gradient(140deg, oklch(0.7 0.11 198.06 / 0.49), rgba(0 0 58 / 0.18), oklch(0.21 0.02 268.96), rgba(9 9 11 / 0.23));
-	background: url('/assets/background/grid-bg.svg') no-repeat, 
-		url('/assets/background/grain-blur.svg'),
-=======
 	background: linear-gradient(90deg, oklch(0.22 0.12 299.58 / 0.18) -20%, oklch(0.5 0.25 269.67 / 0.20) 50%, rgba(37 227 214 / 0.11));
 	background-image: url('/assets/background/grid-bg.svg') no-repeat 50%, 
->>>>>>> 28aa48d7
 	url('/assets/background/grain-bg.svg');
 	background-blend-mode: multiply;
 	/* Layered subtle gradients */
