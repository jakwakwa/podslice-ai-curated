lockfileVersion: '9.0'

settings:
  autoInstallPeers: true
  excludeLinksFromLockfile: false

overrides:
  mdns2: npm:@empty-npm-package/empty-npm-package@1.0.0

importers:

  .:
    dependencies:
      '@ai-sdk/google':
        specifier: latest
        version: 2.0.8(zod@3.25.76)
      '@clerk/nextjs':
        specifier: ^6.31.4
        version: 6.31.4(next@15.2.4(@opentelemetry/api@1.9.0)(react-dom@19.1.1(react@19.1.1))(react@19.1.1))(react-dom@19.1.1(react@19.1.1))(react@19.1.1)
      '@clerk/themes':
        specifier: ^2.4.13
        version: 2.4.13
      '@clerk/types':
        specifier: ^4.81.0
        version: 4.81.0
      '@distube/ytdl-core':
        specifier: ^4.16.12
        version: 4.16.12
      '@google-cloud/storage':
        specifier: ^7.17.0
        version: 7.17.0
      '@google/genai':
        specifier: ^1.15.0
        version: 1.15.0
      '@iconscout/react-unicons':
        specifier: 2.2.3-rc.6ef815a5
        version: 2.2.3-rc.6ef815a5(react@19.1.1)
      '@paddle/paddle-js':
        specifier: ^1.4.2
        version: 1.4.2
      '@paddle/paddle-node-sdk':
        specifier: ^3.2.0
        version: 3.2.0
      '@prisma/client':
        specifier: ^6.14.0
        version: 6.14.0(prisma@6.14.0(typescript@5.8.2))(typescript@5.8.2)
      '@prisma/extension-accelerate':
        specifier: ^2.0.2
        version: 2.0.2(@prisma/client@6.14.0(prisma@6.14.0(typescript@5.8.2))(typescript@5.8.2))
      '@radix-ui/react-alert-dialog':
        specifier: ^1.1.15
        version: 1.1.15(@types/react-dom@19.1.7(@types/react@19.1.11))(@types/react@19.1.11)(react-dom@19.1.1(react@19.1.1))(react@19.1.1)
      '@radix-ui/react-avatar':
        specifier: ^1.1.10
        version: 1.1.10(@types/react-dom@19.1.7(@types/react@19.1.11))(@types/react@19.1.11)(react-dom@19.1.1(react@19.1.1))(react@19.1.1)
      '@radix-ui/react-checkbox':
        specifier: ^1.3.3
        version: 1.3.3(@types/react-dom@19.1.7(@types/react@19.1.11))(@types/react@19.1.11)(react-dom@19.1.1(react@19.1.1))(react@19.1.1)
      '@radix-ui/react-collapsible':
        specifier: ^1.1.12
        version: 1.1.12(@types/react-dom@19.1.7(@types/react@19.1.11))(@types/react@19.1.11)(react-dom@19.1.1(react@19.1.1))(react@19.1.1)
      '@radix-ui/react-dialog':
        specifier: ^1.1.15
        version: 1.1.15(@types/react-dom@19.1.7(@types/react@19.1.11))(@types/react@19.1.11)(react-dom@19.1.1(react@19.1.1))(react@19.1.1)
      '@radix-ui/react-dropdown-menu':
        specifier: ^2.1.16
        version: 2.1.16(@types/react-dom@19.1.7(@types/react@19.1.11))(@types/react@19.1.11)(react-dom@19.1.1(react@19.1.1))(react@19.1.1)
      '@radix-ui/react-label':
        specifier: ^2.1.7
        version: 2.1.7(@types/react-dom@19.1.7(@types/react@19.1.11))(@types/react@19.1.11)(react-dom@19.1.1(react@19.1.1))(react@19.1.1)
      '@radix-ui/react-progress':
        specifier: ^1.1.7
        version: 1.1.7(@types/react-dom@19.1.7(@types/react@19.1.11))(@types/react@19.1.11)(react-dom@19.1.1(react@19.1.1))(react@19.1.1)
      '@radix-ui/react-select':
        specifier: ^2.2.6
        version: 2.2.6(@types/react-dom@19.1.7(@types/react@19.1.11))(@types/react@19.1.11)(react-dom@19.1.1(react@19.1.1))(react@19.1.1)
      '@radix-ui/react-separator':
        specifier: ^1.1.7
        version: 1.1.7(@types/react-dom@19.1.7(@types/react@19.1.11))(@types/react@19.1.11)(react-dom@19.1.1(react@19.1.1))(react@19.1.1)
      '@radix-ui/react-slot':
        specifier: ^1.2.3
        version: 1.2.3(@types/react@19.1.11)(react@19.1.1)
      '@radix-ui/react-tabs':
        specifier: ^1.1.13
        version: 1.1.13(@types/react-dom@19.1.7(@types/react@19.1.11))(@types/react@19.1.11)(react-dom@19.1.1(react@19.1.1))(react@19.1.1)
      '@radix-ui/react-tooltip':
        specifier: ^1.2.8
        version: 1.2.8(@types/react-dom@19.1.7(@types/react@19.1.11))(@types/react@19.1.11)(react-dom@19.1.1(react@19.1.1))(react@19.1.1)
      '@radix-ui/themes':
        specifier: ^3.2.1
        version: 3.2.1(@types/react-dom@19.1.7(@types/react@19.1.11))(@types/react@19.1.11)(react-dom@19.1.1(react@19.1.1))(react@19.1.1)
      '@stripe/stripe-js':
        specifier: ^7.8.0
        version: 7.8.0
      '@tabler/icons-react':
        specifier: ^3.34.1
        version: 3.34.1(react@19.1.1)
      '@tailwindcss/postcss':
        specifier: ^4.1.12
        version: 4.1.12
      '@vercel/analytics':
        specifier: ^1.5.0
        version: 1.5.0(next@15.2.4(@opentelemetry/api@1.9.0)(react-dom@19.1.1(react@19.1.1))(react@19.1.1))(react@19.1.1)
      ai:
        specifier: latest
        version: 5.0.22(zod@3.25.76)
      class-variance-authority:
        specifier: ^0.7.1
        version: 0.7.1
      clsx:
        specifier: ^2.1.1
        version: 2.1.1
      date-fns:
        specifier: 4.1.0
        version: 4.1.0
      dayjs:
        specifier: ^1.11.13
        version: 1.11.13
      fast-xml-parser:
<<<<<<< HEAD
        specifier: ^4.5.3
        version: 4.5.3
=======
        specifier: ^5.2.5
        version: 5.2.5
      ffmpeg-static:
        specifier: ^5.2.0
        version: 5.2.0
      fluent-ffmpeg:
        specifier: ^2.1.3
        version: 2.1.3
>>>>>>> 3b337bf6
      framer-motion:
        specifier: ^12.23.12
        version: 12.23.12(react-dom@19.1.1(react@19.1.1))(react@19.1.1)
      inngest:
        specifier: ^3.40.1
        version: 3.40.1(next@15.2.4(@opentelemetry/api@1.9.0)(react-dom@19.1.1(react@19.1.1))(react@19.1.1))(typescript@5.8.2)
      lodash.throttle:
        specifier: ^4.1.1
        version: 4.1.1
      lucide-react:
        specifier: ^0.541.0
        version: 0.541.0(react@19.1.1)
      mime:
        specifier: ^4.0.7
        version: 4.0.7
      next:
        specifier: 15.2.4
        version: 15.2.4(@opentelemetry/api@1.9.0)(react-dom@19.1.1(react@19.1.1))(react@19.1.1)
      next-themes:
        specifier: ^0.4.6
        version: 0.4.6(react-dom@19.1.1(react@19.1.1))(react@19.1.1)
      openai:
        specifier: ^5.15.0
        version: 5.15.0(ws@8.18.3)(zod@3.25.76)
      postcss-utilities:
        specifier: ^0.8.4
        version: 0.8.4
      react:
        specifier: ^19.1.1
        version: 19.1.1
      react-dom:
        specifier: ^19.1.1
        version: 19.1.1(react@19.1.1)
      react-hook-form:
        specifier: ^7.62.0
        version: 7.62.0(react@19.1.1)
      resend:
        specifier: ^4.8.0
        version: 4.8.0(react-dom@19.1.1(react@19.1.1))(react@19.1.1)
      sonner:
        specifier: ^1.7.4
        version: 1.7.4(react-dom@19.1.1(react@19.1.1))(react@19.1.1)
      tailwind-merge:
        specifier: ^3.3.1
        version: 3.3.1
      uuid:
        specifier: ^11.1.0
        version: 11.1.0
      zod:
        specifier: ^3.25.76
        version: 3.25.76
      zustand:
        specifier: ^5.0.8
        version: 5.0.8(@types/react@19.1.11)(react@19.1.1)(use-sync-external-store@1.5.0(react@19.1.1))
    devDependencies:
      '@biomejs/biome':
        specifier: 2.1.2
        version: 2.1.2
      '@csstools/postcss-cascade-layers':
        specifier: ^5.0.2
        version: 5.0.2(postcss@8.5.6)
      '@tailwindcss/cli':
        specifier: ^4.1.12
        version: 4.1.12
      '@tailwindcss/line-clamp':
        specifier: ^0.4.4
        version: 0.4.4(tailwindcss@4.1.12)
      '@tailwindcss/typography':
        specifier: ^0.5.16
        version: 0.5.16(tailwindcss@4.1.12)
      '@tailwindcss/upgrade':
        specifier: ^4.1.12
        version: 4.1.12
      '@testing-library/jest-dom':
        specifier: ^6.8.0
        version: 6.8.0
      '@testing-library/react':
        specifier: ^16.3.0
        version: 16.3.0(@testing-library/dom@10.4.1)(@types/react-dom@19.1.7(@types/react@19.1.11))(@types/react@19.1.11)(react-dom@19.1.1(react@19.1.1))(react@19.1.1)
      '@types/fluent-ffmpeg':
        specifier: ^2.1.27
        version: 2.1.27
      '@types/lodash.throttle':
        specifier: ^4.1.9
        version: 4.1.9
      '@types/node':
        specifier: ^22.17.2
        version: 22.17.2
      '@types/react':
        specifier: ^19.1.11
        version: 19.1.11
      '@types/react-dom':
        specifier: ^19.1.7
        version: 19.1.7(@types/react@19.1.11)
      autoprefixer:
        specifier: ^10.4.21
        version: 10.4.21(postcss@8.5.6)
      cross-env:
        specifier: ^7.0.3
        version: 7.0.3
      dotenv:
        specifier: ^16.6.1
        version: 16.6.1
      jsdom:
        specifier: ^25.0.1
        version: 25.0.1
      knip:
        specifier: ^5.63.0
        version: 5.63.0(@types/node@22.17.2)(typescript@5.8.2)
      postcss:
        specifier: ^8.5.6
        version: 8.5.6
      postcss-import:
        specifier: ^16.1.1
        version: 16.1.1(postcss@8.5.6)
      postcss-mixins:
        specifier: ^12.1.2
        version: 12.1.2(postcss@8.5.6)
      postcss-nested:
        specifier: ^7.0.2
        version: 7.0.2(postcss@8.5.6)
      prisma:
        specifier: 6.14.0
        version: 6.14.0(typescript@5.8.2)
      supertest:
        specifier: ^7.1.4
        version: 7.1.4
      tailwindcss:
        specifier: ^4.1.12
        version: 4.1.12
      ts-node:
        specifier: 10.9.2
        version: 10.9.2(@types/node@22.17.2)(typescript@5.8.2)
      tsx:
        specifier: ^4.20.5
        version: 4.20.5
      tw-animate-css:
        specifier: ^1.3.7
        version: 1.3.7
      typescript:
        specifier: 5.8.2
        version: 5.8.2
      vite-tsconfig-paths:
        specifier: ^5.1.4
        version: 5.1.4(typescript@5.8.2)(vite@5.4.19(@types/node@22.17.2)(lightningcss@1.30.1)(sugarss@5.0.1(postcss@8.5.6)))
      vitest:
        specifier: ^2.1.9
        version: 2.1.9(@types/node@22.17.2)(jsdom@25.0.1)(lightningcss@1.30.1)(sugarss@5.0.1(postcss@8.5.6))
      vitest-mock-extended:
        specifier: ^2.0.2
        version: 2.0.2(typescript@5.8.2)(vitest@2.1.9(@types/node@22.17.2)(jsdom@25.0.1)(lightningcss@1.30.1)(sugarss@5.0.1(postcss@8.5.6)))

packages:

  '@adobe/css-tools@4.4.4':
    resolution: {integrity: sha512-Elp+iwUx5rN5+Y8xLt5/GRoG20WGoDCQ/1Fb+1LiGtvwbDavuSk0jhD/eZdckHAuzcDzccnkv+rEjyWfRx18gg==}

  '@ai-sdk/gateway@1.0.11':
    resolution: {integrity: sha512-ErwWS3sPOuWy42eE3AVxlKkTa1XjjKBEtNCOylVKMO5KNyz5qie8QVlLYbULOG56dtxX4zTKX3rQNJudplhcmQ==}
    engines: {node: '>=18'}
    peerDependencies:
      zod: ^3.25.76 || ^4

  '@ai-sdk/google@2.0.8':
    resolution: {integrity: sha512-k+5SLtoV0qG4rSCxwWQ+/0qrJFXwYHQ1TcH4GyaP4X0qOuVS4NDtD8ymSu8ej0ejFluogtBfTLev7sbj2AnJzA==}
    engines: {node: '>=18'}
    peerDependencies:
      zod: ^3.25.76 || ^4

  '@ai-sdk/provider-utils@3.0.5':
    resolution: {integrity: sha512-HliwB/yzufw3iwczbFVE2Fiwf1XqROB/I6ng8EKUsPM5+2wnIa8f4VbljZcDx+grhFrPV+PnRZH7zBqi8WZM7Q==}
    engines: {node: '>=18'}
    peerDependencies:
      zod: ^3.25.76 || ^4

  '@ai-sdk/provider@2.0.0':
    resolution: {integrity: sha512-6o7Y2SeO9vFKB8lArHXehNuusnpddKPk7xqL7T2/b+OvXMRIXUO1rR4wcv1hAFUAT9avGZshty3Wlua/XA7TvA==}
    engines: {node: '>=18'}

  '@alloc/quick-lru@5.2.0':
    resolution: {integrity: sha512-UrcABB+4bUrFABwbluTIBErXwvbsU/V7TZWfmbgJfbkwiBuziS9gxdODUyuiecfdGQ85jglMW6juS3+z5TsKLw==}
    engines: {node: '>=10'}

  '@asamuzakjp/css-color@3.2.0':
    resolution: {integrity: sha512-K1A6z8tS3XsmCMM86xoWdn7Fkdn9m6RSVtocUrJYIwZnFVkng/PvkEoWtOWmP+Scc6saYWHWZYbndEEXxl24jw==}

  '@babel/code-frame@7.27.1':
    resolution: {integrity: sha512-cjQ7ZlQ0Mv3b47hABuTevyTuYN4i+loJKGeV9flcCgIK37cCXRh+L1bd3iBHlynerhQ7BhCkn2BPbQUL+rGqFg==}
    engines: {node: '>=6.9.0'}

  '@babel/helper-validator-identifier@7.27.1':
    resolution: {integrity: sha512-D2hP9eA+Sqx1kBZgzxZh0y1trbuU+JoDkiEwqhQ36nodYqJwyEIhPSdMNd7lOm/4io72luTPWH20Yda0xOuUow==}
    engines: {node: '>=6.9.0'}

  '@babel/runtime@7.28.3':
    resolution: {integrity: sha512-9uIQ10o0WGdpP6GDhXcdOJPJuDgFtIDtN/9+ArJQ2NAfAmiuhTQdzkaTGR33v43GYS2UrSA0eX2pPPHoFVvpxA==}
    engines: {node: '>=6.9.0'}

  '@biomejs/biome@2.1.2':
    resolution: {integrity: sha512-yq8ZZuKuBVDgAS76LWCfFKHSYIAgqkxVB3mGVVpOe2vSkUTs7xG46zXZeNPRNVjiJuw0SZ3+J2rXiYx0RUpfGg==}
    engines: {node: '>=14.21.3'}
    hasBin: true

  '@biomejs/cli-darwin-arm64@2.1.2':
    resolution: {integrity: sha512-leFAks64PEIjc7MY/cLjE8u5OcfBKkcDB0szxsWUB4aDfemBep1WVKt0qrEyqZBOW8LPHzrFMyDl3FhuuA0E7g==}
    engines: {node: '>=14.21.3'}
    cpu: [arm64]
    os: [darwin]

  '@biomejs/cli-darwin-x64@2.1.2':
    resolution: {integrity: sha512-Nmmv7wRX5Nj7lGmz0FjnWdflJg4zii8Ivruas6PBKzw5SJX/q+Zh2RfnO+bBnuKLXpj8kiI2x2X12otpH6a32A==}
    engines: {node: '>=14.21.3'}
    cpu: [x64]
    os: [darwin]

  '@biomejs/cli-linux-arm64-musl@2.1.2':
    resolution: {integrity: sha512-qgHvafhjH7Oca114FdOScmIKf1DlXT1LqbOrrbR30kQDLFPEOpBG0uzx6MhmsrmhGiCFCr2obDamu+czk+X0HQ==}
    engines: {node: '>=14.21.3'}
    cpu: [arm64]
    os: [linux]

  '@biomejs/cli-linux-arm64@2.1.2':
    resolution: {integrity: sha512-NWNy2Diocav61HZiv2enTQykbPP/KrA/baS7JsLSojC7Xxh2nl9IczuvE5UID7+ksRy2e7yH7klm/WkA72G1dw==}
    engines: {node: '>=14.21.3'}
    cpu: [arm64]
    os: [linux]

  '@biomejs/cli-linux-x64-musl@2.1.2':
    resolution: {integrity: sha512-xlB3mU14ZUa3wzLtXfmk2IMOGL+S0aHFhSix/nssWS/2XlD27q+S6f0dlQ8WOCbYoXcuz8BCM7rCn2lxdTrlQA==}
    engines: {node: '>=14.21.3'}
    cpu: [x64]
    os: [linux]

  '@biomejs/cli-linux-x64@2.1.2':
    resolution: {integrity: sha512-Km/UYeVowygTjpX6sGBzlizjakLoMQkxWbruVZSNE6osuSI63i4uCeIL+6q2AJlD3dxoiBJX70dn1enjQnQqwA==}
    engines: {node: '>=14.21.3'}
    cpu: [x64]
    os: [linux]

  '@biomejs/cli-win32-arm64@2.1.2':
    resolution: {integrity: sha512-G8KWZli5ASOXA3yUQgx+M4pZRv3ND16h77UsdunUL17uYpcL/UC7RkWTdkfvMQvogVsAuz5JUcBDjgZHXxlKoA==}
    engines: {node: '>=14.21.3'}
    cpu: [arm64]
    os: [win32]

  '@biomejs/cli-win32-x64@2.1.2':
    resolution: {integrity: sha512-9zajnk59PMpjBkty3bK2IrjUsUHvqe9HWwyAWQBjGLE7MIBjbX2vwv1XPEhmO2RRuGoTkVx3WCanHrjAytICLA==}
    engines: {node: '>=14.21.3'}
    cpu: [x64]
    os: [win32]

  '@bufbuild/protobuf@2.7.0':
    resolution: {integrity: sha512-qn6tAIZEw5i/wiESBF4nQxZkl86aY4KoO0IkUa2Lh+rya64oTOdJQFlZuMwI1Qz9VBJQrQC4QlSA2DNek5gCOA==}

  '@clerk/backend@2.9.4':
    resolution: {integrity: sha512-2FpeEeDopQ0fLCuvq5m7p31juR8qIqrRAnf9NzCnAtHt0uwYqpxNhIxQrRGQ8dElsMQshItkf1pYngVRNsODLQ==}
    engines: {node: '>=18.17.0'}

  '@clerk/clerk-react@5.43.1':
    resolution: {integrity: sha512-JXZo212wXQN+KcAYMEWMoFEZ5br6LABE1eY+xg3PlUX8TK88UY6B6WKqPJE5uKpIqom7dUbwhER03oc1Hh8+1w==}
    engines: {node: '>=18.17.0'}
    peerDependencies:
      react: ^18.0.0 || ^19.0.0 || ^19.0.0-0
      react-dom: ^18.0.0 || ^19.0.0 || ^19.0.0-0

  '@clerk/nextjs@6.31.4':
    resolution: {integrity: sha512-v63wFgW1cGkJCGtKfOFD3ov9JuZAjGTkvFGcjPeor/xVrDZwr0syJ7tgqnPncroBVjhSX726YfcuJ+6+VnShpQ==}
    engines: {node: '>=18.17.0'}
    peerDependencies:
      next: ^13.5.7 || ^14.2.25 || ^15.2.3
      react: ^18.0.0 || ^19.0.0 || ^19.0.0-0
      react-dom: ^18.0.0 || ^19.0.0 || ^19.0.0-0

  '@clerk/shared@3.22.0':
    resolution: {integrity: sha512-qBtWjnqST0a+sYRArkFwyCwlAM5NxyZvbicz6uvQnq0ZuFQwoGzYiZ0V47kJ+rc6c2jz3qAd8GR1h0hUtfI5cg==}
    engines: {node: '>=18.17.0'}
    peerDependencies:
      react: ^18.0.0 || ^19.0.0 || ^19.0.0-0
      react-dom: ^18.0.0 || ^19.0.0 || ^19.0.0-0
    peerDependenciesMeta:
      react:
        optional: true
      react-dom:
        optional: true

  '@clerk/themes@2.4.13':
    resolution: {integrity: sha512-LPSOyl0ozZ6JyRtYqr8CItTU4GydvYkJBXRYH3lXE5blb8xE1qQhD9tU+XFWUavktybFPkdDdoh0LeAleQQjBA==}
    engines: {node: '>=18.17.0'}

  '@clerk/types@4.81.0':
    resolution: {integrity: sha512-uSVAKUmYiFy2POXP3jNh7iCqdbEpzQe+IjY6MWiI5eYjMXR1l+TwYbU0r3IqnTzAzwm8TlklkpTaeR5ZXKW1Gw==}
    engines: {node: '>=18.17.0'}

  '@cspotcode/source-map-support@0.8.1':
    resolution: {integrity: sha512-IchNf6dN4tHoMFIn/7OE8LWZ19Y6q/67Bmf6vnGREv8RSbBVb9LPJxEcnwrcwX6ixSvaiGoomAUvu4YSxXrVgw==}
    engines: {node: '>=12'}

  '@csstools/color-helpers@5.1.0':
    resolution: {integrity: sha512-S11EXWJyy0Mz5SYvRmY8nJYTFFd1LCNV+7cXyAgQtOOuzb4EsgfqDufL+9esx72/eLhsRdGZwaldu/h+E4t4BA==}
    engines: {node: '>=18'}

  '@csstools/css-calc@2.1.4':
    resolution: {integrity: sha512-3N8oaj+0juUw/1H3YwmDDJXCgTB1gKU6Hc/bB502u9zR0q2vd786XJH9QfrKIEgFlZmhZiq6epXl4rHqhzsIgQ==}
    engines: {node: '>=18'}
    peerDependencies:
      '@csstools/css-parser-algorithms': ^3.0.5
      '@csstools/css-tokenizer': ^3.0.4

  '@csstools/css-color-parser@3.1.0':
    resolution: {integrity: sha512-nbtKwh3a6xNVIp/VRuXV64yTKnb1IjTAEEh3irzS+HkKjAOYLTGNb9pmVNntZ8iVBHcWDA2Dof0QtPgFI1BaTA==}
    engines: {node: '>=18'}
    peerDependencies:
      '@csstools/css-parser-algorithms': ^3.0.5
      '@csstools/css-tokenizer': ^3.0.4

  '@csstools/css-parser-algorithms@3.0.5':
    resolution: {integrity: sha512-DaDeUkXZKjdGhgYaHNJTV9pV7Y9B3b644jCLs9Upc3VeNGg6LWARAT6O+Q+/COo+2gg/bM5rhpMAtf70WqfBdQ==}
    engines: {node: '>=18'}
    peerDependencies:
      '@csstools/css-tokenizer': ^3.0.4

  '@csstools/css-tokenizer@3.0.4':
    resolution: {integrity: sha512-Vd/9EVDiu6PPJt9yAh6roZP6El1xHrdvIVGjyBsHR0RYwNHgL7FJPyIIW4fANJNG6FtyZfvlRPpFI4ZM/lubvw==}
    engines: {node: '>=18'}

  '@csstools/postcss-cascade-layers@5.0.2':
    resolution: {integrity: sha512-nWBE08nhO8uWl6kSAeCx4im7QfVko3zLrtgWZY4/bP87zrSPpSyN/3W3TDqz1jJuH+kbKOHXg5rJnK+ZVYcFFg==}
    engines: {node: '>=18'}
    peerDependencies:
      postcss: ^8.4

  '@csstools/selector-specificity@5.0.0':
    resolution: {integrity: sha512-PCqQV3c4CoVm3kdPhyeZ07VmBRdH2EpMFA/pd9OASpOEC3aXNGoqPDAZ80D0cLpMBxnmk0+yNhGsEx31hq7Gtw==}
    engines: {node: '>=18'}
    peerDependencies:
      postcss-selector-parser: ^7.0.0

  '@derhuerst/http-basic@8.2.4':
    resolution: {integrity: sha512-F9rL9k9Xjf5blCz8HsJRO4diy111cayL2vkY2XE4r4t3n0yPXVYy3KD3nJ1qbrSn9743UWSXH4IwuCa/HWlGFw==}
    engines: {node: '>=6.0.0'}

  '@distube/ytdl-core@4.16.12':
    resolution: {integrity: sha512-/NR8Jur1Q4E2oD+DJta7uwWu7SkqdEkhwERt7f4iune70zg7ZlLLTOHs1+jgg3uD2jQjpdk7RGC16FqstG4RsA==}
    engines: {node: '>=20.18.1'}

  '@emnapi/core@1.4.5':
    resolution: {integrity: sha512-XsLw1dEOpkSX/WucdqUhPWP7hDxSvZiY+fsUC14h+FtQ2Ifni4znbBt8punRX+Uj2JG/uDb8nEHVKvrVlvdZ5Q==}

  '@emnapi/runtime@1.4.5':
    resolution: {integrity: sha512-++LApOtY0pEEz1zrd9vy1/zXVaVJJ/EbAF3u0fXIzPJEDtnITsBGbbK0EkM72amhl/R5b+5xx0Y/QhcVOpuulg==}

  '@emnapi/wasi-threads@1.0.4':
    resolution: {integrity: sha512-PJR+bOmMOPH8AtcTGAyYNiuJ3/Fcoj2XN/gBEWzDIKh254XO+mM9XoXHk5GNEhodxeMznbg7BlRojVbKN+gC6g==}

  '@esbuild/aix-ppc64@0.21.5':
    resolution: {integrity: sha512-1SDgH6ZSPTlggy1yI6+Dbkiz8xzpHJEVAlF/AM1tHPLsf5STom9rwtjE4hKAF20FfXXNTFqEYXyJNWh1GiZedQ==}
    engines: {node: '>=12'}
    cpu: [ppc64]
    os: [aix]

  '@esbuild/aix-ppc64@0.25.9':
    resolution: {integrity: sha512-OaGtL73Jck6pBKjNIe24BnFE6agGl+6KxDtTfHhy1HmhthfKouEcOhqpSL64K4/0WCtbKFLOdzD/44cJ4k9opA==}
    engines: {node: '>=18'}
    cpu: [ppc64]
    os: [aix]

  '@esbuild/android-arm64@0.21.5':
    resolution: {integrity: sha512-c0uX9VAUBQ7dTDCjq+wdyGLowMdtR/GoC2U5IYk/7D1H1JYC0qseD7+11iMP2mRLN9RcCMRcjC4YMclCzGwS/A==}
    engines: {node: '>=12'}
    cpu: [arm64]
    os: [android]

  '@esbuild/android-arm64@0.25.9':
    resolution: {integrity: sha512-IDrddSmpSv51ftWslJMvl3Q2ZT98fUSL2/rlUXuVqRXHCs5EUF1/f+jbjF5+NG9UffUDMCiTyh8iec7u8RlTLg==}
    engines: {node: '>=18'}
    cpu: [arm64]
    os: [android]

  '@esbuild/android-arm@0.21.5':
    resolution: {integrity: sha512-vCPvzSjpPHEi1siZdlvAlsPxXl7WbOVUBBAowWug4rJHb68Ox8KualB+1ocNvT5fjv6wpkX6o/iEpbDrf68zcg==}
    engines: {node: '>=12'}
    cpu: [arm]
    os: [android]

  '@esbuild/android-arm@0.25.9':
    resolution: {integrity: sha512-5WNI1DaMtxQ7t7B6xa572XMXpHAaI/9Hnhk8lcxF4zVN4xstUgTlvuGDorBguKEnZO70qwEcLpfifMLoxiPqHQ==}
    engines: {node: '>=18'}
    cpu: [arm]
    os: [android]

  '@esbuild/android-x64@0.21.5':
    resolution: {integrity: sha512-D7aPRUUNHRBwHxzxRvp856rjUHRFW1SdQATKXH2hqA0kAZb1hKmi02OpYRacl0TxIGz/ZmXWlbZgjwWYaCakTA==}
    engines: {node: '>=12'}
    cpu: [x64]
    os: [android]

  '@esbuild/android-x64@0.25.9':
    resolution: {integrity: sha512-I853iMZ1hWZdNllhVZKm34f4wErd4lMyeV7BLzEExGEIZYsOzqDWDf+y082izYUE8gtJnYHdeDpN/6tUdwvfiw==}
    engines: {node: '>=18'}
    cpu: [x64]
    os: [android]

  '@esbuild/darwin-arm64@0.21.5':
    resolution: {integrity: sha512-DwqXqZyuk5AiWWf3UfLiRDJ5EDd49zg6O9wclZ7kUMv2WRFr4HKjXp/5t8JZ11QbQfUS6/cRCKGwYhtNAY88kQ==}
    engines: {node: '>=12'}
    cpu: [arm64]
    os: [darwin]

  '@esbuild/darwin-arm64@0.25.9':
    resolution: {integrity: sha512-XIpIDMAjOELi/9PB30vEbVMs3GV1v2zkkPnuyRRURbhqjyzIINwj+nbQATh4H9GxUgH1kFsEyQMxwiLFKUS6Rg==}
    engines: {node: '>=18'}
    cpu: [arm64]
    os: [darwin]

  '@esbuild/darwin-x64@0.21.5':
    resolution: {integrity: sha512-se/JjF8NlmKVG4kNIuyWMV/22ZaerB+qaSi5MdrXtd6R08kvs2qCN4C09miupktDitvh8jRFflwGFBQcxZRjbw==}
    engines: {node: '>=12'}
    cpu: [x64]
    os: [darwin]

  '@esbuild/darwin-x64@0.25.9':
    resolution: {integrity: sha512-jhHfBzjYTA1IQu8VyrjCX4ApJDnH+ez+IYVEoJHeqJm9VhG9Dh2BYaJritkYK3vMaXrf7Ogr/0MQ8/MeIefsPQ==}
    engines: {node: '>=18'}
    cpu: [x64]
    os: [darwin]

  '@esbuild/freebsd-arm64@0.21.5':
    resolution: {integrity: sha512-5JcRxxRDUJLX8JXp/wcBCy3pENnCgBR9bN6JsY4OmhfUtIHe3ZW0mawA7+RDAcMLrMIZaf03NlQiX9DGyB8h4g==}
    engines: {node: '>=12'}
    cpu: [arm64]
    os: [freebsd]

  '@esbuild/freebsd-arm64@0.25.9':
    resolution: {integrity: sha512-z93DmbnY6fX9+KdD4Ue/H6sYs+bhFQJNCPZsi4XWJoYblUqT06MQUdBCpcSfuiN72AbqeBFu5LVQTjfXDE2A6Q==}
    engines: {node: '>=18'}
    cpu: [arm64]
    os: [freebsd]

  '@esbuild/freebsd-x64@0.21.5':
    resolution: {integrity: sha512-J95kNBj1zkbMXtHVH29bBriQygMXqoVQOQYA+ISs0/2l3T9/kj42ow2mpqerRBxDJnmkUDCaQT/dfNXWX/ZZCQ==}
    engines: {node: '>=12'}
    cpu: [x64]
    os: [freebsd]

  '@esbuild/freebsd-x64@0.25.9':
    resolution: {integrity: sha512-mrKX6H/vOyo5v71YfXWJxLVxgy1kyt1MQaD8wZJgJfG4gq4DpQGpgTB74e5yBeQdyMTbgxp0YtNj7NuHN0PoZg==}
    engines: {node: '>=18'}
    cpu: [x64]
    os: [freebsd]

  '@esbuild/linux-arm64@0.21.5':
    resolution: {integrity: sha512-ibKvmyYzKsBeX8d8I7MH/TMfWDXBF3db4qM6sy+7re0YXya+K1cem3on9XgdT2EQGMu4hQyZhan7TeQ8XkGp4Q==}
    engines: {node: '>=12'}
    cpu: [arm64]
    os: [linux]

  '@esbuild/linux-arm64@0.25.9':
    resolution: {integrity: sha512-BlB7bIcLT3G26urh5Dmse7fiLmLXnRlopw4s8DalgZ8ef79Jj4aUcYbk90g8iCa2467HX8SAIidbL7gsqXHdRw==}
    engines: {node: '>=18'}
    cpu: [arm64]
    os: [linux]

  '@esbuild/linux-arm@0.21.5':
    resolution: {integrity: sha512-bPb5AHZtbeNGjCKVZ9UGqGwo8EUu4cLq68E95A53KlxAPRmUyYv2D6F0uUI65XisGOL1hBP5mTronbgo+0bFcA==}
    engines: {node: '>=12'}
    cpu: [arm]
    os: [linux]

  '@esbuild/linux-arm@0.25.9':
    resolution: {integrity: sha512-HBU2Xv78SMgaydBmdor38lg8YDnFKSARg1Q6AT0/y2ezUAKiZvc211RDFHlEZRFNRVhcMamiToo7bDx3VEOYQw==}
    engines: {node: '>=18'}
    cpu: [arm]
    os: [linux]

  '@esbuild/linux-ia32@0.21.5':
    resolution: {integrity: sha512-YvjXDqLRqPDl2dvRODYmmhz4rPeVKYvppfGYKSNGdyZkA01046pLWyRKKI3ax8fbJoK5QbxblURkwK/MWY18Tg==}
    engines: {node: '>=12'}
    cpu: [ia32]
    os: [linux]

  '@esbuild/linux-ia32@0.25.9':
    resolution: {integrity: sha512-e7S3MOJPZGp2QW6AK6+Ly81rC7oOSerQ+P8L0ta4FhVi+/j/v2yZzx5CqqDaWjtPFfYz21Vi1S0auHrap3Ma3A==}
    engines: {node: '>=18'}
    cpu: [ia32]
    os: [linux]

  '@esbuild/linux-loong64@0.21.5':
    resolution: {integrity: sha512-uHf1BmMG8qEvzdrzAqg2SIG/02+4/DHB6a9Kbya0XDvwDEKCoC8ZRWI5JJvNdUjtciBGFQ5PuBlpEOXQj+JQSg==}
    engines: {node: '>=12'}
    cpu: [loong64]
    os: [linux]

  '@esbuild/linux-loong64@0.25.9':
    resolution: {integrity: sha512-Sbe10Bnn0oUAB2AalYztvGcK+o6YFFA/9829PhOCUS9vkJElXGdphz0A3DbMdP8gmKkqPmPcMJmJOrI3VYB1JQ==}
    engines: {node: '>=18'}
    cpu: [loong64]
    os: [linux]

  '@esbuild/linux-mips64el@0.21.5':
    resolution: {integrity: sha512-IajOmO+KJK23bj52dFSNCMsz1QP1DqM6cwLUv3W1QwyxkyIWecfafnI555fvSGqEKwjMXVLokcV5ygHW5b3Jbg==}
    engines: {node: '>=12'}
    cpu: [mips64el]
    os: [linux]

  '@esbuild/linux-mips64el@0.25.9':
    resolution: {integrity: sha512-YcM5br0mVyZw2jcQeLIkhWtKPeVfAerES5PvOzaDxVtIyZ2NUBZKNLjC5z3/fUlDgT6w89VsxP2qzNipOaaDyA==}
    engines: {node: '>=18'}
    cpu: [mips64el]
    os: [linux]

  '@esbuild/linux-ppc64@0.21.5':
    resolution: {integrity: sha512-1hHV/Z4OEfMwpLO8rp7CvlhBDnjsC3CttJXIhBi+5Aj5r+MBvy4egg7wCbe//hSsT+RvDAG7s81tAvpL2XAE4w==}
    engines: {node: '>=12'}
    cpu: [ppc64]
    os: [linux]

  '@esbuild/linux-ppc64@0.25.9':
    resolution: {integrity: sha512-++0HQvasdo20JytyDpFvQtNrEsAgNG2CY1CLMwGXfFTKGBGQT3bOeLSYE2l1fYdvML5KUuwn9Z8L1EWe2tzs1w==}
    engines: {node: '>=18'}
    cpu: [ppc64]
    os: [linux]

  '@esbuild/linux-riscv64@0.21.5':
    resolution: {integrity: sha512-2HdXDMd9GMgTGrPWnJzP2ALSokE/0O5HhTUvWIbD3YdjME8JwvSCnNGBnTThKGEB91OZhzrJ4qIIxk/SBmyDDA==}
    engines: {node: '>=12'}
    cpu: [riscv64]
    os: [linux]

  '@esbuild/linux-riscv64@0.25.9':
    resolution: {integrity: sha512-uNIBa279Y3fkjV+2cUjx36xkx7eSjb8IvnL01eXUKXez/CBHNRw5ekCGMPM0BcmqBxBcdgUWuUXmVWwm4CH9kg==}
    engines: {node: '>=18'}
    cpu: [riscv64]
    os: [linux]

  '@esbuild/linux-s390x@0.21.5':
    resolution: {integrity: sha512-zus5sxzqBJD3eXxwvjN1yQkRepANgxE9lgOW2qLnmr8ikMTphkjgXu1HR01K4FJg8h1kEEDAqDcZQtbrRnB41A==}
    engines: {node: '>=12'}
    cpu: [s390x]
    os: [linux]

  '@esbuild/linux-s390x@0.25.9':
    resolution: {integrity: sha512-Mfiphvp3MjC/lctb+7D287Xw1DGzqJPb/J2aHHcHxflUo+8tmN/6d4k6I2yFR7BVo5/g7x2Monq4+Yew0EHRIA==}
    engines: {node: '>=18'}
    cpu: [s390x]
    os: [linux]

  '@esbuild/linux-x64@0.21.5':
    resolution: {integrity: sha512-1rYdTpyv03iycF1+BhzrzQJCdOuAOtaqHTWJZCWvijKD2N5Xu0TtVC8/+1faWqcP9iBCWOmjmhoH94dH82BxPQ==}
    engines: {node: '>=12'}
    cpu: [x64]
    os: [linux]

  '@esbuild/linux-x64@0.25.9':
    resolution: {integrity: sha512-iSwByxzRe48YVkmpbgoxVzn76BXjlYFXC7NvLYq+b+kDjyyk30J0JY47DIn8z1MO3K0oSl9fZoRmZPQI4Hklzg==}
    engines: {node: '>=18'}
    cpu: [x64]
    os: [linux]

  '@esbuild/netbsd-arm64@0.25.9':
    resolution: {integrity: sha512-9jNJl6FqaUG+COdQMjSCGW4QiMHH88xWbvZ+kRVblZsWrkXlABuGdFJ1E9L7HK+T0Yqd4akKNa/lO0+jDxQD4Q==}
    engines: {node: '>=18'}
    cpu: [arm64]
    os: [netbsd]

  '@esbuild/netbsd-x64@0.21.5':
    resolution: {integrity: sha512-Woi2MXzXjMULccIwMnLciyZH4nCIMpWQAs049KEeMvOcNADVxo0UBIQPfSmxB3CWKedngg7sWZdLvLczpe0tLg==}
    engines: {node: '>=12'}
    cpu: [x64]
    os: [netbsd]

  '@esbuild/netbsd-x64@0.25.9':
    resolution: {integrity: sha512-RLLdkflmqRG8KanPGOU7Rpg829ZHu8nFy5Pqdi9U01VYtG9Y0zOG6Vr2z4/S+/3zIyOxiK6cCeYNWOFR9QP87g==}
    engines: {node: '>=18'}
    cpu: [x64]
    os: [netbsd]

  '@esbuild/openbsd-arm64@0.25.9':
    resolution: {integrity: sha512-YaFBlPGeDasft5IIM+CQAhJAqS3St3nJzDEgsgFixcfZeyGPCd6eJBWzke5piZuZ7CtL656eOSYKk4Ls2C0FRQ==}
    engines: {node: '>=18'}
    cpu: [arm64]
    os: [openbsd]

  '@esbuild/openbsd-x64@0.21.5':
    resolution: {integrity: sha512-HLNNw99xsvx12lFBUwoT8EVCsSvRNDVxNpjZ7bPn947b8gJPzeHWyNVhFsaerc0n3TsbOINvRP2byTZ5LKezow==}
    engines: {node: '>=12'}
    cpu: [x64]
    os: [openbsd]

  '@esbuild/openbsd-x64@0.25.9':
    resolution: {integrity: sha512-1MkgTCuvMGWuqVtAvkpkXFmtL8XhWy+j4jaSO2wxfJtilVCi0ZE37b8uOdMItIHz4I6z1bWWtEX4CJwcKYLcuA==}
    engines: {node: '>=18'}
    cpu: [x64]
    os: [openbsd]

  '@esbuild/openharmony-arm64@0.25.9':
    resolution: {integrity: sha512-4Xd0xNiMVXKh6Fa7HEJQbrpP3m3DDn43jKxMjxLLRjWnRsfxjORYJlXPO4JNcXtOyfajXorRKY9NkOpTHptErg==}
    engines: {node: '>=18'}
    cpu: [arm64]
    os: [openharmony]

  '@esbuild/sunos-x64@0.21.5':
    resolution: {integrity: sha512-6+gjmFpfy0BHU5Tpptkuh8+uw3mnrvgs+dSPQXQOv3ekbordwnzTVEb4qnIvQcYXq6gzkyTnoZ9dZG+D4garKg==}
    engines: {node: '>=12'}
    cpu: [x64]
    os: [sunos]

  '@esbuild/sunos-x64@0.25.9':
    resolution: {integrity: sha512-WjH4s6hzo00nNezhp3wFIAfmGZ8U7KtrJNlFMRKxiI9mxEK1scOMAaa9i4crUtu+tBr+0IN6JCuAcSBJZfnphw==}
    engines: {node: '>=18'}
    cpu: [x64]
    os: [sunos]

  '@esbuild/win32-arm64@0.21.5':
    resolution: {integrity: sha512-Z0gOTd75VvXqyq7nsl93zwahcTROgqvuAcYDUr+vOv8uHhNSKROyU961kgtCD1e95IqPKSQKH7tBTslnS3tA8A==}
    engines: {node: '>=12'}
    cpu: [arm64]
    os: [win32]

  '@esbuild/win32-arm64@0.25.9':
    resolution: {integrity: sha512-mGFrVJHmZiRqmP8xFOc6b84/7xa5y5YvR1x8djzXpJBSv/UsNK6aqec+6JDjConTgvvQefdGhFDAs2DLAds6gQ==}
    engines: {node: '>=18'}
    cpu: [arm64]
    os: [win32]

  '@esbuild/win32-ia32@0.21.5':
    resolution: {integrity: sha512-SWXFF1CL2RVNMaVs+BBClwtfZSvDgtL//G/smwAc5oVK/UPu2Gu9tIaRgFmYFFKrmg3SyAjSrElf0TiJ1v8fYA==}
    engines: {node: '>=12'}
    cpu: [ia32]
    os: [win32]

  '@esbuild/win32-ia32@0.25.9':
    resolution: {integrity: sha512-b33gLVU2k11nVx1OhX3C8QQP6UHQK4ZtN56oFWvVXvz2VkDoe6fbG8TOgHFxEvqeqohmRnIHe5A1+HADk4OQww==}
    engines: {node: '>=18'}
    cpu: [ia32]
    os: [win32]

  '@esbuild/win32-x64@0.21.5':
    resolution: {integrity: sha512-tQd/1efJuzPC6rCFwEvLtci/xNFcTZknmXs98FYDfGE4wP9ClFV98nyKrzJKVPMhdDnjzLhdUyMX4PsQAPjwIw==}
    engines: {node: '>=12'}
    cpu: [x64]
    os: [win32]

  '@esbuild/win32-x64@0.25.9':
    resolution: {integrity: sha512-PPOl1mi6lpLNQxnGoyAfschAodRFYXJ+9fs6WHXz7CSWKbOqiMZsubC+BQsVKuul+3vKLuwTHsS2c2y9EoKwxQ==}
    engines: {node: '>=18'}
    cpu: [x64]
    os: [win32]

  '@floating-ui/core@1.7.3':
    resolution: {integrity: sha512-sGnvb5dmrJaKEZ+LDIpguvdX3bDlEllmv4/ClQ9awcmCZrlx5jQyyMWFM5kBI+EyNOCDDiKk8il0zeuX3Zlg/w==}

  '@floating-ui/dom@1.7.4':
    resolution: {integrity: sha512-OOchDgh4F2CchOX94cRVqhvy7b3AFb+/rQXyswmzmGakRfkMgoWVjfnLWkRirfLEfuD4ysVW16eXzwt3jHIzKA==}

  '@floating-ui/react-dom@2.1.6':
    resolution: {integrity: sha512-4JX6rEatQEvlmgU80wZyq9RT96HZJa88q8hp0pBd+LrczeDI4o6uA2M+uvxngVHo4Ihr8uibXxH6+70zhAFrVw==}
    peerDependencies:
      react: '>=16.8.0'
      react-dom: '>=16.8.0'

  '@floating-ui/utils@0.2.10':
    resolution: {integrity: sha512-aGTxbpbg8/b5JfU1HXSrbH3wXZuLPJcNEcZQFMxLs3oSzgtVu6nFPkbbGGUvBcUjKV2YyB9Wxxabo+HEH9tcRQ==}

  '@google-cloud/paginator@5.0.2':
    resolution: {integrity: sha512-DJS3s0OVH4zFDB1PzjxAsHqJT6sKVbRwwML0ZBP9PbU7Yebtu/7SWMRzvO2J3nUi9pRNITCfu4LJeooM2w4pjg==}
    engines: {node: '>=14.0.0'}

  '@google-cloud/projectify@4.0.0':
    resolution: {integrity: sha512-MmaX6HeSvyPbWGwFq7mXdo0uQZLGBYCwziiLIGq5JVX+/bdI3SAq6bP98trV5eTWfLuvsMcIC1YJOF2vfteLFA==}
    engines: {node: '>=14.0.0'}

  '@google-cloud/promisify@4.0.0':
    resolution: {integrity: sha512-Orxzlfb9c67A15cq2JQEyVc7wEsmFBmHjZWZYQMUyJ1qivXyMwdyNOs9odi79hze+2zqdTtu1E19IM/FtqZ10g==}
    engines: {node: '>=14'}

  '@google-cloud/storage@7.17.0':
    resolution: {integrity: sha512-5m9GoZqKh52a1UqkxDBu/+WVFDALNtHg5up5gNmNbXQWBcV813tzJKsyDtKjOPrlR1em1TxtD7NSPCrObH7koQ==}
    engines: {node: '>=14'}

  '@google/genai@1.15.0':
    resolution: {integrity: sha512-4CSW+hRTESWl3xVtde7pkQ3E+dDFhDq+m4ztmccRctZfx1gKy3v0M9STIMGk6Nq0s6O2uKMXupOZQ1JGorXVwQ==}
    engines: {node: '>=20.0.0'}
    peerDependencies:
      '@modelcontextprotocol/sdk': ^1.11.0
    peerDependenciesMeta:
      '@modelcontextprotocol/sdk':
        optional: true

  '@grpc/grpc-js@1.13.4':
    resolution: {integrity: sha512-GsFaMXCkMqkKIvwCQjCrwH+GHbPKBjhwo/8ZuUkWHqbI73Kky9I+pQltrlT0+MWpedCoosda53lgjYfyEPgxBg==}
    engines: {node: '>=12.10.0'}

  '@grpc/proto-loader@0.7.15':
    resolution: {integrity: sha512-tMXdRCfYVixjuFK+Hk0Q1s38gV9zDiDJfWL3h1rv4Qc39oILCu1TRTDt7+fGUI8K4G1Fj125Hx/ru3azECWTyQ==}
    engines: {node: '>=6'}
    hasBin: true

  '@iconscout/react-unicons@2.2.3-rc.6ef815a5':
    resolution: {integrity: sha512-AGSlVg5n+sNKMKZvmqQ9gDpIAIQbEL31JlScoY6eAVLuSlg5WOECkcD1DkjDIqhDb2dT+QxQX++39o9nhMuAmQ==}
    peerDependencies:
      react: '>=16.0.0'

  '@img/sharp-darwin-arm64@0.33.5':
    resolution: {integrity: sha512-UT4p+iz/2H4twwAoLCqfA9UH5pI6DggwKEGuaPy7nCVQ8ZsiY5PIcrRvD1DzuY3qYL07NtIQcWnBSY/heikIFQ==}
    engines: {node: ^18.17.0 || ^20.3.0 || >=21.0.0}
    cpu: [arm64]
    os: [darwin]

  '@img/sharp-darwin-x64@0.33.5':
    resolution: {integrity: sha512-fyHac4jIc1ANYGRDxtiqelIbdWkIuQaI84Mv45KvGRRxSAa7o7d1ZKAOBaYbnepLC1WqxfpimdeWfvqqSGwR2Q==}
    engines: {node: ^18.17.0 || ^20.3.0 || >=21.0.0}
    cpu: [x64]
    os: [darwin]

  '@img/sharp-libvips-darwin-arm64@1.0.4':
    resolution: {integrity: sha512-XblONe153h0O2zuFfTAbQYAX2JhYmDHeWikp1LM9Hul9gVPjFY427k6dFEcOL72O01QxQsWi761svJ/ev9xEDg==}
    cpu: [arm64]
    os: [darwin]

  '@img/sharp-libvips-darwin-x64@1.0.4':
    resolution: {integrity: sha512-xnGR8YuZYfJGmWPvmlunFaWJsb9T/AO2ykoP3Fz/0X5XV2aoYBPkX6xqCQvUTKKiLddarLaxpzNe+b1hjeWHAQ==}
    cpu: [x64]
    os: [darwin]

  '@img/sharp-libvips-linux-arm64@1.0.4':
    resolution: {integrity: sha512-9B+taZ8DlyyqzZQnoeIvDVR/2F4EbMepXMc/NdVbkzsJbzkUjhXv/70GQJ7tdLA4YJgNP25zukcxpX2/SueNrA==}
    cpu: [arm64]
    os: [linux]

  '@img/sharp-libvips-linux-arm@1.0.5':
    resolution: {integrity: sha512-gvcC4ACAOPRNATg/ov8/MnbxFDJqf/pDePbBnuBDcjsI8PssmjoKMAz4LtLaVi+OnSb5FK/yIOamqDwGmXW32g==}
    cpu: [arm]
    os: [linux]

  '@img/sharp-libvips-linux-s390x@1.0.4':
    resolution: {integrity: sha512-u7Wz6ntiSSgGSGcjZ55im6uvTrOxSIS8/dgoVMoiGE9I6JAfU50yH5BoDlYA1tcuGS7g/QNtetJnxA6QEsCVTA==}
    cpu: [s390x]
    os: [linux]

  '@img/sharp-libvips-linux-x64@1.0.4':
    resolution: {integrity: sha512-MmWmQ3iPFZr0Iev+BAgVMb3ZyC4KeFc3jFxnNbEPas60e1cIfevbtuyf9nDGIzOaW9PdnDciJm+wFFaTlj5xYw==}
    cpu: [x64]
    os: [linux]

  '@img/sharp-libvips-linuxmusl-arm64@1.0.4':
    resolution: {integrity: sha512-9Ti+BbTYDcsbp4wfYib8Ctm1ilkugkA/uscUn6UXK1ldpC1JjiXbLfFZtRlBhjPZ5o1NCLiDbg8fhUPKStHoTA==}
    cpu: [arm64]
    os: [linux]

  '@img/sharp-libvips-linuxmusl-x64@1.0.4':
    resolution: {integrity: sha512-viYN1KX9m+/hGkJtvYYp+CCLgnJXwiQB39damAO7WMdKWlIhmYTfHjwSbQeUK/20vY154mwezd9HflVFM1wVSw==}
    cpu: [x64]
    os: [linux]

  '@img/sharp-linux-arm64@0.33.5':
    resolution: {integrity: sha512-JMVv+AMRyGOHtO1RFBiJy/MBsgz0x4AWrT6QoEVVTyh1E39TrCUpTRI7mx9VksGX4awWASxqCYLCV4wBZHAYxA==}
    engines: {node: ^18.17.0 || ^20.3.0 || >=21.0.0}
    cpu: [arm64]
    os: [linux]

  '@img/sharp-linux-arm@0.33.5':
    resolution: {integrity: sha512-JTS1eldqZbJxjvKaAkxhZmBqPRGmxgu+qFKSInv8moZ2AmT5Yib3EQ1c6gp493HvrvV8QgdOXdyaIBrhvFhBMQ==}
    engines: {node: ^18.17.0 || ^20.3.0 || >=21.0.0}
    cpu: [arm]
    os: [linux]

  '@img/sharp-linux-s390x@0.33.5':
    resolution: {integrity: sha512-y/5PCd+mP4CA/sPDKl2961b+C9d+vPAveS33s6Z3zfASk2j5upL6fXVPZi7ztePZ5CuH+1kW8JtvxgbuXHRa4Q==}
    engines: {node: ^18.17.0 || ^20.3.0 || >=21.0.0}
    cpu: [s390x]
    os: [linux]

  '@img/sharp-linux-x64@0.33.5':
    resolution: {integrity: sha512-opC+Ok5pRNAzuvq1AG0ar+1owsu842/Ab+4qvU879ippJBHvyY5n2mxF1izXqkPYlGuP/M556uh53jRLJmzTWA==}
    engines: {node: ^18.17.0 || ^20.3.0 || >=21.0.0}
    cpu: [x64]
    os: [linux]

  '@img/sharp-linuxmusl-arm64@0.33.5':
    resolution: {integrity: sha512-XrHMZwGQGvJg2V/oRSUfSAfjfPxO+4DkiRh6p2AFjLQztWUuY/o8Mq0eMQVIY7HJ1CDQUJlxGGZRw1a5bqmd1g==}
    engines: {node: ^18.17.0 || ^20.3.0 || >=21.0.0}
    cpu: [arm64]
    os: [linux]

  '@img/sharp-linuxmusl-x64@0.33.5':
    resolution: {integrity: sha512-WT+d/cgqKkkKySYmqoZ8y3pxx7lx9vVejxW/W4DOFMYVSkErR+w7mf2u8m/y4+xHe7yY9DAXQMWQhpnMuFfScw==}
    engines: {node: ^18.17.0 || ^20.3.0 || >=21.0.0}
    cpu: [x64]
    os: [linux]

  '@img/sharp-wasm32@0.33.5':
    resolution: {integrity: sha512-ykUW4LVGaMcU9lu9thv85CbRMAwfeadCJHRsg2GmeRa/cJxsVY9Rbd57JcMxBkKHag5U/x7TSBpScF4U8ElVzg==}
    engines: {node: ^18.17.0 || ^20.3.0 || >=21.0.0}
    cpu: [wasm32]

  '@img/sharp-win32-ia32@0.33.5':
    resolution: {integrity: sha512-T36PblLaTwuVJ/zw/LaH0PdZkRz5rd3SmMHX8GSmR7vtNSP5Z6bQkExdSK7xGWyxLw4sUknBuugTelgw2faBbQ==}
    engines: {node: ^18.17.0 || ^20.3.0 || >=21.0.0}
    cpu: [ia32]
    os: [win32]

  '@img/sharp-win32-x64@0.33.5':
    resolution: {integrity: sha512-MpY/o8/8kj+EcnxwvrP4aTJSWw/aZ7JIGR4aBeZkZw5B7/Jn+tY9/VNwtcoGmdT7GfggGIU4kygOMSbYnOrAbg==}
    engines: {node: ^18.17.0 || ^20.3.0 || >=21.0.0}
    cpu: [x64]
    os: [win32]

  '@inngest/ai@0.1.5':
    resolution: {integrity: sha512-Nj+Ee/O3EYmPIw+2eGryRh+b2TcqaZyL52RaO1/Cz707R/HrJVVDx8uRQo93gSeN4lMlaOluNrdleyM5M5wcQA==}

  '@isaacs/fs-minipass@4.0.1':
    resolution: {integrity: sha512-wgm9Ehl2jpeqP3zw/7mo3kRHFp5MEDhqAdwy1fTGkHAwnkGOVsgpvQhL8B5n1qlb01jV3n/bI0ZfZp5lWA1k4w==}
    engines: {node: '>=18.0.0'}

  '@jpwilliams/waitgroup@2.1.1':
    resolution: {integrity: sha512-0CxRhNfkvFCTLZBKGvKxY2FYtYW1yWhO2McLqBL0X5UWvYjIf9suH8anKW/DNutl369A75Ewyoh2iJMwBZ2tRg==}

  '@jridgewell/gen-mapping@0.3.13':
    resolution: {integrity: sha512-2kkt/7niJ6MgEPxF0bYdQ6etZaA+fQvDcLKckhy1yIQOzaoKjBBjSj63/aLVjYE3qhRt5dvM+uUyfCg6UKCBbA==}

  '@jridgewell/remapping@2.3.5':
    resolution: {integrity: sha512-LI9u/+laYG4Ds1TDKSJW2YPrIlcVYOwi2fUC6xB43lueCjgxV4lffOCZCtYFiH6TNOX+tQKXx97T4IKHbhyHEQ==}

  '@jridgewell/resolve-uri@3.1.2':
    resolution: {integrity: sha512-bRISgCIjP20/tbWSPWMEi54QVPRZExkuD9lJL+UIxUKtwVJA8wW1Trb1jMs1RFXo1CBTNZ/5hpC9QvmKWdopKw==}
    engines: {node: '>=6.0.0'}

  '@jridgewell/sourcemap-codec@1.5.5':
    resolution: {integrity: sha512-cYQ9310grqxueWbl+WuIUIaiUaDcj7WOq5fVhEljNVgRfOUhY9fy2zTvfoqWsnebh8Sl70VScFbICvJnLKB0Og==}

  '@jridgewell/trace-mapping@0.3.30':
    resolution: {integrity: sha512-GQ7Nw5G2lTu/BtHTKfXhKHok2WGetd4XYcVKGx00SjAk8GMwgJM3zr6zORiPGuOE+/vkc90KtTosSSvaCjKb2Q==}

  '@jridgewell/trace-mapping@0.3.9':
    resolution: {integrity: sha512-3Belt6tdc8bPgAtbcmdtNJlirVoTmEb5e2gC94PnkwEW9jI6CAHUeoG85tjWP5WquqfavoMtMwiG4P926ZKKuQ==}

  '@js-sdsl/ordered-map@4.4.2':
    resolution: {integrity: sha512-iUKgm52T8HOE/makSxjqoWhe95ZJA1/G1sYsGev2JDKUSS14KAgg1LHb+Ba+IPow0xflbnSkOsZcO08C7w1gYw==}

  '@napi-rs/wasm-runtime@1.0.3':
    resolution: {integrity: sha512-rZxtMsLwjdXkMUGC3WwsPwLNVqVqnTJT6MNIB6e+5fhMcSCPP0AOsNWuMQ5mdCq6HNjs/ZeWAEchpqeprqBD2Q==}

  '@next/env@15.2.4':
    resolution: {integrity: sha512-+SFtMgoiYP3WoSswuNmxJOCwi06TdWE733D+WPjpXIe4LXGULwEaofiiAy6kbS0+XjM5xF5n3lKuBwN2SnqD9g==}

  '@next/swc-darwin-arm64@15.2.4':
    resolution: {integrity: sha512-1AnMfs655ipJEDC/FHkSr0r3lXBgpqKo4K1kiwfUf3iE68rDFXZ1TtHdMvf7D0hMItgDZ7Vuq3JgNMbt/+3bYw==}
    engines: {node: '>= 10'}
    cpu: [arm64]
    os: [darwin]

  '@next/swc-darwin-x64@15.2.4':
    resolution: {integrity: sha512-3qK2zb5EwCwxnO2HeO+TRqCubeI/NgCe+kL5dTJlPldV/uwCnUgC7VbEzgmxbfrkbjehL4H9BPztWOEtsoMwew==}
    engines: {node: '>= 10'}
    cpu: [x64]
    os: [darwin]

  '@next/swc-linux-arm64-gnu@15.2.4':
    resolution: {integrity: sha512-HFN6GKUcrTWvem8AZN7tT95zPb0GUGv9v0d0iyuTb303vbXkkbHDp/DxufB04jNVD+IN9yHy7y/6Mqq0h0YVaQ==}
    engines: {node: '>= 10'}
    cpu: [arm64]
    os: [linux]

  '@next/swc-linux-arm64-musl@15.2.4':
    resolution: {integrity: sha512-Oioa0SORWLwi35/kVB8aCk5Uq+5/ZIumMK1kJV+jSdazFm2NzPDztsefzdmzzpx5oGCJ6FkUC7vkaUseNTStNA==}
    engines: {node: '>= 10'}
    cpu: [arm64]
    os: [linux]

  '@next/swc-linux-x64-gnu@15.2.4':
    resolution: {integrity: sha512-yb5WTRaHdkgOqFOZiu6rHV1fAEK0flVpaIN2HB6kxHVSy/dIajWbThS7qON3W9/SNOH2JWkVCyulgGYekMePuw==}
    engines: {node: '>= 10'}
    cpu: [x64]
    os: [linux]

  '@next/swc-linux-x64-musl@15.2.4':
    resolution: {integrity: sha512-Dcdv/ix6srhkM25fgXiyOieFUkz+fOYkHlydWCtB0xMST6X9XYI3yPDKBZt1xuhOytONsIFJFB08xXYsxUwJLw==}
    engines: {node: '>= 10'}
    cpu: [x64]
    os: [linux]

  '@next/swc-win32-arm64-msvc@15.2.4':
    resolution: {integrity: sha512-dW0i7eukvDxtIhCYkMrZNQfNicPDExt2jPb9AZPpL7cfyUo7QSNl1DjsHjmmKp6qNAqUESyT8YFl/Aw91cNJJg==}
    engines: {node: '>= 10'}
    cpu: [arm64]
    os: [win32]

  '@next/swc-win32-x64-msvc@15.2.4':
    resolution: {integrity: sha512-SbnWkJmkS7Xl3kre8SdMF6F/XDh1DTFEhp0jRTj/uB8iPKoU2bb2NDfcu+iifv1+mxQEd1g2vvSxcZbXSKyWiQ==}
    engines: {node: '>= 10'}
    cpu: [x64]
    os: [win32]

  '@noble/hashes@1.8.0':
    resolution: {integrity: sha512-jCs9ldd7NwzpgXDIf6P3+NrHh9/sD6CQdxHyjQI+h/6rDNo88ypBxxz45UDuZHz9r3tNz7N/VInSVoVdtXEI4A==}
    engines: {node: ^14.21.3 || >=16}

  '@nodelib/fs.scandir@2.1.5':
    resolution: {integrity: sha512-vq24Bq3ym5HEQm2NKCr3yXDwjc7vTsEThRDnkp2DK9p1uqLR+DHurm/NOTo0KG7HYHU7eppKZj3MyqYuMBf62g==}
    engines: {node: '>= 8'}

  '@nodelib/fs.stat@2.0.5':
    resolution: {integrity: sha512-RkhPPp2zrqDAQA/2jNhnztcPAlv64XdhIp7a7454A5ovI7Bukxgt7MX7udwAu3zg1DcpPU0rz3VV1SeaqvY4+A==}
    engines: {node: '>= 8'}

  '@nodelib/fs.walk@1.2.8':
    resolution: {integrity: sha512-oGB+UxlgWcgQkgwo8GcEGwemoTFt3FIO9ababBmaGwXIoBKZ+GTy0pP185beGg7Llih/NSHSV2XAs1lnznocSg==}
    engines: {node: '>= 8'}

  '@opentelemetry/api-logs@0.57.2':
    resolution: {integrity: sha512-uIX52NnTM0iBh84MShlpouI7UKqkZ7MrUszTmaypHBu4r7NofznSnQRfJ+uUeDtQDj6w8eFGg5KBLDAwAPz1+A==}
    engines: {node: '>=14'}

  '@opentelemetry/api@1.9.0':
    resolution: {integrity: sha512-3giAOQvZiH5F9bMlMiv8+GSPMeqg0dbaeo58/0SlA9sxSqZhnUtxzX9/2FzyhS9sWQf5S0GJE0AKBrFqjpeYcg==}
    engines: {node: '>=8.0.0'}

  '@opentelemetry/auto-instrumentations-node@0.56.1':
    resolution: {integrity: sha512-4cK0+unfkXRRbQQg2r9K3ki8JlE0j9Iw8+4DZEkChShAnmviiE+/JMgHGvK+VVcLrSlgV6BBHv4+ZTLukQwhkA==}
    engines: {node: '>=14'}
    peerDependencies:
      '@opentelemetry/api': ^1.4.1

  '@opentelemetry/context-async-hooks@1.30.1':
    resolution: {integrity: sha512-s5vvxXPVdjqS3kTLKMeBMvop9hbWkwzBpu+mUO2M7sZtlkyDJGwFe33wRKnbaYDo8ExRVBIIdwIGrqpxHuKttA==}
    engines: {node: '>=14'}
    peerDependencies:
      '@opentelemetry/api': '>=1.0.0 <1.10.0'

  '@opentelemetry/core@1.30.1':
    resolution: {integrity: sha512-OOCM2C/QIURhJMuKaekP3TRBxBKxG/TWWA0TL2J6nXUtDnuCtccy49LUJF8xPFXMX+0LMcxFpCo8M9cGY1W6rQ==}
    engines: {node: '>=14'}
    peerDependencies:
      '@opentelemetry/api': '>=1.0.0 <1.10.0'

  '@opentelemetry/exporter-logs-otlp-grpc@0.57.2':
    resolution: {integrity: sha512-eovEy10n3umjKJl2Ey6TLzikPE+W4cUQ4gCwgGP1RqzTGtgDra0WjIqdy29ohiUKfvmbiL3MndZww58xfIvyFw==}
    engines: {node: '>=14'}
    peerDependencies:
      '@opentelemetry/api': ^1.3.0

  '@opentelemetry/exporter-logs-otlp-http@0.57.2':
    resolution: {integrity: sha512-0rygmvLcehBRp56NQVLSleJ5ITTduq/QfU7obOkyWgPpFHulwpw2LYTqNIz5TczKZuy5YY+5D3SDnXZL1tXImg==}
    engines: {node: '>=14'}
    peerDependencies:
      '@opentelemetry/api': ^1.3.0

  '@opentelemetry/exporter-logs-otlp-proto@0.57.2':
    resolution: {integrity: sha512-ta0ithCin0F8lu9eOf4lEz9YAScecezCHkMMyDkvd9S7AnZNX5ikUmC5EQOQADU+oCcgo/qkQIaKcZvQ0TYKDw==}
    engines: {node: '>=14'}
    peerDependencies:
      '@opentelemetry/api': ^1.3.0

  '@opentelemetry/exporter-metrics-otlp-grpc@0.57.2':
    resolution: {integrity: sha512-r70B8yKR41F0EC443b5CGB4rUaOMm99I5N75QQt6sHKxYDzSEc6gm48Diz1CI1biwa5tDPznpylTrywO/pT7qw==}
    engines: {node: '>=14'}
    peerDependencies:
      '@opentelemetry/api': ^1.3.0

  '@opentelemetry/exporter-metrics-otlp-http@0.57.2':
    resolution: {integrity: sha512-ttb9+4iKw04IMubjm3t0EZsYRNWr3kg44uUuzfo9CaccYlOh8cDooe4QObDUkvx9d5qQUrbEckhrWKfJnKhemA==}
    engines: {node: '>=14'}
    peerDependencies:
      '@opentelemetry/api': ^1.3.0

  '@opentelemetry/exporter-metrics-otlp-proto@0.57.2':
    resolution: {integrity: sha512-HX068Q2eNs38uf7RIkNN9Hl4Ynl+3lP0++KELkXMCpsCbFO03+0XNNZ1SkwxPlP9jrhQahsMPMkzNXpq3fKsnw==}
    engines: {node: '>=14'}
    peerDependencies:
      '@opentelemetry/api': ^1.3.0

  '@opentelemetry/exporter-prometheus@0.57.2':
    resolution: {integrity: sha512-VqIqXnuxWMWE/1NatAGtB1PvsQipwxDcdG4RwA/umdBcW3/iOHp0uejvFHTRN2O78ZPged87ErJajyUBPUhlDQ==}
    engines: {node: '>=14'}
    peerDependencies:
      '@opentelemetry/api': ^1.3.0

  '@opentelemetry/exporter-trace-otlp-grpc@0.57.2':
    resolution: {integrity: sha512-gHU1vA3JnHbNxEXg5iysqCWxN9j83d7/epTYBZflqQnTyCC4N7yZXn/dMM+bEmyhQPGjhCkNZLx4vZuChH1PYw==}
    engines: {node: '>=14'}
    peerDependencies:
      '@opentelemetry/api': ^1.3.0

  '@opentelemetry/exporter-trace-otlp-http@0.57.2':
    resolution: {integrity: sha512-sB/gkSYFu+0w2dVQ0PWY9fAMl172PKMZ/JrHkkW8dmjCL0CYkmXeE+ssqIL/yBUTPOvpLIpenX5T9RwXRBW/3g==}
    engines: {node: '>=14'}
    peerDependencies:
      '@opentelemetry/api': ^1.3.0

  '@opentelemetry/exporter-trace-otlp-proto@0.57.2':
    resolution: {integrity: sha512-awDdNRMIwDvUtoRYxRhja5QYH6+McBLtoz1q9BeEsskhZcrGmH/V1fWpGx8n+Rc+542e8pJA6y+aullbIzQmlw==}
    engines: {node: '>=14'}
    peerDependencies:
      '@opentelemetry/api': ^1.3.0

  '@opentelemetry/exporter-zipkin@1.30.1':
    resolution: {integrity: sha512-6S2QIMJahIquvFaaxmcwpvQQRD/YFaMTNoIxrfPIPOeITN+a8lfEcPDxNxn8JDAaxkg+4EnXhz8upVDYenoQjA==}
    engines: {node: '>=14'}
    peerDependencies:
      '@opentelemetry/api': ^1.0.0

  '@opentelemetry/instrumentation-amqplib@0.46.1':
    resolution: {integrity: sha512-AyXVnlCf/xV3K/rNumzKxZqsULyITJH6OVLiW6730JPRqWA7Zc9bvYoVNpN6iOpTU8CasH34SU/ksVJmObFibQ==}
    engines: {node: '>=14'}
    peerDependencies:
      '@opentelemetry/api': ^1.3.0

  '@opentelemetry/instrumentation-aws-lambda@0.50.3':
    resolution: {integrity: sha512-kotm/mRvSWUauudxcylc5YCDei+G/r+jnOH6q5S99aPLQ/Ms8D2yonMIxEJUILIPlthEmwLYxkw3ualWzMjm/A==}
    engines: {node: '>=14'}
    peerDependencies:
      '@opentelemetry/api': ^1.3.0

  '@opentelemetry/instrumentation-aws-sdk@0.49.1':
    resolution: {integrity: sha512-Vbj4BYeV/1K4Pbbfk+gQ8gwYL0w+tBeUwG88cOxnF7CLPO1XnskGV8Q3Gzut2Ah/6Dg17dBtlzEqL3UiFP2Z6A==}
    engines: {node: '>=14'}
    peerDependencies:
      '@opentelemetry/api': ^1.3.0

  '@opentelemetry/instrumentation-bunyan@0.45.1':
    resolution: {integrity: sha512-T9POV9ccS41UjpsjLrJ4i0m8LfplBiN3dMeH9XZ2btiDrjoaWtDrst6tNb1avetBjkeshOuBp1EWKP22EVSr0g==}
    engines: {node: '>=14'}
    peerDependencies:
      '@opentelemetry/api': ^1.3.0

  '@opentelemetry/instrumentation-cassandra-driver@0.45.1':
    resolution: {integrity: sha512-RqnP0rK2hcKK1AKcmYvedLiL6G5TvFGiSUt2vI9wN0cCBdTt9Y9+wxxY19KoGxq7e9T/aHow6P5SUhCVI1sHvQ==}
    engines: {node: '>=14'}
    peerDependencies:
      '@opentelemetry/api': ^1.3.0

  '@opentelemetry/instrumentation-connect@0.43.1':
    resolution: {integrity: sha512-ht7YGWQuV5BopMcw5Q2hXn3I8eG8TH0J/kc/GMcW4CuNTgiP6wCu44BOnucJWL3CmFWaRHI//vWyAhaC8BwePw==}
    engines: {node: '>=14'}
    peerDependencies:
      '@opentelemetry/api': ^1.3.0

  '@opentelemetry/instrumentation-cucumber@0.14.1':
    resolution: {integrity: sha512-ybO+tmH85pDO0ywTskmrMtZcccKyQr7Eb7wHy1keR2HFfx46SzZbjHo1AuGAX//Hook3gjM7+w211gJ2bwKe1Q==}
    engines: {node: '>=14'}
    peerDependencies:
      '@opentelemetry/api': ^1.0.0

  '@opentelemetry/instrumentation-dataloader@0.16.1':
    resolution: {integrity: sha512-K/qU4CjnzOpNkkKO4DfCLSQshejRNAJtd4esgigo/50nxCB6XCyi1dhAblUHM9jG5dRm8eu0FB+t87nIo99LYQ==}
    engines: {node: '>=14'}
    peerDependencies:
      '@opentelemetry/api': ^1.3.0

  '@opentelemetry/instrumentation-dns@0.43.1':
    resolution: {integrity: sha512-e/tMZYU1nc+k+J3259CQtqVZIPsPRSLNoAQbGEmSKrjLEY/KJSbpBZ17lu4dFVBzqoF1cZYIZxn9WPQxy4V9ng==}
    engines: {node: '>=14'}
    peerDependencies:
      '@opentelemetry/api': ^1.3.0

  '@opentelemetry/instrumentation-express@0.47.1':
    resolution: {integrity: sha512-QNXPTWteDclR2B4pDFpz0TNghgB33UMjUt14B+BZPmtH1MwUFAfLHBaP5If0Z5NZC+jaH8oF2glgYjrmhZWmSw==}
    engines: {node: '>=14'}
    peerDependencies:
      '@opentelemetry/api': ^1.3.0

  '@opentelemetry/instrumentation-fastify@0.44.2':
    resolution: {integrity: sha512-arSp97Y4D2NWogoXRb8CzFK3W2ooVdvqRRtQDljFt9uC3zI6OuShgey6CVFC0JxT1iGjkAr1r4PDz23mWrFULQ==}
    engines: {node: '>=14'}
    peerDependencies:
      '@opentelemetry/api': ^1.3.0

  '@opentelemetry/instrumentation-fs@0.19.1':
    resolution: {integrity: sha512-6g0FhB3B9UobAR60BGTcXg4IHZ6aaYJzp0Ki5FhnxyAPt8Ns+9SSvgcrnsN2eGmk3RWG5vYycUGOEApycQL24A==}
    engines: {node: '>=14'}
    peerDependencies:
      '@opentelemetry/api': ^1.3.0

  '@opentelemetry/instrumentation-generic-pool@0.43.1':
    resolution: {integrity: sha512-M6qGYsp1cURtvVLGDrPPZemMFEbuMmCXgQYTReC/IbimV5sGrLBjB+/hANUpRZjX67nGLdKSVLZuQQAiNz+sww==}
    engines: {node: '>=14'}
    peerDependencies:
      '@opentelemetry/api': ^1.3.0

  '@opentelemetry/instrumentation-graphql@0.47.1':
    resolution: {integrity: sha512-EGQRWMGqwiuVma8ZLAZnExQ7sBvbOx0N/AE/nlafISPs8S+QtXX+Viy6dcQwVWwYHQPAcuY3bFt3xgoAwb4ZNQ==}
    engines: {node: '>=14'}
    peerDependencies:
      '@opentelemetry/api': ^1.3.0

  '@opentelemetry/instrumentation-grpc@0.57.2':
    resolution: {integrity: sha512-TR6YQA67cLSZzdxbf2SrbADJy2Y8eBW1+9mF15P0VK2MYcpdoUSmQTF1oMkBwa3B9NwqDFA2fq7wYTTutFQqaQ==}
    engines: {node: '>=14'}
    peerDependencies:
      '@opentelemetry/api': ^1.3.0

  '@opentelemetry/instrumentation-hapi@0.45.2':
    resolution: {integrity: sha512-7Ehow/7Wp3aoyCrZwQpU7a2CnoMq0XhIcioFuKjBb0PLYfBfmTsFTUyatlHu0fRxhwcRsSQRTvEhmZu8CppBpQ==}
    engines: {node: '>=14'}
    peerDependencies:
      '@opentelemetry/api': ^1.3.0

  '@opentelemetry/instrumentation-http@0.57.2':
    resolution: {integrity: sha512-1Uz5iJ9ZAlFOiPuwYg29Bf7bJJc/GeoeJIFKJYQf67nTVKFe8RHbEtxgkOmK4UGZNHKXcpW4P8cWBYzBn1USpg==}
    engines: {node: '>=14'}
    peerDependencies:
      '@opentelemetry/api': ^1.3.0

  '@opentelemetry/instrumentation-ioredis@0.47.1':
    resolution: {integrity: sha512-OtFGSN+kgk/aoKgdkKQnBsQFDiG8WdCxu+UrHr0bXScdAmtSzLSraLo7wFIb25RVHfRWvzI5kZomqJYEg/l1iA==}
    engines: {node: '>=14'}
    peerDependencies:
      '@opentelemetry/api': ^1.3.0

  '@opentelemetry/instrumentation-kafkajs@0.7.1':
    resolution: {integrity: sha512-OtjaKs8H7oysfErajdYr1yuWSjMAectT7Dwr+axIoZqT9lmEOkD/H/3rgAs8h/NIuEi2imSXD+vL4MZtOuJfqQ==}
    engines: {node: '>=14'}
    peerDependencies:
      '@opentelemetry/api': ^1.3.0

  '@opentelemetry/instrumentation-knex@0.44.1':
    resolution: {integrity: sha512-U4dQxkNhvPexffjEmGwCq68FuftFK15JgUF05y/HlK3M6W/G2iEaACIfXdSnwVNe9Qh0sPfw8LbOPxrWzGWGMQ==}
    engines: {node: '>=14'}
    peerDependencies:
      '@opentelemetry/api': ^1.3.0

  '@opentelemetry/instrumentation-koa@0.47.1':
    resolution: {integrity: sha512-l/c+Z9F86cOiPJUllUCt09v+kICKvT+Vg1vOAJHtHPsJIzurGayucfCMq2acd/A/yxeNWunl9d9eqZ0G+XiI6A==}
    engines: {node: '>=14'}
    peerDependencies:
      '@opentelemetry/api': ^1.3.0

  '@opentelemetry/instrumentation-lru-memoizer@0.44.1':
    resolution: {integrity: sha512-5MPkYCvG2yw7WONEjYj5lr5JFehTobW7wX+ZUFy81oF2lr9IPfZk9qO+FTaM0bGEiymwfLwKe6jE15nHn1nmHg==}
    engines: {node: '>=14'}
    peerDependencies:
      '@opentelemetry/api': ^1.3.0

  '@opentelemetry/instrumentation-memcached@0.43.1':
    resolution: {integrity: sha512-rK5YWC22gmsLp2aEbaPk5F+9r6BFFZuc9GTnW/ErrWpz2XNHUgeFInoPDg4t+Trs8OttIfn8XwkfFkSKqhxanw==}
    engines: {node: '>=14'}
    peerDependencies:
      '@opentelemetry/api': ^1.3.0

  '@opentelemetry/instrumentation-mongodb@0.52.0':
    resolution: {integrity: sha512-1xmAqOtRUQGR7QfJFfGV/M2kC7wmI2WgZdpru8hJl3S0r4hW0n3OQpEHlSGXJAaNFyvT+ilnwkT+g5L4ljHR6g==}
    engines: {node: '>=14'}
    peerDependencies:
      '@opentelemetry/api': ^1.3.0

  '@opentelemetry/instrumentation-mongoose@0.46.1':
    resolution: {integrity: sha512-3kINtW1LUTPkiXFRSSBmva1SXzS/72we/jL22N+BnF3DFcoewkdkHPYOIdAAk9gSicJ4d5Ojtt1/HeibEc5OQg==}
    engines: {node: '>=14'}
    peerDependencies:
      '@opentelemetry/api': ^1.3.0

  '@opentelemetry/instrumentation-mysql2@0.45.2':
    resolution: {integrity: sha512-h6Ad60FjCYdJZ5DTz1Lk2VmQsShiViKe0G7sYikb0GHI0NVvApp2XQNRHNjEMz87roFttGPLHOYVPlfy+yVIhQ==}
    engines: {node: '>=14'}
    peerDependencies:
      '@opentelemetry/api': ^1.3.0

  '@opentelemetry/instrumentation-mysql@0.45.1':
    resolution: {integrity: sha512-TKp4hQ8iKQsY7vnp/j0yJJ4ZsP109Ht6l4RHTj0lNEG1TfgTrIH5vJMbgmoYXWzNHAqBH2e7fncN12p3BP8LFg==}
    engines: {node: '>=14'}
    peerDependencies:
      '@opentelemetry/api': ^1.3.0

  '@opentelemetry/instrumentation-nestjs-core@0.44.1':
    resolution: {integrity: sha512-4TXaqJK27QXoMqrt4+hcQ6rKFd8B6V4JfrTJKnqBmWR1cbaqd/uwyl9yxhNH1JEkyo8GaBfdpBC4ZE4FuUhPmg==}
    engines: {node: '>=14'}
    peerDependencies:
      '@opentelemetry/api': ^1.3.0

  '@opentelemetry/instrumentation-net@0.43.1':
    resolution: {integrity: sha512-TaMqP6tVx9/SxlY81dHlSyP5bWJIKq+K7vKfk4naB/LX4LBePPY3++1s0edpzH+RfwN+tEGVW9zTb9ci0up/lQ==}
    engines: {node: '>=14'}
    peerDependencies:
      '@opentelemetry/api': ^1.3.0

  '@opentelemetry/instrumentation-pg@0.51.1':
    resolution: {integrity: sha512-QxgjSrxyWZc7Vk+qGSfsejPVFL1AgAJdSBMYZdDUbwg730D09ub3PXScB9d04vIqPriZ+0dqzjmQx0yWKiCi2Q==}
    engines: {node: '>=14'}
    peerDependencies:
      '@opentelemetry/api': ^1.3.0

  '@opentelemetry/instrumentation-pino@0.46.1':
    resolution: {integrity: sha512-HB8gD/9CNAKlTV+mdZehnFC4tLUtQ7e+729oGq88e4WipxzZxmMYuRwZ2vzOA9/APtq+MRkERJ9PcoDqSIjZ+g==}
    engines: {node: '>=14'}
    peerDependencies:
      '@opentelemetry/api': ^1.3.0

  '@opentelemetry/instrumentation-redis-4@0.46.1':
    resolution: {integrity: sha512-UMqleEoabYMsWoTkqyt9WAzXwZ4BlFZHO40wr3d5ZvtjKCHlD4YXLm+6OLCeIi/HkX7EXvQaz8gtAwkwwSEvcQ==}
    engines: {node: '>=14'}
    peerDependencies:
      '@opentelemetry/api': ^1.3.0

  '@opentelemetry/instrumentation-redis@0.46.1':
    resolution: {integrity: sha512-AN7OvlGlXmlvsgbLHs6dS1bggp6Fcki+GxgYZdSrb/DB692TyfjR7sVILaCe0crnP66aJuXsg9cge3hptHs9UA==}
    engines: {node: '>=14'}
    peerDependencies:
      '@opentelemetry/api': ^1.3.0

  '@opentelemetry/instrumentation-restify@0.45.1':
    resolution: {integrity: sha512-Zd6Go9iEa+0zcoA2vDka9r/plYKaT3BhD3ESIy4JNIzFWXeQBGbH3zZxQIsz0jbNTMEtonlymU7eTLeaGWiApA==}
    engines: {node: '>=14'}
    peerDependencies:
      '@opentelemetry/api': ^1.3.0

  '@opentelemetry/instrumentation-router@0.44.1':
    resolution: {integrity: sha512-l4T/S7ByjpY5TCUPeDe1GPns02/5BpR0jroSMexyH3ZnXJt9PtYqx1IKAlOjaFEGEOQF2tGDsMi4PY5l+fSniQ==}
    engines: {node: '>=14'}
    peerDependencies:
      '@opentelemetry/api': ^1.3.0

  '@opentelemetry/instrumentation-socket.io@0.46.1':
    resolution: {integrity: sha512-9AsCVUAHOqvfe2RM/2I0DsDnx2ihw1d5jIN4+Bly1YPFTJIbk4+bXjAkr9+X6PUfhiV5urQHZkiYYPU1Q4yzPA==}
    engines: {node: '>=14'}
    peerDependencies:
      '@opentelemetry/api': ^1.3.0

  '@opentelemetry/instrumentation-tedious@0.18.1':
    resolution: {integrity: sha512-5Cuy/nj0HBaH+ZJ4leuD7RjgvA844aY2WW+B5uLcWtxGjRZl3MNLuxnNg5DYWZNPO+NafSSnra0q49KWAHsKBg==}
    engines: {node: '>=14'}
    peerDependencies:
      '@opentelemetry/api': ^1.3.0

  '@opentelemetry/instrumentation-undici@0.10.1':
    resolution: {integrity: sha512-rkOGikPEyRpMCmNu9AQuV5dtRlDmJp2dK5sw8roVshAGoB6hH/3QjDtRhdwd75SsJwgynWUNRUYe0wAkTo16tQ==}
    engines: {node: '>=14'}
    peerDependencies:
      '@opentelemetry/api': ^1.7.0

  '@opentelemetry/instrumentation-winston@0.44.1':
    resolution: {integrity: sha512-iexblTsT3fP0hHUz/M1mWr+Ylg3bsYN2En/jvKXZtboW3Qkvt17HrQJYTF9leVIkXAfN97QxAcTE99YGbQW7vQ==}
    engines: {node: '>=14'}
    peerDependencies:
      '@opentelemetry/api': ^1.3.0

  '@opentelemetry/instrumentation@0.57.2':
    resolution: {integrity: sha512-BdBGhQBh8IjZ2oIIX6F2/Q3LKm/FDDKi6ccYKcBTeilh6SNdNKveDOLk73BkSJjQLJk6qe4Yh+hHw1UPhCDdrg==}
    engines: {node: '>=14'}
    peerDependencies:
      '@opentelemetry/api': ^1.3.0

  '@opentelemetry/otlp-exporter-base@0.57.2':
    resolution: {integrity: sha512-XdxEzL23Urhidyebg5E6jZoaiW5ygP/mRjxLHixogbqwDy2Faduzb5N0o/Oi+XTIJu+iyxXdVORjXax+Qgfxag==}
    engines: {node: '>=14'}
    peerDependencies:
      '@opentelemetry/api': ^1.3.0

  '@opentelemetry/otlp-grpc-exporter-base@0.57.2':
    resolution: {integrity: sha512-USn173KTWy0saqqRB5yU9xUZ2xdgb1Rdu5IosJnm9aV4hMTuFFRTUsQxbgc24QxpCHeoKzzCSnS/JzdV0oM2iQ==}
    engines: {node: '>=14'}
    peerDependencies:
      '@opentelemetry/api': ^1.3.0

  '@opentelemetry/otlp-transformer@0.57.2':
    resolution: {integrity: sha512-48IIRj49gbQVK52jYsw70+Jv+JbahT8BqT2Th7C4H7RCM9d0gZ5sgNPoMpWldmfjvIsSgiGJtjfk9MeZvjhoig==}
    engines: {node: '>=14'}
    peerDependencies:
      '@opentelemetry/api': ^1.3.0

  '@opentelemetry/propagation-utils@0.30.16':
    resolution: {integrity: sha512-ZVQ3Z/PQ+2GQlrBfbMMMT0U7MzvYZLCPP800+ooyaBqm4hMvuQHfP028gB9/db0mwkmyEAMad9houukUVxhwcw==}
    engines: {node: '>=14'}
    peerDependencies:
      '@opentelemetry/api': ^1.0.0

  '@opentelemetry/propagator-b3@1.30.1':
    resolution: {integrity: sha512-oATwWWDIJzybAZ4pO76ATN5N6FFbOA1otibAVlS8v90B4S1wClnhRUk7K+2CHAwN1JKYuj4jh/lpCEG5BAqFuQ==}
    engines: {node: '>=14'}
    peerDependencies:
      '@opentelemetry/api': '>=1.0.0 <1.10.0'

  '@opentelemetry/propagator-jaeger@1.30.1':
    resolution: {integrity: sha512-Pj/BfnYEKIOImirH76M4hDaBSx6HyZ2CXUqk+Kj02m6BB80c/yo4BdWkn/1gDFfU+YPY+bPR2U0DKBfdxCKwmg==}
    engines: {node: '>=14'}
    peerDependencies:
      '@opentelemetry/api': '>=1.0.0 <1.10.0'

  '@opentelemetry/redis-common@0.36.2':
    resolution: {integrity: sha512-faYX1N0gpLhej/6nyp6bgRjzAKXn5GOEMYY7YhciSfCoITAktLUtQ36d24QEWNA1/WA1y6qQunCe0OhHRkVl9g==}
    engines: {node: '>=14'}

  '@opentelemetry/resource-detector-alibaba-cloud@0.30.1':
    resolution: {integrity: sha512-9l0FVP3F4+Z6ax27vMzkmhZdNtxAbDqEfy7rduzya3xFLaRiJSvOpw6cru6Edl5LwO+WvgNui+VzHa9ViE8wCg==}
    engines: {node: '>=14'}
    peerDependencies:
      '@opentelemetry/api': ^1.0.0

  '@opentelemetry/resource-detector-aws@1.12.0':
    resolution: {integrity: sha512-Cvi7ckOqiiuWlHBdA1IjS0ufr3sltex2Uws2RK6loVp4gzIJyOijsddAI6IZ5kiO8h/LgCWe8gxPmwkTKImd+Q==}
    engines: {node: '>=14'}
    peerDependencies:
      '@opentelemetry/api': ^1.0.0

  '@opentelemetry/resource-detector-azure@0.6.1':
    resolution: {integrity: sha512-Djr31QCExVfWViaf9cGJnH+bUInD72p0GEfgDGgjCAztyvyji6WJvKjs6qmkpPN+Ig6KLk0ho2VgzT5Kdl4L2Q==}
    engines: {node: '>=14'}
    peerDependencies:
      '@opentelemetry/api': ^1.0.0

  '@opentelemetry/resource-detector-container@0.6.1':
    resolution: {integrity: sha512-o4sLzx149DQXDmVa8pgjBDEEKOj9SuQnkSLbjUVOpQNnn10v0WNR6wLwh30mFsK26xOJ6SpqZBGKZiT7i5MjlA==}
    engines: {node: '>=14'}
    peerDependencies:
      '@opentelemetry/api': ^1.0.0

  '@opentelemetry/resource-detector-gcp@0.33.1':
    resolution: {integrity: sha512-/aZJXI1rU6Eus04ih2vU0hxXAibXXMzH1WlDZ8bXcTJmhwmTY8cP392+6l7cWeMnTQOibBUz8UKV3nhcCBAefw==}
    engines: {node: '>=14'}
    peerDependencies:
      '@opentelemetry/api': ^1.0.0

  '@opentelemetry/resources@1.30.1':
    resolution: {integrity: sha512-5UxZqiAgLYGFjS4s9qm5mBVo433u+dSPUFWVWXmLAD4wB65oMCoXaJP1KJa9DIYYMeHu3z4BZcStG3LC593cWA==}
    engines: {node: '>=14'}
    peerDependencies:
      '@opentelemetry/api': '>=1.0.0 <1.10.0'

  '@opentelemetry/sdk-logs@0.57.2':
    resolution: {integrity: sha512-TXFHJ5c+BKggWbdEQ/inpgIzEmS2BGQowLE9UhsMd7YYlUfBQJ4uax0VF/B5NYigdM/75OoJGhAV3upEhK+3gg==}
    engines: {node: '>=14'}
    peerDependencies:
      '@opentelemetry/api': '>=1.4.0 <1.10.0'

  '@opentelemetry/sdk-metrics@1.30.1':
    resolution: {integrity: sha512-q9zcZ0Okl8jRgmy7eNW3Ku1XSgg3sDLa5evHZpCwjspw7E8Is4K/haRPDJrBcX3YSn/Y7gUvFnByNYEKQNbNog==}
    engines: {node: '>=14'}
    peerDependencies:
      '@opentelemetry/api': '>=1.3.0 <1.10.0'

  '@opentelemetry/sdk-node@0.57.2':
    resolution: {integrity: sha512-8BaeqZyN5sTuPBtAoY+UtKwXBdqyuRKmekN5bFzAO40CgbGzAxfTpiL3PBerT7rhZ7p2nBdq7FaMv/tBQgHE4A==}
    engines: {node: '>=14'}
    peerDependencies:
      '@opentelemetry/api': '>=1.3.0 <1.10.0'

  '@opentelemetry/sdk-trace-base@1.30.1':
    resolution: {integrity: sha512-jVPgBbH1gCy2Lb7X0AVQ8XAfgg0pJ4nvl8/IiQA6nxOsPvS+0zMJaFSs2ltXe0J6C8dqjcnpyqINDJmU30+uOg==}
    engines: {node: '>=14'}
    peerDependencies:
      '@opentelemetry/api': '>=1.0.0 <1.10.0'

  '@opentelemetry/sdk-trace-node@1.30.1':
    resolution: {integrity: sha512-cBjYOINt1JxXdpw1e5MlHmFRc5fgj4GW/86vsKFxJCJ8AL4PdVtYH41gWwl4qd4uQjqEL1oJVrXkSy5cnduAnQ==}
    engines: {node: '>=14'}
    peerDependencies:
      '@opentelemetry/api': '>=1.0.0 <1.10.0'

  '@opentelemetry/semantic-conventions@1.28.0':
    resolution: {integrity: sha512-lp4qAiMTD4sNWW4DbKLBkfiMZ4jbAboJIGOQr5DvciMRI494OapieI9qiODpOt0XBr1LjIDy1xAGAnVs5supTA==}
    engines: {node: '>=14'}

  '@opentelemetry/semantic-conventions@1.36.0':
    resolution: {integrity: sha512-TtxJSRD8Ohxp6bKkhrm27JRHAxPczQA7idtcTOMYI+wQRRrfgqxHv1cFbCApcSnNjtXkmzFozn6jQtFrOmbjPQ==}
    engines: {node: '>=14'}

  '@opentelemetry/sql-common@0.40.1':
    resolution: {integrity: sha512-nSDlnHSqzC3pXn/wZEZVLuAuJ1MYMXPBwtv2qAbCa3847SaHItdE7SzUq/Jtb0KZmh1zfAbNi3AAMjztTT4Ugg==}
    engines: {node: '>=14'}
    peerDependencies:
      '@opentelemetry/api': ^1.1.0

  '@oxc-resolver/binding-android-arm-eabi@11.6.2':
    resolution: {integrity: sha512-b1h87/Nv5QPiT2xXg7RiSzJ0HsKSMf1U8vj6cUKdEDD1+KhDaXEH9xffB5QE54Df3SM4+wrYVy9NREil7/0C/Q==}
    cpu: [arm]
    os: [android]

  '@oxc-resolver/binding-android-arm64@11.6.2':
    resolution: {integrity: sha512-iIFsbWOQ42VJqOH0PkNs2+IcIjkmO7T+Gr27XDVXmaIWz3dkVYzYRlCtqGJOMIrjyUD52BtVXjej5s51i9Lgmg==}
    cpu: [arm64]
    os: [android]

  '@oxc-resolver/binding-darwin-arm64@11.6.2':
    resolution: {integrity: sha512-Lt/6pfDy2rtoxGmwFQOp4a9GxIW0CEUSQYofW1eQBpy/JpGM/AJgLTsg2nmgszODJpBOPO19GCIlzSZ7Et5cGg==}
    cpu: [arm64]
    os: [darwin]

  '@oxc-resolver/binding-darwin-x64@11.6.2':
    resolution: {integrity: sha512-UmGEeXk4/E3ubBWgoehVEQSBTEpl+UjZqY55sB+/5NHYFPMxY6PgG8y7dGZhyWPvwVW/pS/drnG3gptAjwF8cg==}
    cpu: [x64]
    os: [darwin]

  '@oxc-resolver/binding-freebsd-x64@11.6.2':
    resolution: {integrity: sha512-p0Aj5aQKmyVamAtRio7Ct0Woh/iElvMxhAlbSWqJ9J/GH7lPG8H4R/iHWjURz+2iYPywqJICR8Eu1GDSApnzfA==}
    cpu: [x64]
    os: [freebsd]

  '@oxc-resolver/binding-linux-arm-gnueabihf@11.6.2':
    resolution: {integrity: sha512-hDAF4FAkGxZsJCvutoBQ21LKcpUrvq5qAj3FpBTIzBaeIpupe6z0kHF9oIeTF8DJiLj4uEejaZXXtOSfJY50+A==}
    cpu: [arm]
    os: [linux]

  '@oxc-resolver/binding-linux-arm-musleabihf@11.6.2':
    resolution: {integrity: sha512-LTUs3PG9O3YjGPbguiM/fhaoWr19Yu/vqkBKXgvUo2Zpa7InHzZzurMQU9BAPr6A7gnIrKQ3W61h+RhQfSuUGQ==}
    cpu: [arm]
    os: [linux]

  '@oxc-resolver/binding-linux-arm64-gnu@11.6.2':
    resolution: {integrity: sha512-VBZZ/5uYiFs+09h1royv78GAEPPy5Bsro53hPWMlJL/E9pPibaj3fCzZEAnrKSzVpvwf7+QSc5w7ZUrX3xAKpg==}
    cpu: [arm64]
    os: [linux]

  '@oxc-resolver/binding-linux-arm64-musl@11.6.2':
    resolution: {integrity: sha512-x+LooeNXy3hhvDT7q29jLjh914OYX9YnrQbGT3ogep5EY/LLbUiG3LV8XSrWRqXD5132gea9SOYxmcpF9i6xTQ==}
    cpu: [arm64]
    os: [linux]

  '@oxc-resolver/binding-linux-ppc64-gnu@11.6.2':
    resolution: {integrity: sha512-+CluEbUpAaKvcNREZtUUiunqzo5o0/qp+6xoFkbDAwNhWIw1mtWCg1Di++Fa053Cah/Rx+dRMQteANoMBGCxxg==}
    cpu: [ppc64]
    os: [linux]

  '@oxc-resolver/binding-linux-riscv64-gnu@11.6.2':
    resolution: {integrity: sha512-OKWK/QvC6gECaeCNjfhuj0yiqMIisS0ewCRAmgT2pyxDwkNWgSm2wli+Tj/gpLjua2HjFDnDEcg0/dOoO6+xQg==}
    cpu: [riscv64]
    os: [linux]

  '@oxc-resolver/binding-linux-riscv64-musl@11.6.2':
    resolution: {integrity: sha512-YtQ3hLvhVzan3boR44C0qu/jiTanaBAL9uTqs/S2tzOLfpO2PoTDbQDgADvOqYJDTJkOGiofJC2E1lJcRmpbXQ==}
    cpu: [riscv64]
    os: [linux]

  '@oxc-resolver/binding-linux-s390x-gnu@11.6.2':
    resolution: {integrity: sha512-pcX/ih9QHrEWliiXJdZoX/bnfOlr5E0eOWSG2ew5U1HntGket/1AcdcA4UH3MQU/TrOLxxiKhGzeZv+fwewmmA==}
    cpu: [s390x]
    os: [linux]

  '@oxc-resolver/binding-linux-x64-gnu@11.6.2':
    resolution: {integrity: sha512-LFYSgeYW11u4cQXzgIGthqCRAoLvl0IqbIMGeJLVt1tD7yrpTukfQynMzwP3vuTK5hmWgYc7NfK6G5+Zv/75hw==}
    cpu: [x64]
    os: [linux]

  '@oxc-resolver/binding-linux-x64-musl@11.6.2':
    resolution: {integrity: sha512-IE13zwhg+XX9FVQHADbIe6RB2MgQeqyKdGyH67meGPgqCbLqT41K9qAm0k2uDlSswjLK8nhNe5Z+hhopBKzRRg==}
    cpu: [x64]
    os: [linux]

  '@oxc-resolver/binding-wasm32-wasi@11.6.2':
    resolution: {integrity: sha512-6nNW/wOKrptS9Rebf83aHvIsIiNcXOEWwUmhMR/4MHrH07zbcptBoZQcWO6362B9Y2lMN7dIF9v7brQcNDs63A==}
    engines: {node: '>=14.0.0'}
    cpu: [wasm32]

  '@oxc-resolver/binding-win32-arm64-msvc@11.6.2':
    resolution: {integrity: sha512-YDR9UBOlKfFvWhVlyvNSlZjJ+B5kDpDn5K5s69JKW+Ke5ZYupVPTJPZ3GIMjbgj54fJQNFW+BiT4dL/EUGOHVQ==}
    cpu: [arm64]
    os: [win32]

  '@oxc-resolver/binding-win32-ia32-msvc@11.6.2':
    resolution: {integrity: sha512-8MqToY82sKT4po6bfb71LTiWW4PYXy/WNnzFIpkO88O1TtZV8ZsZ1kSeSwFazbqhV8H8nnxyJemqXNIqhtqNfw==}
    cpu: [ia32]
    os: [win32]

  '@oxc-resolver/binding-win32-x64-msvc@11.6.2':
    resolution: {integrity: sha512-y/xXcOwP9kp+3zRC8PiG5E4VMJeW59gwwRyxzh6DyMrKlcfikMFnuEbC2ZV0+mOffg7pkOOMKlNRK2aJC8gzkA==}
    cpu: [x64]
    os: [win32]

  '@paddle/paddle-js@1.4.2':
    resolution: {integrity: sha512-pY9jYS+g3vk6ecc7GbCsVSuBEo1Yh+hxYE4i2XoY5/ZBAZLuCkQi/80hOmSBkFoaETohOpDmurILlQdgUHUcvw==}

  '@paddle/paddle-node-sdk@3.2.0':
    resolution: {integrity: sha512-g4GBXoMIpwg2nZdwKrFuvH/pCYXKoqrYOa04yaFgo9Lb8VYI6TRf3q3Z89qS4ktaWBFX09Ai4usbazuGHoNJ7g==}
    engines: {node: '>=20'}

  '@paralleldrive/cuid2@2.2.2':
    resolution: {integrity: sha512-ZOBkgDwEdoYVlSeRbYYXs0S9MejQofiVYoTbKzy/6GQa39/q5tQU2IX46+shYnUkpEl3wc+J6wRlar7r2EK2xA==}

  '@parcel/watcher-android-arm64@2.5.1':
    resolution: {integrity: sha512-KF8+j9nNbUN8vzOFDpRMsaKBHZ/mcjEjMToVMJOhTozkDonQFFrRcfdLWn6yWKCmJKmdVxSgHiYvTCef4/qcBA==}
    engines: {node: '>= 10.0.0'}
    cpu: [arm64]
    os: [android]

  '@parcel/watcher-darwin-arm64@2.5.1':
    resolution: {integrity: sha512-eAzPv5osDmZyBhou8PoF4i6RQXAfeKL9tjb3QzYuccXFMQU0ruIc/POh30ePnaOyD1UXdlKguHBmsTs53tVoPw==}
    engines: {node: '>= 10.0.0'}
    cpu: [arm64]
    os: [darwin]

  '@parcel/watcher-darwin-x64@2.5.1':
    resolution: {integrity: sha512-1ZXDthrnNmwv10A0/3AJNZ9JGlzrF82i3gNQcWOzd7nJ8aj+ILyW1MTxVk35Db0u91oD5Nlk9MBiujMlwmeXZg==}
    engines: {node: '>= 10.0.0'}
    cpu: [x64]
    os: [darwin]

  '@parcel/watcher-freebsd-x64@2.5.1':
    resolution: {integrity: sha512-SI4eljM7Flp9yPuKi8W0ird8TI/JK6CSxju3NojVI6BjHsTyK7zxA9urjVjEKJ5MBYC+bLmMcbAWlZ+rFkLpJQ==}
    engines: {node: '>= 10.0.0'}
    cpu: [x64]
    os: [freebsd]

  '@parcel/watcher-linux-arm-glibc@2.5.1':
    resolution: {integrity: sha512-RCdZlEyTs8geyBkkcnPWvtXLY44BCeZKmGYRtSgtwwnHR4dxfHRG3gR99XdMEdQ7KeiDdasJwwvNSF5jKtDwdA==}
    engines: {node: '>= 10.0.0'}
    cpu: [arm]
    os: [linux]

  '@parcel/watcher-linux-arm-musl@2.5.1':
    resolution: {integrity: sha512-6E+m/Mm1t1yhB8X412stiKFG3XykmgdIOqhjWj+VL8oHkKABfu/gjFj8DvLrYVHSBNC+/u5PeNrujiSQ1zwd1Q==}
    engines: {node: '>= 10.0.0'}
    cpu: [arm]
    os: [linux]

  '@parcel/watcher-linux-arm64-glibc@2.5.1':
    resolution: {integrity: sha512-LrGp+f02yU3BN9A+DGuY3v3bmnFUggAITBGriZHUREfNEzZh/GO06FF5u2kx8x+GBEUYfyTGamol4j3m9ANe8w==}
    engines: {node: '>= 10.0.0'}
    cpu: [arm64]
    os: [linux]

  '@parcel/watcher-linux-arm64-musl@2.5.1':
    resolution: {integrity: sha512-cFOjABi92pMYRXS7AcQv9/M1YuKRw8SZniCDw0ssQb/noPkRzA+HBDkwmyOJYp5wXcsTrhxO0zq1U11cK9jsFg==}
    engines: {node: '>= 10.0.0'}
    cpu: [arm64]
    os: [linux]

  '@parcel/watcher-linux-x64-glibc@2.5.1':
    resolution: {integrity: sha512-GcESn8NZySmfwlTsIur+49yDqSny2IhPeZfXunQi48DMugKeZ7uy1FX83pO0X22sHntJ4Ub+9k34XQCX+oHt2A==}
    engines: {node: '>= 10.0.0'}
    cpu: [x64]
    os: [linux]

  '@parcel/watcher-linux-x64-musl@2.5.1':
    resolution: {integrity: sha512-n0E2EQbatQ3bXhcH2D1XIAANAcTZkQICBPVaxMeaCVBtOpBZpWJuf7LwyWPSBDITb7In8mqQgJ7gH8CILCURXg==}
    engines: {node: '>= 10.0.0'}
    cpu: [x64]
    os: [linux]

  '@parcel/watcher-win32-arm64@2.5.1':
    resolution: {integrity: sha512-RFzklRvmc3PkjKjry3hLF9wD7ppR4AKcWNzH7kXR7GUe0Igb3Nz8fyPwtZCSquGrhU5HhUNDr/mKBqj7tqA2Vw==}
    engines: {node: '>= 10.0.0'}
    cpu: [arm64]
    os: [win32]

  '@parcel/watcher-win32-ia32@2.5.1':
    resolution: {integrity: sha512-c2KkcVN+NJmuA7CGlaGD1qJh1cLfDnQsHjE89E60vUEMlqduHGCdCLJCID5geFVM0dOtA3ZiIO8BoEQmzQVfpQ==}
    engines: {node: '>= 10.0.0'}
    cpu: [ia32]
    os: [win32]

  '@parcel/watcher-win32-x64@2.5.1':
    resolution: {integrity: sha512-9lHBdJITeNR++EvSQVUcaZoWupyHfXe1jZvGZ06O/5MflPcuPLtEphScIBL+AiCWBO46tDSHzWyD0uDmmZqsgA==}
    engines: {node: '>= 10.0.0'}
    cpu: [x64]
    os: [win32]

  '@parcel/watcher@2.5.1':
    resolution: {integrity: sha512-dfUnCxiN9H4ap84DvD2ubjw+3vUNpstxa0TneY/Paat8a3R4uQZDLSvWjmznAY/DoahqTHl9V46HF/Zs3F29pg==}
    engines: {node: '>= 10.0.0'}

  '@prisma/client@6.14.0':
    resolution: {integrity: sha512-8E/Nk3eL5g7RQIg/LUj1ICyDmhD053STjxrPxUtCRybs2s/2sOEcx9NpITuAOPn07HEpWBfhAVe1T/HYWXUPOw==}
    engines: {node: '>=18.18'}
    peerDependencies:
      prisma: '*'
      typescript: '>=5.1.0'
    peerDependenciesMeta:
      prisma:
        optional: true
      typescript:
        optional: true

  '@prisma/config@6.14.0':
    resolution: {integrity: sha512-IwC7o5KNNGhmblLs23swnfBjADkacBb7wvyDXUWLwuvUQciKJZqyecU0jw0d7JRkswrj+XTL8fdr0y2/VerKQQ==}

  '@prisma/debug@6.14.0':
    resolution: {integrity: sha512-j4Lf+y+5QIJgQD4sJWSbkOD7geKx9CakaLp/TyTy/UDu9Wo0awvWCBH/BAxTHUaCpIl9USA5VS/KJhDqKJSwug==}

  '@prisma/engines-version@6.14.0-25.717184b7b35ea05dfa71a3236b7af656013e1e49':
    resolution: {integrity: sha512-EgN9ODJpiX45yvwcngoStp3uQPJ3l+AEVoQ6dMMO2QvmwIlnxfApzKmJQExzdo7/hqQANrz5txHJdGYHzOnGHA==}

  '@prisma/engines@6.14.0':
    resolution: {integrity: sha512-LhJjqsALFEcoAtF07nSaOkVguaxw/ZsgfROIYZ8bAZDobe7y8Wy+PkYQaPOK1iLSsFgV2MhCO/eNrI1gdSOj6w==}

  '@prisma/extension-accelerate@2.0.2':
    resolution: {integrity: sha512-yZK6/k7uOEFpEsKoZezQS1CKDboPtBCQ0NyI70e1Un8tDiRgg80iWGyjsJmRpps2ZIut3MroHP+dyR3wVKh8lA==}
    engines: {node: '>=18'}
    peerDependencies:
      '@prisma/client': '>=4.16.1'

  '@prisma/fetch-engine@6.14.0':
    resolution: {integrity: sha512-MPzYPOKMENYOaY3AcAbaKrfvXVlvTc6iHmTXsp9RiwCX+bPyfDMqMFVUSVXPYrXnrvEzhGHfyiFy0PRLHPysNg==}

  '@prisma/get-platform@6.14.0':
    resolution: {integrity: sha512-7VjuxKNwjnBhKfqPpMeWiHEa2sVjYzmHdl1slW6STuUCe9QnOY0OY1ljGSvz6wpG4U8DfbDqkG1yofd/1GINww==}

  '@protobufjs/aspromise@1.1.2':
    resolution: {integrity: sha512-j+gKExEuLmKwvz3OgROXtrJ2UG2x8Ch2YZUxahh+s1F2HZ+wAceUNLkvy6zKCPVRkU++ZWQrdxsUeQXmcg4uoQ==}

  '@protobufjs/base64@1.1.2':
    resolution: {integrity: sha512-AZkcAA5vnN/v4PDqKyMR5lx7hZttPDgClv83E//FMNhR2TMcLUhfRUBHCmSl0oi9zMgDDqRUJkSxO3wm85+XLg==}

  '@protobufjs/codegen@2.0.4':
    resolution: {integrity: sha512-YyFaikqM5sH0ziFZCN3xDC7zeGaB/d0IUb9CATugHWbd1FRFwWwt4ld4OYMPWu5a3Xe01mGAULCdqhMlPl29Jg==}

  '@protobufjs/eventemitter@1.1.0':
    resolution: {integrity: sha512-j9ednRT81vYJ9OfVuXG6ERSTdEL1xVsNgqpkxMsbIabzSo3goCjDIveeGv5d03om39ML71RdmrGNjG5SReBP/Q==}

  '@protobufjs/fetch@1.1.0':
    resolution: {integrity: sha512-lljVXpqXebpsijW71PZaCYeIcE5on1w5DlQy5WH6GLbFryLUrBD4932W/E2BSpfRJWseIL4v/KPgBFxDOIdKpQ==}

  '@protobufjs/float@1.0.2':
    resolution: {integrity: sha512-Ddb+kVXlXst9d+R9PfTIxh1EdNkgoRe5tOX6t01f1lYWOvJnSPDBlG241QLzcyPdoNTsblLUdujGSE4RzrTZGQ==}

  '@protobufjs/inquire@1.1.0':
    resolution: {integrity: sha512-kdSefcPdruJiFMVSbn801t4vFK7KB/5gd2fYvrxhuJYg8ILrmn9SKSX2tZdV6V+ksulWqS7aXjBcRXl3wHoD9Q==}

  '@protobufjs/path@1.1.2':
    resolution: {integrity: sha512-6JOcJ5Tm08dOHAbdR3GrvP+yUUfkjG5ePsHYczMFLq3ZmMkAD98cDgcT2iA1lJ9NVwFd4tH/iSSoe44YWkltEA==}

  '@protobufjs/pool@1.1.0':
    resolution: {integrity: sha512-0kELaGSIDBKvcgS4zkjz1PeddatrjYcmMWOlAuAPwAeccUrPHdUqo/J6LiymHHEiJT5NrF1UVwxY14f+fy4WQw==}

  '@protobufjs/utf8@1.1.0':
    resolution: {integrity: sha512-Vvn3zZrhQZkkBE8LSuW3em98c0FwgO4nxzv6OdSxPKJIEKY2bGbHn+mhGIPerzI4twdxaP8/0+06HBpwf345Lw==}

  '@radix-ui/colors@3.0.0':
    resolution: {integrity: sha512-FUOsGBkHrYJwCSEtWRCIfQbZG7q1e6DgxCIOe1SUQzDe/7rXXeA47s8yCn6fuTNQAj1Zq4oTFi9Yjp3wzElcxg==}

  '@radix-ui/number@1.1.1':
    resolution: {integrity: sha512-MkKCwxlXTgz6CFoJx3pCwn07GKp36+aZyu/u2Ln2VrA5DcdyCZkASEDBTd8x5whTQQL5CiYf4prXKLcgQdv29g==}

  '@radix-ui/primitive@1.1.3':
    resolution: {integrity: sha512-JTF99U/6XIjCBo0wqkU5sK10glYe27MRRsfwoiq5zzOEZLHU3A3KCMa5X/azekYRCJ0HlwI0crAXS/5dEHTzDg==}

  '@radix-ui/react-accessible-icon@1.1.7':
    resolution: {integrity: sha512-XM+E4WXl0OqUJFovy6GjmxxFyx9opfCAIUku4dlKRd5YEPqt4kALOkQOp0Of6reHuUkJuiPBEc5k0o4z4lTC8A==}
    peerDependencies:
      '@types/react': '*'
      '@types/react-dom': '*'
      react: ^16.8 || ^17.0 || ^18.0 || ^19.0 || ^19.0.0-rc
      react-dom: ^16.8 || ^17.0 || ^18.0 || ^19.0 || ^19.0.0-rc
    peerDependenciesMeta:
      '@types/react':
        optional: true
      '@types/react-dom':
        optional: true

  '@radix-ui/react-accordion@1.2.12':
    resolution: {integrity: sha512-T4nygeh9YE9dLRPhAHSeOZi7HBXo+0kYIPJXayZfvWOWA0+n3dESrZbjfDPUABkUNym6Hd+f2IR113To8D2GPA==}
    peerDependencies:
      '@types/react': '*'
      '@types/react-dom': '*'
      react: ^16.8 || ^17.0 || ^18.0 || ^19.0 || ^19.0.0-rc
      react-dom: ^16.8 || ^17.0 || ^18.0 || ^19.0 || ^19.0.0-rc
    peerDependenciesMeta:
      '@types/react':
        optional: true
      '@types/react-dom':
        optional: true

  '@radix-ui/react-alert-dialog@1.1.15':
    resolution: {integrity: sha512-oTVLkEw5GpdRe29BqJ0LSDFWI3qu0vR1M0mUkOQWDIUnY/QIkLpgDMWuKxP94c2NAC2LGcgVhG1ImF3jkZ5wXw==}
    peerDependencies:
      '@types/react': '*'
      '@types/react-dom': '*'
      react: ^16.8 || ^17.0 || ^18.0 || ^19.0 || ^19.0.0-rc
      react-dom: ^16.8 || ^17.0 || ^18.0 || ^19.0 || ^19.0.0-rc
    peerDependenciesMeta:
      '@types/react':
        optional: true
      '@types/react-dom':
        optional: true

  '@radix-ui/react-arrow@1.1.7':
    resolution: {integrity: sha512-F+M1tLhO+mlQaOWspE8Wstg+z6PwxwRd8oQ8IXceWz92kfAmalTRf0EjrouQeo7QssEPfCn05B4Ihs1K9WQ/7w==}
    peerDependencies:
      '@types/react': '*'
      '@types/react-dom': '*'
      react: ^16.8 || ^17.0 || ^18.0 || ^19.0 || ^19.0.0-rc
      react-dom: ^16.8 || ^17.0 || ^18.0 || ^19.0 || ^19.0.0-rc
    peerDependenciesMeta:
      '@types/react':
        optional: true
      '@types/react-dom':
        optional: true

  '@radix-ui/react-aspect-ratio@1.1.7':
    resolution: {integrity: sha512-Yq6lvO9HQyPwev1onK1daHCHqXVLzPhSVjmsNjCa2Zcxy2f7uJD2itDtxknv6FzAKCwD1qQkeVDmX/cev13n/g==}
    peerDependencies:
      '@types/react': '*'
      '@types/react-dom': '*'
      react: ^16.8 || ^17.0 || ^18.0 || ^19.0 || ^19.0.0-rc
      react-dom: ^16.8 || ^17.0 || ^18.0 || ^19.0 || ^19.0.0-rc
    peerDependenciesMeta:
      '@types/react':
        optional: true
      '@types/react-dom':
        optional: true

  '@radix-ui/react-avatar@1.1.10':
    resolution: {integrity: sha512-V8piFfWapM5OmNCXTzVQY+E1rDa53zY+MQ4Y7356v4fFz6vqCyUtIz2rUD44ZEdwg78/jKmMJHj07+C/Z/rcog==}
    peerDependencies:
      '@types/react': '*'
      '@types/react-dom': '*'
      react: ^16.8 || ^17.0 || ^18.0 || ^19.0 || ^19.0.0-rc
      react-dom: ^16.8 || ^17.0 || ^18.0 || ^19.0 || ^19.0.0-rc
    peerDependenciesMeta:
      '@types/react':
        optional: true
      '@types/react-dom':
        optional: true

  '@radix-ui/react-checkbox@1.3.3':
    resolution: {integrity: sha512-wBbpv+NQftHDdG86Qc0pIyXk5IR3tM8Vd0nWLKDcX8nNn4nXFOFwsKuqw2okA/1D/mpaAkmuyndrPJTYDNZtFw==}
    peerDependencies:
      '@types/react': '*'
      '@types/react-dom': '*'
      react: ^16.8 || ^17.0 || ^18.0 || ^19.0 || ^19.0.0-rc
      react-dom: ^16.8 || ^17.0 || ^18.0 || ^19.0 || ^19.0.0-rc
    peerDependenciesMeta:
      '@types/react':
        optional: true
      '@types/react-dom':
        optional: true

  '@radix-ui/react-collapsible@1.1.12':
    resolution: {integrity: sha512-Uu+mSh4agx2ib1uIGPP4/CKNULyajb3p92LsVXmH2EHVMTfZWpll88XJ0j4W0z3f8NK1eYl1+Mf/szHPmcHzyA==}
    peerDependencies:
      '@types/react': '*'
      '@types/react-dom': '*'
      react: ^16.8 || ^17.0 || ^18.0 || ^19.0 || ^19.0.0-rc
      react-dom: ^16.8 || ^17.0 || ^18.0 || ^19.0 || ^19.0.0-rc
    peerDependenciesMeta:
      '@types/react':
        optional: true
      '@types/react-dom':
        optional: true

  '@radix-ui/react-collection@1.1.7':
    resolution: {integrity: sha512-Fh9rGN0MoI4ZFUNyfFVNU4y9LUz93u9/0K+yLgA2bwRojxM8JU1DyvvMBabnZPBgMWREAJvU2jjVzq+LrFUglw==}
    peerDependencies:
      '@types/react': '*'
      '@types/react-dom': '*'
      react: ^16.8 || ^17.0 || ^18.0 || ^19.0 || ^19.0.0-rc
      react-dom: ^16.8 || ^17.0 || ^18.0 || ^19.0 || ^19.0.0-rc
    peerDependenciesMeta:
      '@types/react':
        optional: true
      '@types/react-dom':
        optional: true

  '@radix-ui/react-compose-refs@1.1.2':
    resolution: {integrity: sha512-z4eqJvfiNnFMHIIvXP3CY57y2WJs5g2v3X0zm9mEJkrkNv4rDxu+sg9Jh8EkXyeqBkB7SOcboo9dMVqhyrACIg==}
    peerDependencies:
      '@types/react': '*'
      react: ^16.8 || ^17.0 || ^18.0 || ^19.0 || ^19.0.0-rc
    peerDependenciesMeta:
      '@types/react':
        optional: true

  '@radix-ui/react-context-menu@2.2.16':
    resolution: {integrity: sha512-O8morBEW+HsVG28gYDZPTrT9UUovQUlJue5YO836tiTJhuIWBm/zQHc7j388sHWtdH/xUZurK9olD2+pcqx5ww==}
    peerDependencies:
      '@types/react': '*'
      '@types/react-dom': '*'
      react: ^16.8 || ^17.0 || ^18.0 || ^19.0 || ^19.0.0-rc
      react-dom: ^16.8 || ^17.0 || ^18.0 || ^19.0 || ^19.0.0-rc
    peerDependenciesMeta:
      '@types/react':
        optional: true
      '@types/react-dom':
        optional: true

  '@radix-ui/react-context@1.1.2':
    resolution: {integrity: sha512-jCi/QKUM2r1Ju5a3J64TH2A5SpKAgh0LpknyqdQ4m6DCV0xJ2HG1xARRwNGPQfi1SLdLWZ1OJz6F4OMBBNiGJA==}
    peerDependencies:
      '@types/react': '*'
      react: ^16.8 || ^17.0 || ^18.0 || ^19.0 || ^19.0.0-rc
    peerDependenciesMeta:
      '@types/react':
        optional: true

  '@radix-ui/react-dialog@1.1.15':
    resolution: {integrity: sha512-TCglVRtzlffRNxRMEyR36DGBLJpeusFcgMVD9PZEzAKnUs1lKCgX5u9BmC2Yg+LL9MgZDugFFs1Vl+Jp4t/PGw==}
    peerDependencies:
      '@types/react': '*'
      '@types/react-dom': '*'
      react: ^16.8 || ^17.0 || ^18.0 || ^19.0 || ^19.0.0-rc
      react-dom: ^16.8 || ^17.0 || ^18.0 || ^19.0 || ^19.0.0-rc
    peerDependenciesMeta:
      '@types/react':
        optional: true
      '@types/react-dom':
        optional: true

  '@radix-ui/react-direction@1.1.1':
    resolution: {integrity: sha512-1UEWRX6jnOA2y4H5WczZ44gOOjTEmlqv1uNW4GAJEO5+bauCBhv8snY65Iw5/VOS/ghKN9gr2KjnLKxrsvoMVw==}
    peerDependencies:
      '@types/react': '*'
      react: ^16.8 || ^17.0 || ^18.0 || ^19.0 || ^19.0.0-rc
    peerDependenciesMeta:
      '@types/react':
        optional: true

  '@radix-ui/react-dismissable-layer@1.1.11':
    resolution: {integrity: sha512-Nqcp+t5cTB8BinFkZgXiMJniQH0PsUt2k51FUhbdfeKvc4ACcG2uQniY/8+h1Yv6Kza4Q7lD7PQV0z0oicE0Mg==}
    peerDependencies:
      '@types/react': '*'
      '@types/react-dom': '*'
      react: ^16.8 || ^17.0 || ^18.0 || ^19.0 || ^19.0.0-rc
      react-dom: ^16.8 || ^17.0 || ^18.0 || ^19.0 || ^19.0.0-rc
    peerDependenciesMeta:
      '@types/react':
        optional: true
      '@types/react-dom':
        optional: true

  '@radix-ui/react-dropdown-menu@2.1.16':
    resolution: {integrity: sha512-1PLGQEynI/3OX/ftV54COn+3Sud/Mn8vALg2rWnBLnRaGtJDduNW/22XjlGgPdpcIbiQxjKtb7BkcjP00nqfJw==}
    peerDependencies:
      '@types/react': '*'
      '@types/react-dom': '*'
      react: ^16.8 || ^17.0 || ^18.0 || ^19.0 || ^19.0.0-rc
      react-dom: ^16.8 || ^17.0 || ^18.0 || ^19.0 || ^19.0.0-rc
    peerDependenciesMeta:
      '@types/react':
        optional: true
      '@types/react-dom':
        optional: true

  '@radix-ui/react-focus-guards@1.1.3':
    resolution: {integrity: sha512-0rFg/Rj2Q62NCm62jZw0QX7a3sz6QCQU0LpZdNrJX8byRGaGVTqbrW9jAoIAHyMQqsNpeZ81YgSizOt5WXq0Pw==}
    peerDependencies:
      '@types/react': '*'
      react: ^16.8 || ^17.0 || ^18.0 || ^19.0 || ^19.0.0-rc
    peerDependenciesMeta:
      '@types/react':
        optional: true

  '@radix-ui/react-focus-scope@1.1.7':
    resolution: {integrity: sha512-t2ODlkXBQyn7jkl6TNaw/MtVEVvIGelJDCG41Okq/KwUsJBwQ4XVZsHAVUkK4mBv3ewiAS3PGuUWuY2BoK4ZUw==}
    peerDependencies:
      '@types/react': '*'
      '@types/react-dom': '*'
      react: ^16.8 || ^17.0 || ^18.0 || ^19.0 || ^19.0.0-rc
      react-dom: ^16.8 || ^17.0 || ^18.0 || ^19.0 || ^19.0.0-rc
    peerDependenciesMeta:
      '@types/react':
        optional: true
      '@types/react-dom':
        optional: true

  '@radix-ui/react-form@0.1.8':
    resolution: {integrity: sha512-QM70k4Zwjttifr5a4sZFts9fn8FzHYvQ5PiB19O2HsYibaHSVt9fH9rzB0XZo/YcM+b7t/p7lYCT/F5eOeF5yQ==}
    peerDependencies:
      '@types/react': '*'
      '@types/react-dom': '*'
      react: ^16.8 || ^17.0 || ^18.0 || ^19.0 || ^19.0.0-rc
      react-dom: ^16.8 || ^17.0 || ^18.0 || ^19.0 || ^19.0.0-rc
    peerDependenciesMeta:
      '@types/react':
        optional: true
      '@types/react-dom':
        optional: true

  '@radix-ui/react-hover-card@1.1.15':
    resolution: {integrity: sha512-qgTkjNT1CfKMoP0rcasmlH2r1DAiYicWsDsufxl940sT2wHNEWWv6FMWIQXWhVdmC1d/HYfbhQx60KYyAtKxjg==}
    peerDependencies:
      '@types/react': '*'
      '@types/react-dom': '*'
      react: ^16.8 || ^17.0 || ^18.0 || ^19.0 || ^19.0.0-rc
      react-dom: ^16.8 || ^17.0 || ^18.0 || ^19.0 || ^19.0.0-rc
    peerDependenciesMeta:
      '@types/react':
        optional: true
      '@types/react-dom':
        optional: true

  '@radix-ui/react-id@1.1.1':
    resolution: {integrity: sha512-kGkGegYIdQsOb4XjsfM97rXsiHaBwco+hFI66oO4s9LU+PLAC5oJ7khdOVFxkhsmlbpUqDAvXw11CluXP+jkHg==}
    peerDependencies:
      '@types/react': '*'
      react: ^16.8 || ^17.0 || ^18.0 || ^19.0 || ^19.0.0-rc
    peerDependenciesMeta:
      '@types/react':
        optional: true

  '@radix-ui/react-label@2.1.7':
    resolution: {integrity: sha512-YT1GqPSL8kJn20djelMX7/cTRp/Y9w5IZHvfxQTVHrOqa2yMl7i/UfMqKRU5V7mEyKTrUVgJXhNQPVCG8PBLoQ==}
    peerDependencies:
      '@types/react': '*'
      '@types/react-dom': '*'
      react: ^16.8 || ^17.0 || ^18.0 || ^19.0 || ^19.0.0-rc
      react-dom: ^16.8 || ^17.0 || ^18.0 || ^19.0 || ^19.0.0-rc
    peerDependenciesMeta:
      '@types/react':
        optional: true
      '@types/react-dom':
        optional: true

  '@radix-ui/react-menu@2.1.16':
    resolution: {integrity: sha512-72F2T+PLlphrqLcAotYPp0uJMr5SjP5SL01wfEspJbru5Zs5vQaSHb4VB3ZMJPimgHHCHG7gMOeOB9H3Hdmtxg==}
    peerDependencies:
      '@types/react': '*'
      '@types/react-dom': '*'
      react: ^16.8 || ^17.0 || ^18.0 || ^19.0 || ^19.0.0-rc
      react-dom: ^16.8 || ^17.0 || ^18.0 || ^19.0 || ^19.0.0-rc
    peerDependenciesMeta:
      '@types/react':
        optional: true
      '@types/react-dom':
        optional: true

  '@radix-ui/react-menubar@1.1.16':
    resolution: {integrity: sha512-EB1FktTz5xRRi2Er974AUQZWg2yVBb1yjip38/lgwtCVRd3a+maUoGHN/xs9Yv8SY8QwbSEb+YrxGadVWbEutA==}
    peerDependencies:
      '@types/react': '*'
      '@types/react-dom': '*'
      react: ^16.8 || ^17.0 || ^18.0 || ^19.0 || ^19.0.0-rc
      react-dom: ^16.8 || ^17.0 || ^18.0 || ^19.0 || ^19.0.0-rc
    peerDependenciesMeta:
      '@types/react':
        optional: true
      '@types/react-dom':
        optional: true

  '@radix-ui/react-navigation-menu@1.2.14':
    resolution: {integrity: sha512-YB9mTFQvCOAQMHU+C/jVl96WmuWeltyUEpRJJky51huhds5W2FQr1J8D/16sQlf0ozxkPK8uF3niQMdUwZPv5w==}
    peerDependencies:
      '@types/react': '*'
      '@types/react-dom': '*'
      react: ^16.8 || ^17.0 || ^18.0 || ^19.0 || ^19.0.0-rc
      react-dom: ^16.8 || ^17.0 || ^18.0 || ^19.0 || ^19.0.0-rc
    peerDependenciesMeta:
      '@types/react':
        optional: true
      '@types/react-dom':
        optional: true

  '@radix-ui/react-one-time-password-field@0.1.8':
    resolution: {integrity: sha512-ycS4rbwURavDPVjCb5iS3aG4lURFDILi6sKI/WITUMZ13gMmn/xGjpLoqBAalhJaDk8I3UbCM5GzKHrnzwHbvg==}
    peerDependencies:
      '@types/react': '*'
      '@types/react-dom': '*'
      react: ^16.8 || ^17.0 || ^18.0 || ^19.0 || ^19.0.0-rc
      react-dom: ^16.8 || ^17.0 || ^18.0 || ^19.0 || ^19.0.0-rc
    peerDependenciesMeta:
      '@types/react':
        optional: true
      '@types/react-dom':
        optional: true

  '@radix-ui/react-password-toggle-field@0.1.3':
    resolution: {integrity: sha512-/UuCrDBWravcaMix4TdT+qlNdVwOM1Nck9kWx/vafXsdfj1ChfhOdfi3cy9SGBpWgTXwYCuboT/oYpJy3clqfw==}
    peerDependencies:
      '@types/react': '*'
      '@types/react-dom': '*'
      react: ^16.8 || ^17.0 || ^18.0 || ^19.0 || ^19.0.0-rc
      react-dom: ^16.8 || ^17.0 || ^18.0 || ^19.0 || ^19.0.0-rc
    peerDependenciesMeta:
      '@types/react':
        optional: true
      '@types/react-dom':
        optional: true

  '@radix-ui/react-popover@1.1.15':
    resolution: {integrity: sha512-kr0X2+6Yy/vJzLYJUPCZEc8SfQcf+1COFoAqauJm74umQhta9M7lNJHP7QQS3vkvcGLQUbWpMzwrXYwrYztHKA==}
    peerDependencies:
      '@types/react': '*'
      '@types/react-dom': '*'
      react: ^16.8 || ^17.0 || ^18.0 || ^19.0 || ^19.0.0-rc
      react-dom: ^16.8 || ^17.0 || ^18.0 || ^19.0 || ^19.0.0-rc
    peerDependenciesMeta:
      '@types/react':
        optional: true
      '@types/react-dom':
        optional: true

  '@radix-ui/react-popper@1.2.8':
    resolution: {integrity: sha512-0NJQ4LFFUuWkE7Oxf0htBKS6zLkkjBH+hM1uk7Ng705ReR8m/uelduy1DBo0PyBXPKVnBA6YBlU94MBGXrSBCw==}
    peerDependencies:
      '@types/react': '*'
      '@types/react-dom': '*'
      react: ^16.8 || ^17.0 || ^18.0 || ^19.0 || ^19.0.0-rc
      react-dom: ^16.8 || ^17.0 || ^18.0 || ^19.0 || ^19.0.0-rc
    peerDependenciesMeta:
      '@types/react':
        optional: true
      '@types/react-dom':
        optional: true

  '@radix-ui/react-portal@1.1.9':
    resolution: {integrity: sha512-bpIxvq03if6UNwXZ+HTK71JLh4APvnXntDc6XOX8UVq4XQOVl7lwok0AvIl+b8zgCw3fSaVTZMpAPPagXbKmHQ==}
    peerDependencies:
      '@types/react': '*'
      '@types/react-dom': '*'
      react: ^16.8 || ^17.0 || ^18.0 || ^19.0 || ^19.0.0-rc
      react-dom: ^16.8 || ^17.0 || ^18.0 || ^19.0 || ^19.0.0-rc
    peerDependenciesMeta:
      '@types/react':
        optional: true
      '@types/react-dom':
        optional: true

  '@radix-ui/react-presence@1.1.5':
    resolution: {integrity: sha512-/jfEwNDdQVBCNvjkGit4h6pMOzq8bHkopq458dPt2lMjx+eBQUohZNG9A7DtO/O5ukSbxuaNGXMjHicgwy6rQQ==}
    peerDependencies:
      '@types/react': '*'
      '@types/react-dom': '*'
      react: ^16.8 || ^17.0 || ^18.0 || ^19.0 || ^19.0.0-rc
      react-dom: ^16.8 || ^17.0 || ^18.0 || ^19.0 || ^19.0.0-rc
    peerDependenciesMeta:
      '@types/react':
        optional: true
      '@types/react-dom':
        optional: true

  '@radix-ui/react-primitive@2.1.3':
    resolution: {integrity: sha512-m9gTwRkhy2lvCPe6QJp4d3G1TYEUHn/FzJUtq9MjH46an1wJU+GdoGC5VLof8RX8Ft/DlpshApkhswDLZzHIcQ==}
    peerDependencies:
      '@types/react': '*'
      '@types/react-dom': '*'
      react: ^16.8 || ^17.0 || ^18.0 || ^19.0 || ^19.0.0-rc
      react-dom: ^16.8 || ^17.0 || ^18.0 || ^19.0 || ^19.0.0-rc
    peerDependenciesMeta:
      '@types/react':
        optional: true
      '@types/react-dom':
        optional: true

  '@radix-ui/react-progress@1.1.7':
    resolution: {integrity: sha512-vPdg/tF6YC/ynuBIJlk1mm7Le0VgW6ub6J2UWnTQ7/D23KXcPI1qy+0vBkgKgd38RCMJavBXpB83HPNFMTb0Fg==}
    peerDependencies:
      '@types/react': '*'
      '@types/react-dom': '*'
      react: ^16.8 || ^17.0 || ^18.0 || ^19.0 || ^19.0.0-rc
      react-dom: ^16.8 || ^17.0 || ^18.0 || ^19.0 || ^19.0.0-rc
    peerDependenciesMeta:
      '@types/react':
        optional: true
      '@types/react-dom':
        optional: true

  '@radix-ui/react-radio-group@1.3.8':
    resolution: {integrity: sha512-VBKYIYImA5zsxACdisNQ3BjCBfmbGH3kQlnFVqlWU4tXwjy7cGX8ta80BcrO+WJXIn5iBylEH3K6ZTlee//lgQ==}
    peerDependencies:
      '@types/react': '*'
      '@types/react-dom': '*'
      react: ^16.8 || ^17.0 || ^18.0 || ^19.0 || ^19.0.0-rc
      react-dom: ^16.8 || ^17.0 || ^18.0 || ^19.0 || ^19.0.0-rc
    peerDependenciesMeta:
      '@types/react':
        optional: true
      '@types/react-dom':
        optional: true

  '@radix-ui/react-roving-focus@1.1.11':
    resolution: {integrity: sha512-7A6S9jSgm/S+7MdtNDSb+IU859vQqJ/QAtcYQcfFC6W8RS4IxIZDldLR0xqCFZ6DCyrQLjLPsxtTNch5jVA4lA==}
    peerDependencies:
      '@types/react': '*'
      '@types/react-dom': '*'
      react: ^16.8 || ^17.0 || ^18.0 || ^19.0 || ^19.0.0-rc
      react-dom: ^16.8 || ^17.0 || ^18.0 || ^19.0 || ^19.0.0-rc
    peerDependenciesMeta:
      '@types/react':
        optional: true
      '@types/react-dom':
        optional: true

  '@radix-ui/react-scroll-area@1.2.10':
    resolution: {integrity: sha512-tAXIa1g3sM5CGpVT0uIbUx/U3Gs5N8T52IICuCtObaos1S8fzsrPXG5WObkQN3S6NVl6wKgPhAIiBGbWnvc97A==}
    peerDependencies:
      '@types/react': '*'
      '@types/react-dom': '*'
      react: ^16.8 || ^17.0 || ^18.0 || ^19.0 || ^19.0.0-rc
      react-dom: ^16.8 || ^17.0 || ^18.0 || ^19.0 || ^19.0.0-rc
    peerDependenciesMeta:
      '@types/react':
        optional: true
      '@types/react-dom':
        optional: true

  '@radix-ui/react-select@2.2.6':
    resolution: {integrity: sha512-I30RydO+bnn2PQztvo25tswPH+wFBjehVGtmagkU78yMdwTwVf12wnAOF+AeP8S2N8xD+5UPbGhkUfPyvT+mwQ==}
    peerDependencies:
      '@types/react': '*'
      '@types/react-dom': '*'
      react: ^16.8 || ^17.0 || ^18.0 || ^19.0 || ^19.0.0-rc
      react-dom: ^16.8 || ^17.0 || ^18.0 || ^19.0 || ^19.0.0-rc
    peerDependenciesMeta:
      '@types/react':
        optional: true
      '@types/react-dom':
        optional: true

  '@radix-ui/react-separator@1.1.7':
    resolution: {integrity: sha512-0HEb8R9E8A+jZjvmFCy/J4xhbXy3TV+9XSnGJ3KvTtjlIUy/YQ/p6UYZvi7YbeoeXdyU9+Y3scizK6hkY37baA==}
    peerDependencies:
      '@types/react': '*'
      '@types/react-dom': '*'
      react: ^16.8 || ^17.0 || ^18.0 || ^19.0 || ^19.0.0-rc
      react-dom: ^16.8 || ^17.0 || ^18.0 || ^19.0 || ^19.0.0-rc
    peerDependenciesMeta:
      '@types/react':
        optional: true
      '@types/react-dom':
        optional: true

  '@radix-ui/react-slider@1.3.6':
    resolution: {integrity: sha512-JPYb1GuM1bxfjMRlNLE+BcmBC8onfCi60Blk7OBqi2MLTFdS+8401U4uFjnwkOr49BLmXxLC6JHkvAsx5OJvHw==}
    peerDependencies:
      '@types/react': '*'
      '@types/react-dom': '*'
      react: ^16.8 || ^17.0 || ^18.0 || ^19.0 || ^19.0.0-rc
      react-dom: ^16.8 || ^17.0 || ^18.0 || ^19.0 || ^19.0.0-rc
    peerDependenciesMeta:
      '@types/react':
        optional: true
      '@types/react-dom':
        optional: true

  '@radix-ui/react-slot@1.2.3':
    resolution: {integrity: sha512-aeNmHnBxbi2St0au6VBVC7JXFlhLlOnvIIlePNniyUNAClzmtAUEY8/pBiK3iHjufOlwA+c20/8jngo7xcrg8A==}
    peerDependencies:
      '@types/react': '*'
      react: ^16.8 || ^17.0 || ^18.0 || ^19.0 || ^19.0.0-rc
    peerDependenciesMeta:
      '@types/react':
        optional: true

  '@radix-ui/react-switch@1.2.6':
    resolution: {integrity: sha512-bByzr1+ep1zk4VubeEVViV592vu2lHE2BZY5OnzehZqOOgogN80+mNtCqPkhn2gklJqOpxWgPoYTSnhBCqpOXQ==}
    peerDependencies:
      '@types/react': '*'
      '@types/react-dom': '*'
      react: ^16.8 || ^17.0 || ^18.0 || ^19.0 || ^19.0.0-rc
      react-dom: ^16.8 || ^17.0 || ^18.0 || ^19.0 || ^19.0.0-rc
    peerDependenciesMeta:
      '@types/react':
        optional: true
      '@types/react-dom':
        optional: true

  '@radix-ui/react-tabs@1.1.13':
    resolution: {integrity: sha512-7xdcatg7/U+7+Udyoj2zodtI9H/IIopqo+YOIcZOq1nJwXWBZ9p8xiu5llXlekDbZkca79a/fozEYQXIA4sW6A==}
    peerDependencies:
      '@types/react': '*'
      '@types/react-dom': '*'
      react: ^16.8 || ^17.0 || ^18.0 || ^19.0 || ^19.0.0-rc
      react-dom: ^16.8 || ^17.0 || ^18.0 || ^19.0 || ^19.0.0-rc
    peerDependenciesMeta:
      '@types/react':
        optional: true
      '@types/react-dom':
        optional: true

  '@radix-ui/react-toast@1.2.15':
    resolution: {integrity: sha512-3OSz3TacUWy4WtOXV38DggwxoqJK4+eDkNMl5Z/MJZaoUPaP4/9lf81xXMe1I2ReTAptverZUpbPY4wWwWyL5g==}
    peerDependencies:
      '@types/react': '*'
      '@types/react-dom': '*'
      react: ^16.8 || ^17.0 || ^18.0 || ^19.0 || ^19.0.0-rc
      react-dom: ^16.8 || ^17.0 || ^18.0 || ^19.0 || ^19.0.0-rc
    peerDependenciesMeta:
      '@types/react':
        optional: true
      '@types/react-dom':
        optional: true

  '@radix-ui/react-toggle-group@1.1.11':
    resolution: {integrity: sha512-5umnS0T8JQzQT6HbPyO7Hh9dgd82NmS36DQr+X/YJ9ctFNCiiQd6IJAYYZ33LUwm8M+taCz5t2ui29fHZc4Y6Q==}
    peerDependencies:
      '@types/react': '*'
      '@types/react-dom': '*'
      react: ^16.8 || ^17.0 || ^18.0 || ^19.0 || ^19.0.0-rc
      react-dom: ^16.8 || ^17.0 || ^18.0 || ^19.0 || ^19.0.0-rc
    peerDependenciesMeta:
      '@types/react':
        optional: true
      '@types/react-dom':
        optional: true

  '@radix-ui/react-toggle@1.1.10':
    resolution: {integrity: sha512-lS1odchhFTeZv3xwHH31YPObmJn8gOg7Lq12inrr0+BH/l3Tsq32VfjqH1oh80ARM3mlkfMic15n0kg4sD1poQ==}
    peerDependencies:
      '@types/react': '*'
      '@types/react-dom': '*'
      react: ^16.8 || ^17.0 || ^18.0 || ^19.0 || ^19.0.0-rc
      react-dom: ^16.8 || ^17.0 || ^18.0 || ^19.0 || ^19.0.0-rc
    peerDependenciesMeta:
      '@types/react':
        optional: true
      '@types/react-dom':
        optional: true

  '@radix-ui/react-toolbar@1.1.11':
    resolution: {integrity: sha512-4ol06/1bLoFu1nwUqzdD4Y5RZ9oDdKeiHIsntug54Hcr1pgaHiPqHFEaXI1IFP/EsOfROQZ8Mig9VTIRza6Tjg==}
    peerDependencies:
      '@types/react': '*'
      '@types/react-dom': '*'
      react: ^16.8 || ^17.0 || ^18.0 || ^19.0 || ^19.0.0-rc
      react-dom: ^16.8 || ^17.0 || ^18.0 || ^19.0 || ^19.0.0-rc
    peerDependenciesMeta:
      '@types/react':
        optional: true
      '@types/react-dom':
        optional: true

  '@radix-ui/react-tooltip@1.2.8':
    resolution: {integrity: sha512-tY7sVt1yL9ozIxvmbtN5qtmH2krXcBCfjEiCgKGLqunJHvgvZG2Pcl2oQ3kbcZARb1BGEHdkLzcYGO8ynVlieg==}
    peerDependencies:
      '@types/react': '*'
      '@types/react-dom': '*'
      react: ^16.8 || ^17.0 || ^18.0 || ^19.0 || ^19.0.0-rc
      react-dom: ^16.8 || ^17.0 || ^18.0 || ^19.0 || ^19.0.0-rc
    peerDependenciesMeta:
      '@types/react':
        optional: true
      '@types/react-dom':
        optional: true

  '@radix-ui/react-use-callback-ref@1.1.1':
    resolution: {integrity: sha512-FkBMwD+qbGQeMu1cOHnuGB6x4yzPjho8ap5WtbEJ26umhgqVXbhekKUQO+hZEL1vU92a3wHwdp0HAcqAUF5iDg==}
    peerDependencies:
      '@types/react': '*'
      react: ^16.8 || ^17.0 || ^18.0 || ^19.0 || ^19.0.0-rc
    peerDependenciesMeta:
      '@types/react':
        optional: true

  '@radix-ui/react-use-controllable-state@1.2.2':
    resolution: {integrity: sha512-BjasUjixPFdS+NKkypcyyN5Pmg83Olst0+c6vGov0diwTEo6mgdqVR6hxcEgFuh4QrAs7Rc+9KuGJ9TVCj0Zzg==}
    peerDependencies:
      '@types/react': '*'
      react: ^16.8 || ^17.0 || ^18.0 || ^19.0 || ^19.0.0-rc
    peerDependenciesMeta:
      '@types/react':
        optional: true

  '@radix-ui/react-use-effect-event@0.0.2':
    resolution: {integrity: sha512-Qp8WbZOBe+blgpuUT+lw2xheLP8q0oatc9UpmiemEICxGvFLYmHm9QowVZGHtJlGbS6A6yJ3iViad/2cVjnOiA==}
    peerDependencies:
      '@types/react': '*'
      react: ^16.8 || ^17.0 || ^18.0 || ^19.0 || ^19.0.0-rc
    peerDependenciesMeta:
      '@types/react':
        optional: true

  '@radix-ui/react-use-escape-keydown@1.1.1':
    resolution: {integrity: sha512-Il0+boE7w/XebUHyBjroE+DbByORGR9KKmITzbR7MyQ4akpORYP/ZmbhAr0DG7RmmBqoOnZdy2QlvajJ2QA59g==}
    peerDependencies:
      '@types/react': '*'
      react: ^16.8 || ^17.0 || ^18.0 || ^19.0 || ^19.0.0-rc
    peerDependenciesMeta:
      '@types/react':
        optional: true

  '@radix-ui/react-use-is-hydrated@0.1.0':
    resolution: {integrity: sha512-U+UORVEq+cTnRIaostJv9AGdV3G6Y+zbVd+12e18jQ5A3c0xL03IhnHuiU4UV69wolOQp5GfR58NW/EgdQhwOA==}
    peerDependencies:
      '@types/react': '*'
      react: ^16.8 || ^17.0 || ^18.0 || ^19.0 || ^19.0.0-rc
    peerDependenciesMeta:
      '@types/react':
        optional: true

  '@radix-ui/react-use-layout-effect@1.1.1':
    resolution: {integrity: sha512-RbJRS4UWQFkzHTTwVymMTUv8EqYhOp8dOOviLj2ugtTiXRaRQS7GLGxZTLL1jWhMeoSCf5zmcZkqTl9IiYfXcQ==}
    peerDependencies:
      '@types/react': '*'
      react: ^16.8 || ^17.0 || ^18.0 || ^19.0 || ^19.0.0-rc
    peerDependenciesMeta:
      '@types/react':
        optional: true

  '@radix-ui/react-use-previous@1.1.1':
    resolution: {integrity: sha512-2dHfToCj/pzca2Ck724OZ5L0EVrr3eHRNsG/b3xQJLA2hZpVCS99bLAX+hm1IHXDEnzU6by5z/5MIY794/a8NQ==}
    peerDependencies:
      '@types/react': '*'
      react: ^16.8 || ^17.0 || ^18.0 || ^19.0 || ^19.0.0-rc
    peerDependenciesMeta:
      '@types/react':
        optional: true

  '@radix-ui/react-use-rect@1.1.1':
    resolution: {integrity: sha512-QTYuDesS0VtuHNNvMh+CjlKJ4LJickCMUAqjlE3+j8w+RlRpwyX3apEQKGFzbZGdo7XNG1tXa+bQqIE7HIXT2w==}
    peerDependencies:
      '@types/react': '*'
      react: ^16.8 || ^17.0 || ^18.0 || ^19.0 || ^19.0.0-rc
    peerDependenciesMeta:
      '@types/react':
        optional: true

  '@radix-ui/react-use-size@1.1.1':
    resolution: {integrity: sha512-ewrXRDTAqAXlkl6t/fkXWNAhFX9I+CkKlw6zjEwk86RSPKwZr3xpBRso655aqYafwtnbpHLj6toFzmd6xdVptQ==}
    peerDependencies:
      '@types/react': '*'
      react: ^16.8 || ^17.0 || ^18.0 || ^19.0 || ^19.0.0-rc
    peerDependenciesMeta:
      '@types/react':
        optional: true

  '@radix-ui/react-visually-hidden@1.2.3':
    resolution: {integrity: sha512-pzJq12tEaaIhqjbzpCuv/OypJY/BPavOofm+dbab+MHLajy277+1lLm6JFcGgF5eskJ6mquGirhXY2GD/8u8Ug==}
    peerDependencies:
      '@types/react': '*'
      '@types/react-dom': '*'
      react: ^16.8 || ^17.0 || ^18.0 || ^19.0 || ^19.0.0-rc
      react-dom: ^16.8 || ^17.0 || ^18.0 || ^19.0 || ^19.0.0-rc
    peerDependenciesMeta:
      '@types/react':
        optional: true
      '@types/react-dom':
        optional: true

  '@radix-ui/rect@1.1.1':
    resolution: {integrity: sha512-HPwpGIzkl28mWyZqG52jiqDJ12waP11Pa1lGoiyUkIEuMLBP0oeK/C89esbXrxsky5we7dfd8U58nm0SgAWpVw==}

  '@radix-ui/themes@3.2.1':
    resolution: {integrity: sha512-WJL2YKAGItkunwm3O4cLTFKCGJTfAfF6Hmq7f5bCo1ggqC9qJQ/wfg/25AAN72aoEM1yqXZQ+pslsw48AFR0Xg==}
    peerDependencies:
      '@types/react': '*'
      '@types/react-dom': '*'
      react: 16.8 || ^17.0 || ^18.0 || ^19.0 || ^19.0.0-rc
      react-dom: 16.8 || ^17.0 || ^18.0 || ^19.0 || ^19.0.0-rc
    peerDependenciesMeta:
      '@types/react':
        optional: true
      '@types/react-dom':
        optional: true

  '@react-email/render@1.1.2':
    resolution: {integrity: sha512-RnRehYN3v9gVlNMehHPHhyp2RQo7+pSkHDtXPvg3s0GbzM9SQMW4Qrf8GRNvtpLC4gsI+Wt0VatNRUFqjvevbw==}
    engines: {node: '>=18.0.0'}
    peerDependencies:
      react: ^18.0 || ^19.0 || ^19.0.0-rc
      react-dom: ^18.0 || ^19.0 || ^19.0.0-rc

  '@rollup/rollup-android-arm-eabi@4.48.0':
    resolution: {integrity: sha512-aVzKH922ogVAWkKiyKXorjYymz2084zrhrZRXtLrA5eEx5SO8Dj0c/4FpCHZyn7MKzhW2pW4tK28vVr+5oQ2xw==}
    cpu: [arm]
    os: [android]

  '@rollup/rollup-android-arm64@4.48.0':
    resolution: {integrity: sha512-diOdQuw43xTa1RddAFbhIA8toirSzFMcnIg8kvlzRbK26xqEnKJ/vqQnghTAajy2Dcy42v+GMPMo6jq67od+Dw==}
    cpu: [arm64]
    os: [android]

  '@rollup/rollup-darwin-arm64@4.48.0':
    resolution: {integrity: sha512-QhR2KA18fPlJWFefySJPDYZELaVqIUVnYgAOdtJ+B/uH96CFg2l1TQpX19XpUMWUqMyIiyY45wje8K6F4w4/CA==}
    cpu: [arm64]
    os: [darwin]

  '@rollup/rollup-darwin-x64@4.48.0':
    resolution: {integrity: sha512-Q9RMXnQVJ5S1SYpNSTwXDpoQLgJ/fbInWOyjbCnnqTElEyeNvLAB3QvG5xmMQMhFN74bB5ZZJYkKaFPcOG8sGg==}
    cpu: [x64]
    os: [darwin]

  '@rollup/rollup-freebsd-arm64@4.48.0':
    resolution: {integrity: sha512-3jzOhHWM8O8PSfyft+ghXZfBkZawQA0PUGtadKYxFqpcYlOYjTi06WsnYBsbMHLawr+4uWirLlbhcYLHDXR16w==}
    cpu: [arm64]
    os: [freebsd]

  '@rollup/rollup-freebsd-x64@4.48.0':
    resolution: {integrity: sha512-NcD5uVUmE73C/TPJqf78hInZmiSBsDpz3iD5MF/BuB+qzm4ooF2S1HfeTChj5K4AV3y19FFPgxonsxiEpy8v/A==}
    cpu: [x64]
    os: [freebsd]

  '@rollup/rollup-linux-arm-gnueabihf@4.48.0':
    resolution: {integrity: sha512-JWnrj8qZgLWRNHr7NbpdnrQ8kcg09EBBq8jVOjmtlB3c8C6IrynAJSMhMVGME4YfTJzIkJqvSUSVJRqkDnu/aA==}
    cpu: [arm]
    os: [linux]

  '@rollup/rollup-linux-arm-musleabihf@4.48.0':
    resolution: {integrity: sha512-9xu92F0TxuMH0tD6tG3+GtngwdgSf8Bnz+YcsPG91/r5Vgh5LNofO48jV55priA95p3c92FLmPM7CvsVlnSbGQ==}
    cpu: [arm]
    os: [linux]

  '@rollup/rollup-linux-arm64-gnu@4.48.0':
    resolution: {integrity: sha512-NLtvJB5YpWn7jlp1rJiY0s+G1Z1IVmkDuiywiqUhh96MIraC0n7XQc2SZ1CZz14shqkM+XN2UrfIo7JB6UufOA==}
    cpu: [arm64]
    os: [linux]

  '@rollup/rollup-linux-arm64-musl@4.48.0':
    resolution: {integrity: sha512-QJ4hCOnz2SXgCh+HmpvZkM+0NSGcZACyYS8DGbWn2PbmA0e5xUk4bIP8eqJyNXLtyB4gZ3/XyvKtQ1IFH671vQ==}
    cpu: [arm64]
    os: [linux]

  '@rollup/rollup-linux-loongarch64-gnu@4.48.0':
    resolution: {integrity: sha512-Pk0qlGJnhILdIC5zSKQnprFjrGmjfDM7TPZ0FKJxRkoo+kgMRAg4ps1VlTZf8u2vohSicLg7NP+cA5qE96PaFg==}
    cpu: [loong64]
    os: [linux]

  '@rollup/rollup-linux-ppc64-gnu@4.48.0':
    resolution: {integrity: sha512-/dNFc6rTpoOzgp5GKoYjT6uLo8okR/Chi2ECOmCZiS4oqh3mc95pThWma7Bgyk6/WTEvjDINpiBCuecPLOgBLQ==}
    cpu: [ppc64]
    os: [linux]

  '@rollup/rollup-linux-riscv64-gnu@4.48.0':
    resolution: {integrity: sha512-YBwXsvsFI8CVA4ej+bJF2d9uAeIiSkqKSPQNn0Wyh4eMDY4wxuSp71BauPjQNCKK2tD2/ksJ7uhJ8X/PVY9bHQ==}
    cpu: [riscv64]
    os: [linux]

  '@rollup/rollup-linux-riscv64-musl@4.48.0':
    resolution: {integrity: sha512-FI3Rr2aGAtl1aHzbkBIamsQyuauYtTF9SDUJ8n2wMXuuxwchC3QkumZa1TEXYIv/1AUp1a25Kwy6ONArvnyeVQ==}
    cpu: [riscv64]
    os: [linux]

  '@rollup/rollup-linux-s390x-gnu@4.48.0':
    resolution: {integrity: sha512-Dx7qH0/rvNNFmCcIRe1pyQ9/H0XO4v/f0SDoafwRYwc2J7bJZ5N4CHL/cdjamISZ5Cgnon6iazAVRFlxSoHQnQ==}
    cpu: [s390x]
    os: [linux]

  '@rollup/rollup-linux-x64-gnu@4.48.0':
    resolution: {integrity: sha512-GUdZKTeKBq9WmEBzvFYuC88yk26vT66lQV8D5+9TgkfbewhLaTHRNATyzpQwwbHIfJvDJ3N9WJ90wK/uR3cy3Q==}
    cpu: [x64]
    os: [linux]

  '@rollup/rollup-linux-x64-musl@4.48.0':
    resolution: {integrity: sha512-ao58Adz/v14MWpQgYAb4a4h3fdw73DrDGtaiF7Opds5wNyEQwtO6M9dBh89nke0yoZzzaegq6J/EXs7eBebG8A==}
    cpu: [x64]
    os: [linux]

  '@rollup/rollup-win32-arm64-msvc@4.48.0':
    resolution: {integrity: sha512-kpFno46bHtjZVdRIOxqaGeiABiToo2J+st7Yce+aiAoo1H0xPi2keyQIP04n2JjDVuxBN6bSz9R6RdTK5hIppw==}
    cpu: [arm64]
    os: [win32]

  '@rollup/rollup-win32-ia32-msvc@4.48.0':
    resolution: {integrity: sha512-rFYrk4lLk9YUTIeihnQMiwMr6gDhGGSbWThPEDfBoU/HdAtOzPXeexKi7yU8jO+LWRKnmqPN9NviHQf6GDwBcQ==}
    cpu: [ia32]
    os: [win32]

  '@rollup/rollup-win32-x64-msvc@4.48.0':
    resolution: {integrity: sha512-sq0hHLTgdtwOPDB5SJOuaoHyiP1qSwg+71TQWk8iDS04bW1wIE0oQ6otPiRj2ZvLYNASLMaTp8QRGUVZ+5OL5A==}
    cpu: [x64]
    os: [win32]

  '@selderee/plugin-htmlparser2@0.11.0':
    resolution: {integrity: sha512-P33hHGdldxGabLFjPPpaTxVolMrzrcegejx+0GxjrIb9Zv48D8yAIA/QTDR2dFl7Uz7urX8aX6+5bCZslr+gWQ==}

  '@sindresorhus/merge-streams@2.3.0':
    resolution: {integrity: sha512-LtoMMhxAlorcGhmFYI+LhPgbPZCkgP6ra1YL604EeF6U98pLlQ3iWIGMdWSC+vWmPBWBNgmDBAhnAobLROJmwg==}
    engines: {node: '>=18'}

  '@stablelib/base64@1.0.1':
    resolution: {integrity: sha512-1bnPQqSxSuc3Ii6MhBysoWCg58j97aUjuCSZrGSmDxNqtytIi0k8utUenAwTZN4V5mXXYGsVUI9zeBqy+jBOSQ==}

  '@standard-schema/spec@1.0.0':
    resolution: {integrity: sha512-m2bOd0f2RT9k8QJx1JN85cZYyH1RqFBdlwtkSlf4tBDYLCiiZnv1fIIwacK6cqwXavOydf0NPToMQgpKq+dVlA==}

  '@stripe/stripe-js@7.8.0':
    resolution: {integrity: sha512-DNXRfYUgkZlrniQORbA/wH8CdFRhiBSE0R56gYU0V5vvpJ9WZwvGrz9tBAZmfq2aTgw6SK7mNpmTizGzLWVezw==}
    engines: {node: '>=12.16'}

  '@swc/counter@0.1.3':
    resolution: {integrity: sha512-e2BR4lsJkkRlKZ/qCHPw9ZaSxc0MVUd7gtbtaB7aMvHeJVYe8sOB8DBZkP2DtISHGSku9sCK6T6cnY0CtXrOCQ==}

  '@swc/helpers@0.5.15':
    resolution: {integrity: sha512-JQ5TuMi45Owi4/BIMAJBoSQoOJu12oOk/gADqlcUL9JEdHB8vyjUSsxqeNXnmXHjYKMi2WcYtezGEEhqUI/E2g==}

  '@tabler/icons-react@3.34.1':
    resolution: {integrity: sha512-Ld6g0NqOO05kyyHsfU8h787PdHBm7cFmOycQSIrGp45XcXYDuOK2Bs0VC4T2FWSKZ6bx5g04imfzazf/nqtk1A==}
    peerDependencies:
      react: '>= 16'

  '@tabler/icons@3.34.1':
    resolution: {integrity: sha512-9gTnUvd7Fd/DmQgr3MKY+oJLa1RfNsQo8c/ir3TJAWghOuZXodbtbVp0QBY2DxWuuvrSZFys0HEbv1CoiI5y6A==}

  '@tailwindcss/cli@4.1.12':
    resolution: {integrity: sha512-2PyJ5MGh/6JPS+cEaAq6MGDx3UemkX/mJt+/phm7/VOpycpecwNnHuFZbbgx6TNK/aIjvFOhhTVlappM7tmqvQ==}
    hasBin: true

  '@tailwindcss/line-clamp@0.4.4':
    resolution: {integrity: sha512-5U6SY5z8N42VtrCrKlsTAA35gy2VSyYtHWCsg1H87NU1SXnEfekTVlrga9fzUDrrHcGi2Lb5KenUWb4lRQT5/g==}
    peerDependencies:
      tailwindcss: '>=2.0.0 || >=3.0.0 || >=3.0.0-alpha.1'

  '@tailwindcss/node@4.1.12':
    resolution: {integrity: sha512-3hm9brwvQkZFe++SBt+oLjo4OLDtkvlE8q2WalaD/7QWaeM7KEJbAiY/LJZUaCs7Xa8aUu4xy3uoyX4q54UVdQ==}

  '@tailwindcss/oxide-android-arm64@4.1.12':
    resolution: {integrity: sha512-oNY5pq+1gc4T6QVTsZKwZaGpBb2N1H1fsc1GD4o7yinFySqIuRZ2E4NvGasWc6PhYJwGK2+5YT1f9Tp80zUQZQ==}
    engines: {node: '>= 10'}
    cpu: [arm64]
    os: [android]

  '@tailwindcss/oxide-darwin-arm64@4.1.12':
    resolution: {integrity: sha512-cq1qmq2HEtDV9HvZlTtrj671mCdGB93bVY6J29mwCyaMYCP/JaUBXxrQQQm7Qn33AXXASPUb2HFZlWiiHWFytw==}
    engines: {node: '>= 10'}
    cpu: [arm64]
    os: [darwin]

  '@tailwindcss/oxide-darwin-x64@4.1.12':
    resolution: {integrity: sha512-6UCsIeFUcBfpangqlXay9Ffty9XhFH1QuUFn0WV83W8lGdX8cD5/+2ONLluALJD5+yJ7k8mVtwy3zMZmzEfbLg==}
    engines: {node: '>= 10'}
    cpu: [x64]
    os: [darwin]

  '@tailwindcss/oxide-freebsd-x64@4.1.12':
    resolution: {integrity: sha512-JOH/f7j6+nYXIrHobRYCtoArJdMJh5zy5lr0FV0Qu47MID/vqJAY3r/OElPzx1C/wdT1uS7cPq+xdYYelny1ww==}
    engines: {node: '>= 10'}
    cpu: [x64]
    os: [freebsd]

  '@tailwindcss/oxide-linux-arm-gnueabihf@4.1.12':
    resolution: {integrity: sha512-v4Ghvi9AU1SYgGr3/j38PD8PEe6bRfTnNSUE3YCMIRrrNigCFtHZ2TCm8142X8fcSqHBZBceDx+JlFJEfNg5zQ==}
    engines: {node: '>= 10'}
    cpu: [arm]
    os: [linux]

  '@tailwindcss/oxide-linux-arm64-gnu@4.1.12':
    resolution: {integrity: sha512-YP5s1LmetL9UsvVAKusHSyPlzSRqYyRB0f+Kl/xcYQSPLEw/BvGfxzbH+ihUciePDjiXwHh+p+qbSP3SlJw+6g==}
    engines: {node: '>= 10'}
    cpu: [arm64]
    os: [linux]

  '@tailwindcss/oxide-linux-arm64-musl@4.1.12':
    resolution: {integrity: sha512-V8pAM3s8gsrXcCv6kCHSuwyb/gPsd863iT+v1PGXC4fSL/OJqsKhfK//v8P+w9ThKIoqNbEnsZqNy+WDnwQqCA==}
    engines: {node: '>= 10'}
    cpu: [arm64]
    os: [linux]

  '@tailwindcss/oxide-linux-x64-gnu@4.1.12':
    resolution: {integrity: sha512-xYfqYLjvm2UQ3TZggTGrwxjYaLB62b1Wiysw/YE3Yqbh86sOMoTn0feF98PonP7LtjsWOWcXEbGqDL7zv0uW8Q==}
    engines: {node: '>= 10'}
    cpu: [x64]
    os: [linux]

  '@tailwindcss/oxide-linux-x64-musl@4.1.12':
    resolution: {integrity: sha512-ha0pHPamN+fWZY7GCzz5rKunlv9L5R8kdh+YNvP5awe3LtuXb5nRi/H27GeL2U+TdhDOptU7T6Is7mdwh5Ar3A==}
    engines: {node: '>= 10'}
    cpu: [x64]
    os: [linux]

  '@tailwindcss/oxide-wasm32-wasi@4.1.12':
    resolution: {integrity: sha512-4tSyu3dW+ktzdEpuk6g49KdEangu3eCYoqPhWNsZgUhyegEda3M9rG0/j1GV/JjVVsj+lG7jWAyrTlLzd/WEBg==}
    engines: {node: '>=14.0.0'}
    cpu: [wasm32]
    bundledDependencies:
      - '@napi-rs/wasm-runtime'
      - '@emnapi/core'
      - '@emnapi/runtime'
      - '@tybys/wasm-util'
      - '@emnapi/wasi-threads'
      - tslib

  '@tailwindcss/oxide-win32-arm64-msvc@4.1.12':
    resolution: {integrity: sha512-iGLyD/cVP724+FGtMWslhcFyg4xyYyM+5F4hGvKA7eifPkXHRAUDFaimu53fpNg9X8dfP75pXx/zFt/jlNF+lg==}
    engines: {node: '>= 10'}
    cpu: [arm64]
    os: [win32]

  '@tailwindcss/oxide-win32-x64-msvc@4.1.12':
    resolution: {integrity: sha512-NKIh5rzw6CpEodv/++r0hGLlfgT/gFN+5WNdZtvh6wpU2BpGNgdjvj6H2oFc8nCM839QM1YOhjpgbAONUb4IxA==}
    engines: {node: '>= 10'}
    cpu: [x64]
    os: [win32]

  '@tailwindcss/oxide@4.1.12':
    resolution: {integrity: sha512-gM5EoKHW/ukmlEtphNwaGx45fGoEmP10v51t9unv55voWh6WrOL19hfuIdo2FjxIaZzw776/BUQg7Pck++cIVw==}
    engines: {node: '>= 10'}

  '@tailwindcss/postcss@4.1.12':
    resolution: {integrity: sha512-5PpLYhCAwf9SJEeIsSmCDLgyVfdBhdBpzX1OJ87anT9IVR0Z9pjM0FNixCAUAHGnMBGB8K99SwAheXrT0Kh6QQ==}

  '@tailwindcss/typography@0.5.16':
    resolution: {integrity: sha512-0wDLwCVF5V3x3b1SGXPCDcdsbDHMBe+lkFzBRaHeLvNi+nrrnZ1lA18u+OTWO8iSWU2GxUOCvlXtDuqftc1oiA==}
    peerDependencies:
      tailwindcss: '>=3.0.0 || insiders || >=4.0.0-alpha.20 || >=4.0.0-beta.1'

  '@tailwindcss/upgrade@4.1.12':
    resolution: {integrity: sha512-jJbXP3UFjVbvywjKtFOrUsfqUjXP1kUEcJSrnFp6SfOhuiJuLI3olpthtYvKW1/W6bqiK0Jt6Z92rJbOl059PQ==}
    hasBin: true

  '@testing-library/dom@10.4.1':
    resolution: {integrity: sha512-o4PXJQidqJl82ckFaXUeoAW+XysPLauYI43Abki5hABd853iMhitooc6znOnczgbTYmEP6U6/y1ZyKAIsvMKGg==}
    engines: {node: '>=18'}

  '@testing-library/jest-dom@6.8.0':
    resolution: {integrity: sha512-WgXcWzVM6idy5JaftTVC8Vs83NKRmGJz4Hqs4oyOuO2J4r/y79vvKZsb+CaGyCSEbUPI6OsewfPd0G1A0/TUZQ==}
    engines: {node: '>=14', npm: '>=6', yarn: '>=1'}

  '@testing-library/react@16.3.0':
    resolution: {integrity: sha512-kFSyxiEDwv1WLl2fgsq6pPBbw5aWKrsY2/noi1Id0TK0UParSF62oFQFGHXIyaG4pp2tEub/Zlel+fjjZILDsw==}
    engines: {node: '>=18'}
    peerDependencies:
      '@testing-library/dom': ^10.0.0
      '@types/react': ^18.0.0 || ^19.0.0
      '@types/react-dom': ^18.0.0 || ^19.0.0
      react: ^18.0.0 || ^19.0.0
      react-dom: ^18.0.0 || ^19.0.0
    peerDependenciesMeta:
      '@types/react':
        optional: true
      '@types/react-dom':
        optional: true

  '@tootallnate/once@2.0.0':
    resolution: {integrity: sha512-XCuKFP5PS55gnMVu3dty8KPatLqUoy/ZYzDzAGCQ8JNFCkLXzmI7vNHCR+XpbZaMWQK/vQubr7PkYq8g470J/A==}
    engines: {node: '>= 10'}

  '@tsconfig/node10@1.0.11':
    resolution: {integrity: sha512-DcRjDCujK/kCk/cUe8Xz8ZSpm8mS3mNNpta+jGCA6USEDfktlNvm1+IuZ9eTcDbNk41BHwpHHeW+N1lKCz4zOw==}

  '@tsconfig/node12@1.0.11':
    resolution: {integrity: sha512-cqefuRsh12pWyGsIoBKJA9luFu3mRxCA+ORZvA4ktLSzIuCUtWVxGIuXigEwO5/ywWFMZ2QEGKWvkZG1zDMTag==}

  '@tsconfig/node14@1.0.3':
    resolution: {integrity: sha512-ysT8mhdixWK6Hw3i1V2AeRqZ5WfXg1G43mqoYlM2nc6388Fq5jcXyr5mRsqViLx/GJYdoL0bfXD8nmF+Zn/Iow==}

  '@tsconfig/node16@1.0.4':
    resolution: {integrity: sha512-vxhUy4J8lyeyinH7Azl1pdd43GJhZH/tP2weN8TntQblOY+A0XbT8DJk1/oCPuOOyg/Ja757rG0CgHcWC8OfMA==}

  '@tybys/wasm-util@0.10.0':
    resolution: {integrity: sha512-VyyPYFlOMNylG45GoAe0xDoLwWuowvf92F9kySqzYh8vmYm7D2u4iUJKa1tOUpS70Ku13ASrOkS4ScXFsTaCNQ==}

  '@types/aria-query@5.0.4':
    resolution: {integrity: sha512-rfT93uj5s0PRL7EzccGMs3brplhcrghnDoV26NqKhCAS1hVo+WdNsPvE/yb6ilfr5hi2MEk6d5EWJTKdxg8jVw==}

  '@types/aws-lambda@8.10.147':
    resolution: {integrity: sha512-nD0Z9fNIZcxYX5Mai2CTmFD7wX7UldCkW2ezCF8D1T5hdiLsnTWDGRpfRYntU6VjTdLQjOvyszru7I1c1oCQew==}

  '@types/bunyan@1.8.11':
    resolution: {integrity: sha512-758fRH7umIMk5qt5ELmRMff4mLDlN+xyYzC+dkPTdKwbSkJFvz6xwyScrytPU0QIBbRRwbiE8/BIg8bpajerNQ==}

  '@types/caseless@0.12.5':
    resolution: {integrity: sha512-hWtVTC2q7hc7xZ/RLbxapMvDMgUnDvKvMOpKal4DrMyfGBUfB1oKaZlIRr6mJL+If3bAP6sV/QneGzF6tJjZDg==}

  '@types/connect@3.4.38':
    resolution: {integrity: sha512-K6uROf1LD88uDQqJCktA4yzL1YYAK6NgfsI0v/mTgyPKWsX1CnJ0XPSDhViejru1GcRkLWb8RlzFYJRqGUbaug==}

  '@types/debug@4.1.12':
    resolution: {integrity: sha512-vIChWdVG3LG1SMxEvI/AK+FWJthlrqlTu7fbrlywTkkaONwk/UAGaULXRlf8vkzFBLVm0zkMdCquhL5aOjhXPQ==}

  '@types/estree@1.0.8':
    resolution: {integrity: sha512-dWHzHa2WqEXI/O1E9OjrocMTKJl2mSrEolh1Iomrv6U+JuNwaHXsXx9bLu5gG7BUWFIN0skIQJQ/L1rIex4X6w==}

  '@types/fluent-ffmpeg@2.1.27':
    resolution: {integrity: sha512-QiDWjihpUhriISNoBi2hJBRUUmoj/BMTYcfz+F+ZM9hHWBYABFAE6hjP/TbCZC0GWwlpa3FzvHH9RzFeRusZ7A==}

  '@types/lodash.throttle@4.1.9':
    resolution: {integrity: sha512-PCPVfpfueguWZQB7pJQK890F2scYKoDUL3iM522AptHWn7d5NQmeS/LTEHIcLr5PaTzl3dK2Z0xSUHHTHwaL5g==}

  '@types/lodash@4.17.20':
    resolution: {integrity: sha512-H3MHACvFUEiujabxhaI/ImO6gUrd8oOurg7LQtS7mbwIXA/cUqWrvBsaeJ23aZEPk1TAYkurjfMbSELfoCXlGA==}

  '@types/memcached@2.2.10':
    resolution: {integrity: sha512-AM9smvZN55Gzs2wRrqeMHVP7KE8KWgCJO/XL5yCly2xF6EKa4YlbpK+cLSAH4NG/Ah64HrlegmGqW8kYws7Vxg==}

  '@types/ms@2.1.0':
    resolution: {integrity: sha512-GsCCIZDE/p3i96vtEqx+7dBUGXrc7zeSK3wwPHIaRThS+9OhWIXRqzs4d6k1SVU8g91DrNRWxWUGhp5KXQb2VA==}

  '@types/mysql@2.15.26':
    resolution: {integrity: sha512-DSLCOXhkvfS5WNNPbfn2KdICAmk8lLc+/PNvnPnF7gOdMZCxopXduqv0OQ13y/yA/zXTSikZZqVgybUxOEg6YQ==}

  '@types/node@10.17.60':
    resolution: {integrity: sha512-F0KIgDJfy2nA3zMLmWGKxcH2ZVEtCZXHHdOQs2gSaQ27+lNeEfGxzkIw90aXswATX7AZ33tahPbzy6KAfUreVw==}

  '@types/node@22.17.2':
    resolution: {integrity: sha512-gL6z5N9Jm9mhY+U2KXZpteb+09zyffliRkZyZOHODGATyC5B1Jt/7TzuuiLkFsSUMLbS1OLmlj/E+/3KF4Q/4w==}

  '@types/pg-pool@2.0.6':
    resolution: {integrity: sha512-TaAUE5rq2VQYxab5Ts7WZhKNmuN78Q6PiFonTDdpbx8a1H0M1vhy3rhiMjl+e2iHmogyMw7jZF4FrE6eJUy5HQ==}

  '@types/pg@8.6.1':
    resolution: {integrity: sha512-1Kc4oAGzAl7uqUStZCDvaLFqZrW9qWSjXOmBfdgyBP5La7Us6Mg4GBvRlSoaZMhQF/zSj1C8CtKMBkoiT8eL8w==}

  '@types/react-dom@19.1.7':
    resolution: {integrity: sha512-i5ZzwYpqjmrKenzkoLM2Ibzt6mAsM7pxB6BCIouEVVmgiqaMj1TjaK7hnA36hbW5aZv20kx7Lw6hWzPWg0Rurw==}
    peerDependencies:
      '@types/react': ^19.0.0

  '@types/react@19.1.11':
    resolution: {integrity: sha512-lr3jdBw/BGj49Eps7EvqlUaoeA0xpj3pc0RoJkHpYaCHkVK7i28dKyImLQb3JVlqs3aYSXf7qYuWOW/fgZnTXQ==}

  '@types/request@2.48.13':
    resolution: {integrity: sha512-FGJ6udDNUCjd19pp0Q3iTiDkwhYup7J8hpMW9c4k53NrccQFFWKRho6hvtPPEhnXWKvukfwAlB6DbDz4yhH5Gg==}

  '@types/shimmer@1.2.0':
    resolution: {integrity: sha512-UE7oxhQLLd9gub6JKIAhDq06T0F6FnztwMNRvYgjeQSBeMc1ZG/tA47EwfduvkuQS8apbkM/lpLpWsaCeYsXVg==}

  '@types/tedious@4.0.14':
    resolution: {integrity: sha512-KHPsfX/FoVbUGbyYvk1q9MMQHLPeRZhRJZdO45Q4YjvFkv4hMNghCWTvy7rdKessBsmtz4euWCWAB6/tVpI1Iw==}

  '@types/tough-cookie@4.0.5':
    resolution: {integrity: sha512-/Ad8+nIOV7Rl++6f1BdKxFSMgmoqEoYbHRpPcx3JEfv8VRsQe9Z4mCXeJBzxs7mbHY/XOZZuXlRNfhpVPbs6ZA==}

  '@vercel/analytics@1.5.0':
    resolution: {integrity: sha512-MYsBzfPki4gthY5HnYN7jgInhAZ7Ac1cYDoRWFomwGHWEX7odTEzbtg9kf/QSo7XEsEAqlQugA6gJ2WS2DEa3g==}
    peerDependencies:
      '@remix-run/react': ^2
      '@sveltejs/kit': ^1 || ^2
      next: '>= 13'
      react: ^18 || ^19 || ^19.0.0-rc
      svelte: '>= 4'
      vue: ^3
      vue-router: ^4
    peerDependenciesMeta:
      '@remix-run/react':
        optional: true
      '@sveltejs/kit':
        optional: true
      next:
        optional: true
      react:
        optional: true
      svelte:
        optional: true
      vue:
        optional: true
      vue-router:
        optional: true

  '@vitest/expect@2.1.9':
    resolution: {integrity: sha512-UJCIkTBenHeKT1TTlKMJWy1laZewsRIzYighyYiJKZreqtdxSos/S1t+ktRMQWu2CKqaarrkeszJx1cgC5tGZw==}

  '@vitest/mocker@2.1.9':
    resolution: {integrity: sha512-tVL6uJgoUdi6icpxmdrn5YNo3g3Dxv+IHJBr0GXHaEdTcw3F+cPKnsXFhli6nO+f/6SDKPHEK1UN+k+TQv0Ehg==}
    peerDependencies:
      msw: ^2.4.9
      vite: ^5.0.0
    peerDependenciesMeta:
      msw:
        optional: true
      vite:
        optional: true

  '@vitest/pretty-format@2.1.9':
    resolution: {integrity: sha512-KhRIdGV2U9HOUzxfiHmY8IFHTdqtOhIzCpd8WRdJiE7D/HUcZVD0EgQCVjm+Q9gkUXWgBvMmTtZgIG48wq7sOQ==}

  '@vitest/runner@2.1.9':
    resolution: {integrity: sha512-ZXSSqTFIrzduD63btIfEyOmNcBmQvgOVsPNPe0jYtESiXkhd8u2erDLnMxmGrDCwHCCHE7hxwRDCT3pt0esT4g==}

  '@vitest/snapshot@2.1.9':
    resolution: {integrity: sha512-oBO82rEjsxLNJincVhLhaxxZdEtV0EFHMK5Kmx5sJ6H9L183dHECjiefOAdnqpIgT5eZwT04PoggUnW88vOBNQ==}

  '@vitest/spy@2.1.9':
    resolution: {integrity: sha512-E1B35FwzXXTs9FHNK6bDszs7mtydNi5MIfUWpceJ8Xbfb1gBMscAnwLbEu+B44ed6W3XjL9/ehLPHR1fkf1KLQ==}

  '@vitest/utils@2.1.9':
    resolution: {integrity: sha512-v0psaMSkNJ3A2NMrUEHFRzJtDPFn+/VWZ5WxImB21T9fjucJRmS7xCS3ppEnARb9y11OAzaD+P2Ps+b+BGX5iQ==}

  abort-controller@3.0.0:
    resolution: {integrity: sha512-h8lQ8tacZYnR3vNQTgibj+tODHI5/+l06Au2Pcriv/Gmet0eaj4TwWH41sO9wnHDiQsEj19q0drzdWdeAHtweg==}
    engines: {node: '>=6.5'}

  acorn-import-attributes@1.9.5:
    resolution: {integrity: sha512-n02Vykv5uA3eHGM/Z2dQrcD56kL8TyDb2p1+0P83PClMnC/nc+anbQRhIOWnSq4Ke/KvDPrY3C9hDtC/A3eHnQ==}
    peerDependencies:
      acorn: ^8

  acorn-walk@8.3.4:
    resolution: {integrity: sha512-ueEepnujpqee2o5aIYnvHU6C0A42MNdsIDeqy5BydrkuC5R1ZuUFnm27EeFJGoEHJQgn3uleRvmTXaJgfXbt4g==}
    engines: {node: '>=0.4.0'}

  acorn@8.15.0:
    resolution: {integrity: sha512-NZyJarBfL7nWwIq+FDL6Zp/yHEhePMNnnJ0y3qfieCrmNvYct8uvtiV41UvlSe6apAfk0fY1FbWx+NwfmpvtTg==}
    engines: {node: '>=0.4.0'}
    hasBin: true

  agent-base@6.0.2:
    resolution: {integrity: sha512-RZNwNclF7+MS/8bDg70amg32dyeZGZxiDuQmZxKLAlQjr3jGyLx+4Kkk58UO7D2QdgFIQCovuSuZESne6RG6XQ==}
    engines: {node: '>= 6.0.0'}

  agent-base@7.1.4:
    resolution: {integrity: sha512-MnA+YT8fwfJPgBx3m60MNqakm30XOkyIoH1y6huTQvC0PwZG7ki8NacLBcrPbNoo8vEZy7Jpuk7+jMO+CUovTQ==}
    engines: {node: '>= 14'}

  ai@5.0.22:
    resolution: {integrity: sha512-RZiYhj7Ux7hrLtXkHPcxzdiSZt4NOiC69O5AkNfMCsz3twwz/KRkl9ASptosoOsg833s5yRcTSdIu5z53Sl6Pw==}
    engines: {node: '>=18'}
    peerDependencies:
      zod: ^3.25.76 || ^4

  ansi-regex@4.1.1:
    resolution: {integrity: sha512-ILlv4k/3f6vfQ4OoP2AGvirOktlQ98ZEL1k9FaQjxa3L1abBgbuTDAdPOpvbGncC0BTVQrl+OM8xZGK6tWXt7g==}
    engines: {node: '>=6'}

  ansi-regex@5.0.1:
    resolution: {integrity: sha512-quJQXlTSUGL2LH9SUXo8VwsY4soanhgo6LNSm84E1LBcE8s3O0wpdiRzyR9z/ZZJMlMWv37qOOb9pdJlMUEKFQ==}
    engines: {node: '>=8'}

  ansi-styles@4.3.0:
    resolution: {integrity: sha512-zbB9rCJAT1rbjiVDb2hqKFHNYLxgtk8NURxZ3IZwD3F6NtxbXZQCnnSi1Lkx+IDohdPlFp222wVALIheZJQSEg==}
    engines: {node: '>=8'}

  ansi-styles@5.2.0:
    resolution: {integrity: sha512-Cxwpt2SfTzTtXcfOlzGEee8O+c+MmUgGrNiBcXnuWxuFJHe6a5Hz7qwhwe5OgaSYI0IJvkLqWX1ASG+cJOkEiA==}
    engines: {node: '>=10'}

  arg@4.1.3:
    resolution: {integrity: sha512-58S9QDqG0Xx27YwPSt9fJxivjYl432YCwfDMfZ+71RAqUrZef7LrKQZ3LHLOwCS4FLNBplP533Zx895SeOCHvA==}

  argparse@2.0.1:
    resolution: {integrity: sha512-8+9WqebbFzpX9OR+Wa6O29asIogeRMzcGtAINdpMHHyAg10f05aSFVBbcEqGf/PXw1EjAZ+q2/bEBg3DvurK3Q==}

  aria-hidden@1.2.6:
    resolution: {integrity: sha512-ik3ZgC9dY/lYVVM++OISsaYDeg1tb0VtP5uL3ouh1koGOaUMDPpbFIei4JkFimWUFPn90sbMNMXQAIVOlnYKJA==}
    engines: {node: '>=10'}

  aria-query@5.3.0:
    resolution: {integrity: sha512-b0P0sZPKtyu8HkeRAfCq0IfURZK+SuwMjY1UXGBU27wpAiTwQAIlq56IbIO+ytk/JjS1fMR14ee5WBBfKi5J6A==}

  aria-query@5.3.2:
    resolution: {integrity: sha512-COROpnaoap1E2F000S62r6A60uHZnmlvomhfyT2DlTcrY1OrBKn2UhH7qn5wTC9zMvD0AY7csdPSNwKP+7WiQw==}
    engines: {node: '>= 0.4'}

  arrify@2.0.1:
    resolution: {integrity: sha512-3duEwti880xqi4eAMN8AyR4a0ByT90zoYdLlevfrvU43vb0YZwZVfxOgxWrLXXXpyugL0hNZc9G6BiB5B3nUug==}
    engines: {node: '>=8'}

  asap@2.0.6:
    resolution: {integrity: sha512-BSHWgDSAiKs50o2Re8ppvp3seVHXSRM44cdSsT9FfNEUUZLOGWVCsiWaRPWM1Znn+mqZ1OfVZ3z3DWEzSp7hRA==}

  assertion-error@2.0.1:
    resolution: {integrity: sha512-Izi8RQcffqCeNVgFigKli1ssklIbpHnCYc6AknXGYoB6grJqyeby7jv12JUQgmTAnIDnbck1uxksT4dzN3PWBA==}
    engines: {node: '>=12'}

  async-retry@1.3.3:
    resolution: {integrity: sha512-wfr/jstw9xNi/0teMHrRW7dsz3Lt5ARhYNZ2ewpadnhaIp5mbALhOAP+EAdsC7t4Z6wqsDVv9+W6gm1Dk9mEyw==}

  async@0.2.10:
    resolution: {integrity: sha512-eAkdoKxU6/LkKDBzLpT+t6Ff5EtfSF4wx1WfJiPEEV7WNLnDaRXk0oVysiEPm262roaachGexwUv94WhSgN5TQ==}

  asynckit@0.4.0:
    resolution: {integrity: sha512-Oei9OH4tRh0YqU3GxhX79dM/mwVgvbZJaSNaRk+bshkj0S5cfHcgYakreBjrHwatXKbz+IoIdYLxrKim2MjW0Q==}

  autoprefixer@10.4.21:
    resolution: {integrity: sha512-O+A6LWV5LDHSJD3LjHYoNi4VLsj/Whi7k6zG12xTYaU4cQ8oxQGckXNX8cRHK5yOZ/ppVHe0ZBXGzSV9jXdVbQ==}
    engines: {node: ^10 || ^12 || >=14}
    hasBin: true
    peerDependencies:
      postcss: ^8.1.0

  base64-js@1.5.1:
    resolution: {integrity: sha512-AKpaYlHn8t4SVbOHCy+b5+KKgvR4vrsD8vbvrbiQJps7fKDTkjkDry6ji0rUJjC0kzbNePLwzxq8iypo41qeWA==}

  bignumber.js@9.3.1:
    resolution: {integrity: sha512-Ko0uX15oIUS7wJ3Rb30Fs6SkVbLmPBAKdlm7q9+ak9bbIeFf0MwuBsQV6z7+X768/cHsfg+WlysDWJcmthjsjQ==}

  braces@3.0.3:
    resolution: {integrity: sha512-yQbXgO/OSZVD2IsiLlro+7Hf6Q18EJrKSEsdoMzKePKXct3gvD8oLcOQdIzGupr5Fj+EDe8gO/lxc1BzfMpxvA==}
    engines: {node: '>=8'}

  browserslist@4.25.3:
    resolution: {integrity: sha512-cDGv1kkDI4/0e5yON9yM5G/0A5u8sf5TnmdX5C9qHzI9PPu++sQ9zjm1k9NiOrf3riY4OkK0zSGqfvJyJsgCBQ==}
    engines: {node: ^6 || ^7 || ^8 || ^9 || ^10 || ^11 || ^12 || >=13.7}
    hasBin: true

  buffer-equal-constant-time@1.0.1:
    resolution: {integrity: sha512-zRpUiDwd/xk6ADqPMATG8vc9VPrkck7T07OIx0gnjmJAnHnTVXNQG3vfvWNuiZIkwu9KrKdA1iJKfsfTVxE6NA==}

  buffer-from@1.1.2:
    resolution: {integrity: sha512-E+XQCRwSbaaiChtv6k6Dwgc+bx+Bs6vuKJHHl5kox/BaKbhiXzqQOwK4cO22yElGp2OCmjwVhT3HmxgyPGnJfQ==}

  busboy@1.6.0:
    resolution: {integrity: sha512-8SFQbg/0hQ9xy3UNTB0YEnsNBbWfhf7RtnzpL7TkBiTBRfrQ9Fxcnz7VJsleJpyp6rVLvXiuORqjlHi5q+PYuA==}
    engines: {node: '>=10.16.0'}

  c12@3.1.0:
    resolution: {integrity: sha512-uWoS8OU1MEIsOv8p/5a82c3H31LsWVR5qiyXVfBNOzfffjUWtPnhAb4BYI2uG2HfGmZmFjCtui5XNWaps+iFuw==}
    peerDependencies:
      magicast: ^0.3.5
    peerDependenciesMeta:
      magicast:
        optional: true

  cac@6.7.14:
    resolution: {integrity: sha512-b6Ilus+c3RrdDk+JhLKUAQfzzgLEPy6wcXqS7f/xe1EETvsDP6GORG7SFuOs6cID5YkqchW/LXZbX5bc8j7ZcQ==}
    engines: {node: '>=8'}

  call-bind-apply-helpers@1.0.2:
    resolution: {integrity: sha512-Sp1ablJ0ivDkSzjcaJdxEunN5/XvksFJ2sMBFfq6x0ryhQV/2b/KwFe21cMpmHtPOSij8K99/wSfoEuTObmuMQ==}
    engines: {node: '>= 0.4'}

  call-bound@1.0.4:
    resolution: {integrity: sha512-+ys997U96po4Kx/ABpBCqhA9EuxJaQWDQg7295H4hBphv3IZg0boBKuwYpt4YXp6MZ5AmZQnU/tyMTlRpaSejg==}
    engines: {node: '>= 0.4'}

  camelcase-css@2.0.1:
    resolution: {integrity: sha512-QOSvevhslijgYwRx6Rv7zKdMF8lbRmx+uQGx2+vDc+KI/eBnsy9kit5aj23AgGu3pa4t9AgwbnXWqS+iOY+2aA==}
    engines: {node: '>= 6'}

  caniuse-lite@1.0.30001737:
    resolution: {integrity: sha512-BiloLiXtQNrY5UyF0+1nSJLXUENuhka2pzy2Fx5pGxqavdrxSCW4U6Pn/PoG3Efspi2frRbHpBV2XsrPE6EDlw==}

  canonicalize@1.0.8:
    resolution: {integrity: sha512-0CNTVCLZggSh7bc5VkX5WWPWO+cyZbNd07IHIsSXLia/eAq+r836hgk+8BKoEh7949Mda87VUOitx5OddVj64A==}

  caseless@0.12.0:
    resolution: {integrity: sha512-4tYFyifaFfGacoiObjJegolkwSU4xQNGbVgUiNYVUxbQ2x2lUsFvY4hVgVzGiIe6WLOPqycWXA40l+PWsxthUw==}

  chai@5.3.3:
    resolution: {integrity: sha512-4zNhdJD/iOjSH0A05ea+Ke6MU5mmpQcbQsSOkgdaUMJ9zTlDTD/GYlwohmIE2u0gaxHYiVHEn1Fw9mZ/ktJWgw==}
    engines: {node: '>=18'}

  chalk@4.1.2:
    resolution: {integrity: sha512-oKnbhFyRIXpUuez8iBMmyEa4nbj4IOQyuhc/wy9kY7/WVPcwIO9VA668Pu8RkO7+0G76SLROeyw9CpQ061i4mA==}
    engines: {node: '>=10'}

  check-error@2.1.1:
    resolution: {integrity: sha512-OAlb+T7V4Op9OwdkjmguYRqncdlx5JiofwOAUkmTF+jNdHwzTaTs4sRAGpzLF3oOz5xAyDGrPgeIDFQmDOTiJw==}
    engines: {node: '>= 16'}

  chokidar@4.0.3:
    resolution: {integrity: sha512-Qgzu8kfBvo+cA4962jnP1KkS6Dop5NS6g7R5LFYJr4b8Ub94PPQXUksCw9PvXoeXPRRddRNC5C1JQUR2SMGtnA==}
    engines: {node: '>= 14.16.0'}

  chownr@3.0.0:
    resolution: {integrity: sha512-+IxzY9BZOQd/XuYPRmrvEVjF/nqj5kgT4kEq7VofrDoM1MxoRjEWkrCC3EtLi59TVawxTAn+orJwFQcrqEN1+g==}
    engines: {node: '>=18'}

  citty@0.1.6:
    resolution: {integrity: sha512-tskPPKEs8D2KPafUypv2gxwJP8h/OaJmC82QQGGDQcHvXX43xF2VDACcJVmZ0EuSxkpO9Kc4MlrA3q0+FG58AQ==}

  cjs-module-lexer@1.4.3:
    resolution: {integrity: sha512-9z8TZaGM1pfswYeXrUpzPrkx8UnWYdhJclsiYMm6x/w5+nN+8Tf/LnAgfLGQCm59qAOxU8WwHEq2vNwF6i4j+Q==}

  class-variance-authority@0.7.1:
    resolution: {integrity: sha512-Ka+9Trutv7G8M6WT6SeiRWz792K5qEqIGEGzXKhAE6xOWAY6pPH8U+9IY3oCMv6kqTmLsv7Xh/2w2RigkePMsg==}

  classnames@2.5.1:
    resolution: {integrity: sha512-saHYOzhIQs6wy2sVxTM6bUDsQO4F50V9RQ22qBpEdCW+I+/Wmke2HOl6lS6dTpdxVhb88/I6+Hs+438c3lfUow==}

  client-only@0.0.1:
    resolution: {integrity: sha512-IV3Ou0jSMzZrd3pZ48nLkT9DA7Ag1pnPzaiQhpW7c3RbcqqzvzzVu+L8gfqMp/8IM2MQtSiqaCxrrcfu8I8rMA==}

  cliui@8.0.1:
    resolution: {integrity: sha512-BSeNnyus75C4//NQ9gQt1/csTXyo/8Sb+afLAkzAptFuMsod9HFokGNudZpi/oQV73hnVK+sR+5PVRMd+Dr7YQ==}
    engines: {node: '>=12'}

  clsx@2.1.1:
    resolution: {integrity: sha512-eYm0QWBtUrBWZWG0d386OGAw16Z995PiOVo2B7bjWSbHedGl5e0ZWaq65kOGgUSNesEIDkB9ISbTg/JK9dhCZA==}
    engines: {node: '>=6'}

  color-convert@2.0.1:
    resolution: {integrity: sha512-RRECPsj7iu/xb5oKYcsFHSppFNnsj/52OVTRKb4zP5onXwVF3zVmmToNcOfGC+CRDpfK/U584fMg38ZHCaElKQ==}
    engines: {node: '>=7.0.0'}

  color-name@1.1.4:
    resolution: {integrity: sha512-dOy+3AuW3a2wNbZHIuMZpTcgjGuLU/uBL/ubcZF9OXbDo8ff4O8yVp5Bf0efS8uEoYo5q4Fx7dY9OgQGXgAsQA==}

  color-string@1.9.1:
    resolution: {integrity: sha512-shrVawQFojnZv6xM40anx4CkoDP+fZsw/ZerEMsW/pyzsRbElpsL/DBVW7q3ExxwusdNXI3lXpuhEZkzs8p5Eg==}

  color@4.2.3:
    resolution: {integrity: sha512-1rXeuUUiGGrykh+CeBdu5Ie7OJwinCgQY0bc7GCRxy5xVHy+moaqkpL/jqQq0MtQOeYcrqEz4abc5f0KtU7W4A==}
    engines: {node: '>=12.5.0'}

  combined-stream@1.0.8:
    resolution: {integrity: sha512-FQN4MRfuJeHf7cBbBMJFXhKSDq+2kAArBlmRBvcvFE5BB1HZKXtSFASDhdlz9zOYwxh8lDdnvmMOe/+5cdoEdg==}
    engines: {node: '>= 0.8'}

  component-emitter@1.3.1:
    resolution: {integrity: sha512-T0+barUSQRTUQASh8bx02dl+DhF54GtIDY13Y3m9oWTklKbb3Wv974meRpeZ3lp1JpLVECWWNHC4vaG2XHXouQ==}

  concat-stream@2.0.0:
    resolution: {integrity: sha512-MWufYdFw53ccGjCA+Ol7XJYpAlW6/prSMzuPOTRnJGcGzuhLn4Scrz7qf6o8bROZ514ltazcIFJZevcfbo0x7A==}
    engines: {'0': node >= 6.0}

  confbox@0.2.2:
    resolution: {integrity: sha512-1NB+BKqhtNipMsov4xI/NnhCKp9XG9NamYp5PVm9klAT0fsrNPjaFICsCFhNhwZJKNh7zB/3q8qXz0E9oaMNtQ==}

  consola@3.4.2:
    resolution: {integrity: sha512-5IKcdX0nnYavi6G7TtOhwkYzyjfJlatbjMjuLSfE2kYT5pMDOilZ4OvMhi637CcDICTmz3wARPoyhqyX1Y+XvA==}
    engines: {node: ^14.18.0 || >=16.10.0}

  cookie@1.0.2:
    resolution: {integrity: sha512-9Kr/j4O16ISv8zBBhJoi4bXOYNTkFLOqSL3UDB0njXxCXNezjeyVrJyGOWtgfs/q2km1gwBcfH8q1yEGoMYunA==}
    engines: {node: '>=18'}

  cookiejar@2.1.4:
    resolution: {integrity: sha512-LDx6oHrK+PhzLKJU9j5S7/Y3jM/mUHvD/DeI1WQmJn652iPC5Y4TBzC9l+5OMOXlyTTA+SmVUPm0HQUwpD5Jqw==}

  create-require@1.1.1:
    resolution: {integrity: sha512-dcKFX3jn0MpIaXjisoRvexIJVEKzaq7z2rZKxf+MSr9TkdmHmsU4m2lcLojrj/FHl8mk5VxMmYA+ftRkP/3oKQ==}

  cross-env@7.0.3:
    resolution: {integrity: sha512-+/HKd6EgcQCJGh2PSjZuUitQBQynKor4wrFbRg4DtAgS1aWO+gU52xpH7M9ScGgXSYmAVS9bIJ8EzuaGw0oNAw==}
    engines: {node: '>=10.14', npm: '>=6', yarn: '>=1'}
    hasBin: true

  cross-fetch@4.1.0:
    resolution: {integrity: sha512-uKm5PU+MHTootlWEY+mZ4vvXoCn4fLQxT9dSc1sXVMSFkINTJVN8cAQROpwcKm8bJ/c7rgZVIBWzH5T78sNZZw==}

  cross-spawn@7.0.6:
    resolution: {integrity: sha512-uV2QOWP2nWzsy2aMp8aRibhi9dlzF5Hgh5SHaB9OiTGEyDTiJJyx0uy51QXdyWbtAHNua4XJzUKca3OzKUd3vA==}
    engines: {node: '>= 8'}

  css.escape@1.5.1:
    resolution: {integrity: sha512-YUifsXXuknHlUsmlgyY0PKzgPOr7/FjCePfHNt0jxm83wHZi44VDMQ7/fGNkjY3/jV1MC+1CmZbaHzugyeRtpg==}

  cssesc@3.0.0:
    resolution: {integrity: sha512-/Tb/JcjK111nNScGob5MNtsntNM1aCNUDipB/TkwZFhyDrrE47SOx/18wF2bbjgc3ZzCSKW1T5nt5EbFoAz/Vg==}
    engines: {node: '>=4'}
    hasBin: true

  cssstyle@4.6.0:
    resolution: {integrity: sha512-2z+rWdzbbSZv6/rhtvzvqeZQHrBaqgogqt85sqFNbabZOuFbCVFb8kPeEtZjiKkbrm395irpNKiYeFeLiQnFPg==}
    engines: {node: '>=18'}

  csstype@3.1.3:
    resolution: {integrity: sha512-M1uQkMl8rQK/szD0LNhtqxIPLpimGm8sOBwU7lLnCpSbTyY3yeU1Vc7l4KT5zT4s/yOxHH5O7tIuuLOCnLADRw==}

  data-urls@5.0.0:
    resolution: {integrity: sha512-ZYP5VBHshaDAiVZxjbRVcFJpc+4xGgT0bK3vzy1HLN8jTO975HEbuYzZJcHoQEY5K1a0z8YayJkyVETa08eNTg==}
    engines: {node: '>=18'}

  date-fns@4.1.0:
    resolution: {integrity: sha512-Ukq0owbQXxa/U3EGtsdVBkR1w7KOQ5gIBqdH2hkvknzZPYvBxb/aa6E8L7tmjFtkwZBu3UXBbjIgPo/Ez4xaNg==}

  dayjs@1.11.13:
    resolution: {integrity: sha512-oaMBel6gjolK862uaPQOVTA7q3TZhuSvuMQAAglQDOWYO9A91IrAOUJEyKVlqJlHE0vq5p5UXxzdPfMH/x6xNg==}

  debug@4.4.1:
    resolution: {integrity: sha512-KcKCqiftBJcZr++7ykoDIEwSa3XWowTfNPo92BYxjXiyYEVrUQh2aLyhxBCwww+heortUFxEJYcRzosstTEBYQ==}
    engines: {node: '>=6.0'}
    peerDependencies:
      supports-color: '*'
    peerDependenciesMeta:
      supports-color:
        optional: true

  decimal.js@10.6.0:
    resolution: {integrity: sha512-YpgQiITW3JXGntzdUmyUR1V812Hn8T1YVXhCu+wO3OpS4eU9l4YdD3qjyiKdV6mvV29zapkMeD390UVEf2lkUg==}

  dedent@1.6.0:
    resolution: {integrity: sha512-F1Z+5UCFpmQUzJa11agbyPVMbpgT/qA3/SKyJ1jyBgm7dUcUEa8v9JwDkerSQXfakBwFljIxhOJqGkjUwZ9FSA==}
    peerDependencies:
      babel-plugin-macros: ^3.1.0
    peerDependenciesMeta:
      babel-plugin-macros:
        optional: true

  deep-eql@5.0.2:
    resolution: {integrity: sha512-h5k/5U50IJJFpzfL6nO9jaaumfjO/f2NjK/oYB2Djzm4p9L+3T9qWpZqZ2hAbLPuuYq9wrU08WQyBTL5GbPk5Q==}
    engines: {node: '>=6'}

  deepmerge-ts@7.1.5:
    resolution: {integrity: sha512-HOJkrhaYsweh+W+e74Yn7YStZOilkoPb6fycpwNLKzSPtruFs48nYis0zy5yJz1+ktUhHxoRDJ27RQAWLIJVJw==}
    engines: {node: '>=16.0.0'}

  deepmerge@4.3.1:
    resolution: {integrity: sha512-3sUqbMEc77XqpdNO7FRyRog+eW3ph+GYCbj+rK+uYyRMuwsVy0rMiVtPn+QJlKFvWP/1PYpapqYn0Me2knFn+A==}
    engines: {node: '>=0.10.0'}

  defu@6.1.4:
    resolution: {integrity: sha512-mEQCMmwJu317oSz8CwdIOdwf3xMif1ttiM8LTufzc3g6kR+9Pe236twL8j3IYT1F7GfRgGcW6MWxzZjLIkuHIg==}

  delayed-stream@1.0.0:
    resolution: {integrity: sha512-ZySD7Nf91aLB0RxL4KGrKHBXl7Eds1DAmEdcoVawXnLD7SDhpNgtuII2aAkg7a7QS41jxPSZ17p4VdGnMHk3MQ==}
    engines: {node: '>=0.4.0'}

  dequal@2.0.3:
    resolution: {integrity: sha512-0je+qPKHEMohvfRTCEo3CrPG6cAzAYgmzKyxRiYSSDkS6eGJdyVJm7WaYA5ECaAD9wLB2T4EEeymA5aFVcYXCA==}
    engines: {node: '>=6'}

  destr@2.0.5:
    resolution: {integrity: sha512-ugFTXCtDZunbzasqBxrK93Ik/DRYsO6S/fedkWEMKqt04xZ4csmnmwGDBAb07QWNaGMAmnTIemsYZCksjATwsA==}

  detect-libc@1.0.3:
    resolution: {integrity: sha512-pGjwhsmsp4kL2RTz08wcOlGN83otlqHeD/Z5T8GXZB+/YcpQ/dgo+lbU8ZsGxV0HIvqqxo9l7mqYwyYMD9bKDg==}
    engines: {node: '>=0.10'}
    hasBin: true

  detect-libc@2.0.4:
    resolution: {integrity: sha512-3UDv+G9CsCKO1WKMGw9fwq/SWJYbI0c5Y7LU1AXYoDdbhE2AHQ6N6Nb34sG8Fj7T5APy8qXDCKuuIHd1BR0tVA==}
    engines: {node: '>=8'}

  detect-node-es@1.1.0:
    resolution: {integrity: sha512-ypdmJU/TbBby2Dxibuv7ZLW3Bs1QEmM7nHjEANfohJLvE0XVujisn1qPJcZxg+qDucsr+bP6fLD1rPS3AhJ7EQ==}

  dezalgo@1.0.4:
    resolution: {integrity: sha512-rXSP0bf+5n0Qonsb+SVVfNfIsimO4HEtmnIpPHY8Q1UCzKlQrDMfdobr8nJOOsRgWCyMRqeSBQzmWUMq7zvVig==}

  diff@4.0.2:
    resolution: {integrity: sha512-58lmxKSA4BNyLz+HHMUzlOEpg09FV+ev6ZMe3vJihgdxzgcwZ8VoEEPmALCZG9LmqfVoNMMKpttIYTVG6uDY7A==}
    engines: {node: '>=0.3.1'}

  dom-accessibility-api@0.5.16:
    resolution: {integrity: sha512-X7BJ2yElsnOJ30pZF4uIIDfBEVgF4XEBxL9Bxhy6dnrm5hkzqmsWHGTiHqRiITNhMyFLyAiWndIJP7Z1NTteDg==}

  dom-accessibility-api@0.6.3:
    resolution: {integrity: sha512-7ZgogeTnjuHbo+ct10G9Ffp0mif17idi0IyWNVA/wcwcm7NPOD/WEHVP3n7n3MhXqxoIYm8d6MuZohYWIZ4T3w==}

  dom-serializer@2.0.0:
    resolution: {integrity: sha512-wIkAryiqt/nV5EQKqQpo3SToSOV9J0DnbJqwK7Wv/Trc92zIAYZ4FlMu+JPFW1DfGFt81ZTCGgDEabffXeLyJg==}

  domelementtype@2.3.0:
    resolution: {integrity: sha512-OLETBj6w0OsagBwdXnPdN0cnMfF9opN69co+7ZrbfPGrdpPVNBUj02spi6B1N7wChLQiPn4CSH/zJvXw56gmHw==}

  domhandler@5.0.3:
    resolution: {integrity: sha512-cgwlv/1iFQiFnU96XXgROh8xTeetsnJiDsTc7TYCLFd9+/WNkIqPTxiM/8pSd8VIrhXGTf1Ny1q1hquVqDJB5w==}
    engines: {node: '>= 4'}

  domutils@3.2.2:
    resolution: {integrity: sha512-6kZKyUajlDuqlHKVX1w7gyslj9MPIXzIFiz/rGu35uC1wMi+kMhQwGhl4lt9unC9Vb9INnY9Z3/ZA3+FhASLaw==}

  dotenv@16.6.1:
    resolution: {integrity: sha512-uBq4egWHTcTt33a72vpSG0z3HnPuIl6NqYcTrKEg2azoEyl2hpW0zqlxysq2pK9HlDIHyHyakeYaYnSAwd8bow==}
    engines: {node: '>=12'}

  dunder-proto@1.0.1:
    resolution: {integrity: sha512-KIN/nDJBQRcXw0MLVhZE9iQHmG68qAVIBg9CqmUYjmQIhgij9U5MFvrqkUL5FbtyyzZuOeOt0zdeRe4UY7ct+A==}
    engines: {node: '>= 0.4'}

  duplexify@4.1.3:
    resolution: {integrity: sha512-M3BmBhwJRZsSx38lZyhE53Csddgzl5R7xGJNk7CVddZD6CcmwMCH8J+7AprIrQKH7TonKxaCjcv27Qmf+sQ+oA==}

  ecdsa-sig-formatter@1.0.11:
    resolution: {integrity: sha512-nagl3RYrbNv6kQkeJIpt6NJZy8twLB/2vtz6yN9Z4vRKHN4/QZJIEbqohALSgwKdnksuY3k5Addp5lg8sVoVcQ==}

  effect@3.16.12:
    resolution: {integrity: sha512-N39iBk0K71F9nb442TLbTkjl24FLUzuvx2i1I2RsEAQsdAdUTuUoW0vlfUXgkMTUOnYqKnWcFfqw4hK4Pw27hg==}

  electron-to-chromium@1.5.208:
    resolution: {integrity: sha512-ozZyibehoe7tOhNaf16lKmljVf+3npZcJIEbJRVftVsmAg5TeA1mGS9dVCZzOwr2xT7xK15V0p7+GZqSPgkuPg==}

  emoji-regex@8.0.0:
    resolution: {integrity: sha512-MSjYzcWNOA0ewAHpz0MxpYFvwg6yjy1NG3xteoqz644VCo/RPgnr1/GGt+ic3iJTzQ8Eu3TdM14SawnVUmGE6A==}

  empathic@2.0.0:
    resolution: {integrity: sha512-i6UzDscO/XfAcNYD75CfICkmfLedpyPDdozrLMmQc5ORaQcdMoc21OnlEylMIqI7U8eniKrPMxxtj8k0vhmJhA==}
    engines: {node: '>=14'}

  end-of-stream@1.4.5:
    resolution: {integrity: sha512-ooEGc6HP26xXq/N+GCGOT0JKCLDGrq2bQUZrQ7gyrJiZANJ/8YDTxTpQBXGMn+WbIQXNVpyWymm7KYVICQnyOg==}

  enhanced-resolve@5.18.3:
    resolution: {integrity: sha512-d4lC8xfavMeBjzGr2vECC3fsGXziXZQyJxD868h2M/mBI3PwAuODxAkLkq5HYuvrPYcUtiLzsTo8U3PgX3Ocww==}
    engines: {node: '>=10.13.0'}

  entities@4.5.0:
    resolution: {integrity: sha512-V0hjH4dGPh9Ao5p0MoRY6BVqtwCjhz6vI5LT8AJ55H+4g9/4vbHx1I54fS0XuclLhDHArPQCiMjDxjaL8fPxhw==}
    engines: {node: '>=0.12'}

  entities@6.0.1:
    resolution: {integrity: sha512-aN97NXWF6AWBTahfVOIrB/NShkzi5H7F9r1s9mD3cDj4Ko5f2qhhVoYMibXF7GlLveb/D2ioWay8lxI97Ven3g==}
    engines: {node: '>=0.12'}

  env-paths@2.2.1:
    resolution: {integrity: sha512-+h1lkLKhZMTYjog1VEpJNG7NZJWcuc2DDk/qsqSTRRCOXiLjeQ1d1/udrUGhqMxUgAlwKNZ0cf2uqan5GLuS2A==}
    engines: {node: '>=6'}

  es-define-property@1.0.1:
    resolution: {integrity: sha512-e3nRfgfUZ4rNGL232gUgX06QNyyez04KdjFrF+LTRoOXmrOgFKDg4BCdsjW8EnT69eqdYGmRpJwiPVYNrCaW3g==}
    engines: {node: '>= 0.4'}

  es-errors@1.3.0:
    resolution: {integrity: sha512-Zf5H2Kxt2xjTvbJvP2ZWLEICxA6j+hAmMzIlypy4xcBg1vKVnx89Wy0GbS+kf5cwCVFFzdCFh2XSCFNULS6csw==}
    engines: {node: '>= 0.4'}

  es-module-lexer@1.7.0:
    resolution: {integrity: sha512-jEQoCwk8hyb2AZziIOLhDqpm5+2ww5uIE6lkO/6jcOCusfk6LhMHpXXfBLXTZ7Ydyt0j4VoUQv6uGNYbdW+kBA==}

  es-object-atoms@1.1.1:
    resolution: {integrity: sha512-FGgH2h8zKNim9ljj7dankFPcICIK9Cp5bm+c2gQSYePhpaG5+esrLODihIorn+Pe6FGJzWhXQotPv73jTaldXA==}
    engines: {node: '>= 0.4'}

  es-set-tostringtag@2.1.0:
    resolution: {integrity: sha512-j6vWzfrGVfyXxge+O0x5sh6cvxAog0a/4Rdd2K36zCMV5eJ+/+tOAngRO8cODMNWbVRdVlmGZQL2YS3yR8bIUA==}
    engines: {node: '>= 0.4'}

  esbuild@0.21.5:
    resolution: {integrity: sha512-mg3OPMV4hXywwpoDxu3Qda5xCKQi+vCTZq8S9J/EpkhB2HzKXq4SNFZE3+NK93JYxc8VMSep+lOUSC/RVKaBqw==}
    engines: {node: '>=12'}
    hasBin: true

  esbuild@0.25.9:
    resolution: {integrity: sha512-CRbODhYyQx3qp7ZEwzxOk4JBqmD/seJrzPa/cGjY1VtIn5E09Oi9/dB4JwctnfZ8Q8iT7rioVv5k/FNT/uf54g==}
    engines: {node: '>=18'}
    hasBin: true

  escalade@3.2.0:
    resolution: {integrity: sha512-WUj2qlxaQtO4g6Pq5c29GTcWGDyd8itL8zTlipgECz3JesAiiOKotd8JU6otB3PACgG6xkJUyVhboMS+bje/jA==}
    engines: {node: '>=6'}

  estree-walker@3.0.3:
    resolution: {integrity: sha512-7RUKfXgSMMkzt6ZuXmqapOurLGPPfgj6l9uRZ7lRGolvk0y2yocc35LdcxKC5PQZdn2DMqioAQ2NoWcrTKmm6g==}

  event-target-shim@5.0.1:
    resolution: {integrity: sha512-i/2XbnSz/uxRCU6+NdVJgKWDTM427+MqYbkQzD321DuCQJUqOuJKIA0IM2+W2xtYHdKOmZ4dR6fExsd4SXL+WQ==}
    engines: {node: '>=6'}

  eventsource-parser@3.0.5:
    resolution: {integrity: sha512-bSRG85ZrMdmWtm7qkF9He9TNRzc/Bm99gEJMaQoHJ9E6Kv9QBbsldh2oMj7iXmYNEAVvNgvv5vPorG6W+XtBhQ==}
    engines: {node: '>=20.0.0'}

  expect-type@1.2.2:
    resolution: {integrity: sha512-JhFGDVJ7tmDJItKhYgJCGLOWjuK9vPxiXoUFLwLDc99NlmklilbiQJwoctZtt13+xMw91MCk/REan6MWHqDjyA==}
    engines: {node: '>=12.0.0'}

  exsolve@1.0.7:
    resolution: {integrity: sha512-VO5fQUzZtI6C+vx4w/4BWJpg3s/5l+6pRQEHzFRM8WFi4XffSP1Z+4qi7GbjWbvRQEbdIco5mIMq+zX4rPuLrw==}

  extend@3.0.2:
    resolution: {integrity: sha512-fjquC59cD7CyW6urNXK0FBufkZcoiGG80wTuPujX590cB5Ttln20E2UB4S/WARVqhXffZl2LNgS+gQdPIIim/g==}

  fast-check@3.23.2:
    resolution: {integrity: sha512-h5+1OzzfCC3Ef7VbtKdcv7zsstUQwUDlYpUTvjeUsJAssPgLn7QzbboPtL5ro04Mq0rPOsMzl7q5hIbRs2wD1A==}
    engines: {node: '>=8.0.0'}

  fast-deep-equal@2.0.1:
    resolution: {integrity: sha512-bCK/2Z4zLidyB4ReuIsvALH6w31YfAQDmXMqMx6FyfHqvBxtjC0eRumeSu4Bs3XtXwpyIywtSTrVT99BxY1f9w==}

  fast-glob@3.3.3:
    resolution: {integrity: sha512-7MptL8U0cqcFdzIzwOTHoilX9x5BrNqye7Z/LuC7kCMRio1EMSyqRK3BEAUD7sXRq4iT4AzTVuZdhgQ2TCvYLg==}
    engines: {node: '>=8.6.0'}

  fast-safe-stringify@2.1.1:
    resolution: {integrity: sha512-W+KJc2dmILlPplD/H4K9l9LcAHAfPtP6BY84uVLXQ6Evcz9Lcg33Y2z1IVblT6xdY54PXYVHEv+0Wpq8Io6zkA==}

  fast-sha256@1.3.0:
    resolution: {integrity: sha512-n11RGP/lrWEFI/bWdygLxhI+pVeo1ZYIVwvvPkW7azl/rOy+F3HYRZ2K5zeE9mmkhQppyv9sQFx0JM9UabnpPQ==}

  fast-xml-parser@4.5.3:
    resolution: {integrity: sha512-RKihhV+SHsIUGXObeVy9AXiBbFwkVk7Syp8XgwN5U3JV416+Gwp/GO9i0JYKmikykgz/UHRrrV4ROuZEo/T0ig==}
    hasBin: true

  fast-xml-parser@5.2.5:
    resolution: {integrity: sha512-pfX9uG9Ki0yekDHx2SiuRIyFdyAr1kMIMitPvb0YBo8SUfKvia7w7FIyd/l6av85pFYRhZscS75MwMnbvY+hcQ==}
    hasBin: true

  fastq@1.19.1:
    resolution: {integrity: sha512-GwLTyxkCXjXbxqIhTsMI2Nui8huMPtnxg7krajPJAjnEG/iiOS7i+zCtWGZR9G0NBKbXKh6X9m9UIsYX/N6vvQ==}

  fd-package-json@2.0.0:
    resolution: {integrity: sha512-jKmm9YtsNXN789RS/0mSzOC1NUq9mkVd65vbSSVsKdjGvYXBuE4oWe2QOEoFeRmJg+lPuZxpmrfFclNhoRMneQ==}

  fdir@6.5.0:
    resolution: {integrity: sha512-tIbYtZbucOs0BRGqPJkshJUYdL+SDH7dVM8gjy+ERp3WAUjLEFJE+02kanyHtwjWOnwrKYBiwAmM0p4kLJAnXg==}
    engines: {node: '>=12.0.0'}
    peerDependencies:
      picomatch: ^3 || ^4
    peerDependenciesMeta:
      picomatch:
        optional: true

  ffmpeg-static@5.2.0:
    resolution: {integrity: sha512-WrM7kLW+do9HLr+H6tk7LzQ7kPqbAgLjdzNE32+u3Ff11gXt9Kkkd2nusGFrlWMIe+XaA97t+I8JS7sZIrvRgA==}
    engines: {node: '>=16'}

  fill-range@7.1.1:
    resolution: {integrity: sha512-YsGpe3WHLK8ZYi4tWDg2Jy3ebRz2rXowDxnld4bkQB00cc/1Zw9AWnC0i9ztDJitivtQvaI9KaLyKrc+hBW0yg==}
    engines: {node: '>=8'}

  fluent-ffmpeg@2.1.3:
    resolution: {integrity: sha512-Be3narBNt2s6bsaqP6Jzq91heDgOEaDCJAXcE3qcma/EJBSy5FB4cvO31XBInuAuKBx8Kptf8dkhjK0IOru39Q==}
    engines: {node: '>=18'}
    deprecated: Package no longer supported. Contact Support at https://www.npmjs.com/support for more info.

  form-data@2.5.5:
    resolution: {integrity: sha512-jqdObeR2rxZZbPSGL+3VckHMYtu+f9//KXBsVny6JSX/pa38Fy+bGjuG8eW/H6USNQWhLi8Num++cU2yOCNz4A==}
    engines: {node: '>= 0.12'}

  form-data@4.0.4:
    resolution: {integrity: sha512-KrGhL9Q4zjj0kiUt5OO4Mr/A/jlI2jDYs5eHBpYHPcBEVSiipAvn2Ko2HnPe20rmcuuvMHNdZFp+4IlGTMF0Ow==}
    engines: {node: '>= 6'}

  formatly@0.3.0:
    resolution: {integrity: sha512-9XNj/o4wrRFyhSMJOvsuyMwy8aUfBaZ1VrqHVfohyXf0Sw0e+yfKG+xZaY3arGCOMdwFsqObtzVOc1gU9KiT9w==}
    engines: {node: '>=18.3.0'}
    hasBin: true

  formidable@3.5.4:
    resolution: {integrity: sha512-YikH+7CUTOtP44ZTnUhR7Ic2UASBPOqmaRkRKxRbywPTe5VxF7RRCck4af9wutiZ/QKM5nME9Bie2fFaPz5Gug==}
    engines: {node: '>=14.0.0'}

  forwarded-parse@2.1.2:
    resolution: {integrity: sha512-alTFZZQDKMporBH77856pXgzhEzaUVmLCDk+egLgIgHst3Tpndzz8MnKe+GzRJRfvVdn69HhpW7cmXzvtLvJAw==}

  fraction.js@4.3.7:
    resolution: {integrity: sha512-ZsDfxO51wGAXREY55a7la9LScWpwv9RxIrYABrlvOFBlH/ShPnrtsXeuUIfXKKOVicNxQ+o8JTbJvjS4M89yew==}

  framer-motion@12.23.12:
    resolution: {integrity: sha512-6e78rdVtnBvlEVgu6eFEAgG9v3wLnYEboM8I5O5EXvfKC8gxGQB8wXJdhkMy10iVcn05jl6CNw7/HTsTCfwcWg==}
    peerDependencies:
      '@emotion/is-prop-valid': '*'
      react: ^18.0.0 || ^19.0.0
      react-dom: ^18.0.0 || ^19.0.0
    peerDependenciesMeta:
      '@emotion/is-prop-valid':
        optional: true
      react:
        optional: true
      react-dom:
        optional: true

  fsevents@2.3.3:
    resolution: {integrity: sha512-5xoDfX+fL7faATnagmWPpbFtwh/R77WmMMqqHGS65C3vvB0YHrgF+B1YmZ3441tMj5n63k0212XNoJwzlhffQw==}
    engines: {node: ^8.16.0 || ^10.6.0 || >=11.0.0}
    os: [darwin]

  function-bind@1.1.2:
    resolution: {integrity: sha512-7XHNxH7qX9xG5mIwxkhumTox/MIRNcOgDrxWsMt2pAr23WHp6MrRlN7FBSFpCpr+oVO0F744iUgR82nJMfG2SA==}

  gaxios@6.7.1:
    resolution: {integrity: sha512-LDODD4TMYx7XXdpwxAVRAIAuB0bzv0s+ywFonY46k126qzQHT9ygyoa9tncmOiQmmDrik65UYsEkv3lbfqQ3yQ==}
    engines: {node: '>=14'}

  gcp-metadata@6.1.1:
    resolution: {integrity: sha512-a4tiq7E0/5fTjxPAaH4jpjkSv/uCaU2p5KC6HVGrvl0cDjA8iBZv4vv1gyzlmK0ZUKqwpOyQMKzZQe3lTit77A==}
    engines: {node: '>=14'}

  get-caller-file@2.0.5:
    resolution: {integrity: sha512-DyFP3BM/3YHTQOCUL/w0OZHR0lpKeGrxotcHWcqNEdnltqFwXVfhEBQ94eIo34AfQpo0rGki4cyIiftY06h2Fg==}
    engines: {node: 6.* || 8.* || >= 10.*}

  get-intrinsic@1.3.0:
    resolution: {integrity: sha512-9fSjSaos/fRIVIp+xSJlE6lfwhES7LNtKaCBIamHsjr2na1BiABJPo0mOjjz8GJDURarmCPGqaiVg5mfjb98CQ==}
    engines: {node: '>= 0.4'}

  get-nonce@1.0.1:
    resolution: {integrity: sha512-FJhYRoDaiatfEkUK8HKlicmu/3SGFD51q3itKDGoSTysQJBnfOcxU5GxnhE1E6soB76MbT0MBtnKJuXyAx+96Q==}
    engines: {node: '>=6'}

  get-proto@1.0.1:
    resolution: {integrity: sha512-sTSfBjoXBp89JvIKIefqw7U2CCebsc74kiY6awiGogKtoSGbgjYE/G/+l9sF3MWFPNc9IcoOC4ODfKHfxFmp0g==}
    engines: {node: '>= 0.4'}

  get-tsconfig@4.10.1:
    resolution: {integrity: sha512-auHyJ4AgMz7vgS8Hp3N6HXSmlMdUyhSUrfBF16w153rxtLIEOE+HGqaBppczZvnHLqQJfiHotCYpNhl0lUROFQ==}

  giget@2.0.0:
    resolution: {integrity: sha512-L5bGsVkxJbJgdnwyuheIunkGatUF/zssUoxxjACCseZYAVbaqdh9Tsmmlkl8vYan09H7sbvKt4pS8GqKLBrEzA==}
    hasBin: true

  glob-parent@5.1.2:
    resolution: {integrity: sha512-AOIgSQCepiJYwP3ARnGx+5VnTu2HBYdzbGP45eLw1vr3zB3vZLeyed1sC9hnbcOc9/SrMyM5RPQrkGz4aS9Zow==}
    engines: {node: '>= 6'}

  glob-to-regexp@0.4.1:
    resolution: {integrity: sha512-lkX1HJXwyMcprw/5YUZc2s7DrpAiHB21/V+E1rHUrVNokkvB6bqMzT0VfV6/86ZNabt1k14YOIaT7nDvOX3Iiw==}

  globby@14.1.0:
    resolution: {integrity: sha512-0Ia46fDOaT7k4og1PDW4YbodWWr3scS2vAr2lTbsplOt2WkKp0vQbkI9wKis/T5LV/dqPjO3bpS/z6GTJB82LA==}
    engines: {node: '>=18'}

  globrex@0.1.2:
    resolution: {integrity: sha512-uHJgbwAMwNFf5mLst7IWLNg14x1CkeqglJb/K3doi4dw6q2IvAAmM/Y81kevy83wP+Sst+nutFTYOGg3d1lsxg==}

  google-auth-library@9.15.1:
    resolution: {integrity: sha512-Jb6Z0+nvECVz+2lzSMt9u98UsoakXxA2HGHMCxh+so3n90XgYWkq5dur19JAJV7ONiJY22yBTyJB1TSkvPq9Ng==}
    engines: {node: '>=14'}

  google-logging-utils@0.0.2:
    resolution: {integrity: sha512-NEgUnEcBiP5HrPzufUkBzJOD/Sxsco3rLNo1F1TNf7ieU8ryUzBhqba8r756CjLX7rn3fHl6iLEwPYuqpoKgQQ==}
    engines: {node: '>=14'}

  gopd@1.2.0:
    resolution: {integrity: sha512-ZUKRh6/kUFoAiTAtTYPZJ3hw9wNxx+BIBOijnlG9PnrJsCcSjs1wyyD6vJpaYtgnzDrKYRSqf3OO6Rfa93xsRg==}
    engines: {node: '>= 0.4'}

  graceful-fs@4.2.11:
    resolution: {integrity: sha512-RbJ5/jmFcNNCcDV5o9eTnBLJ/HszWV0P73bc+Ff4nS/rJj+YaS6IGyiOL0VoBYX+l1Wrl3k63h/KrH+nhJ0XvQ==}

  gtoken@7.1.0:
    resolution: {integrity: sha512-pCcEwRi+TKpMlxAQObHDQ56KawURgyAf6jtIY046fJ5tIv3zDe/LEIubckAO8fj6JnAxLdmWkUfNyulQ2iKdEw==}
    engines: {node: '>=14.0.0'}

  has-flag@4.0.0:
    resolution: {integrity: sha512-EykJT/Q1KjTWctppgIAgfSO0tKVuZUjhgMr17kqTumMl6Afv3EISleU7qZUzoXDFTAHTDC4NOoG/ZxU3EvlMPQ==}
    engines: {node: '>=8'}

  has-symbols@1.1.0:
    resolution: {integrity: sha512-1cDNdwJ2Jaohmb3sg4OmKaMBwuC48sYni5HUw2DvsC8LjGTLK9h+eb1X6RyuOHe4hT0ULCW68iomhjUoKUqlPQ==}
    engines: {node: '>= 0.4'}

  has-tostringtag@1.0.2:
    resolution: {integrity: sha512-NqADB8VjPFLM2V0VvHUewwwsw0ZWBaIdgo+ieHtK3hasLz4qeCRjYcqfB6AQrBggRKppKF8L52/VqdVsO47Dlw==}
    engines: {node: '>= 0.4'}

  hash.js@1.1.7:
    resolution: {integrity: sha512-taOaskGt4z4SOANNseOviYDvjEJinIkRgmp7LbKP2YTTmVxWBl87s/uzK9r+44BclBSp2X7K1hqeNfz9JbBeXA==}

  hasown@2.0.2:
    resolution: {integrity: sha512-0hJU9SCPvmMzIBdZFqNPXWa6dqh7WdH0cII9y+CyS8rG3nL48Bclra9HmKhVVUHyPWNH5Y7xDwAB7bfgSjkUMQ==}
    engines: {node: '>= 0.4'}

  html-encoding-sniffer@4.0.0:
    resolution: {integrity: sha512-Y22oTqIU4uuPgEemfz7NDJz6OeKf12Lsu+QC+s3BVpda64lTiMYCyGwg5ki4vFxkMwQdeZDl2adZoqUgdFuTgQ==}
    engines: {node: '>=18'}

  html-entities@2.6.0:
    resolution: {integrity: sha512-kig+rMn/QOVRvr7c86gQ8lWXq+Hkv6CbAH1hLu+RG338StTpE8Z0b44SDVaqVu7HGKf27frdmUYEs9hTUX/cLQ==}

  html-to-text@9.0.5:
    resolution: {integrity: sha512-qY60FjREgVZL03vJU6IfMV4GDjGBIoOyvuFdpBDIX9yTlDw0TjxVBQp+P8NvpdIXNJvfWBTNul7fsAQJq2FNpg==}
    engines: {node: '>=14'}

  htmlparser2@8.0.2:
    resolution: {integrity: sha512-GYdjWKDkbRLkZ5geuHs5NY1puJ+PXwP7+fHPRz06Eirsb9ugf6d8kkXav6ADhcODhFFPMIXyxkxSuMf3D6NCFA==}

  http-cookie-agent@7.0.2:
    resolution: {integrity: sha512-aHaES6SOFtnSlmWu0yEaaQvu+QexUG2gscSAvMhJ7auzW8r/jYOgGrzuAm9G9nHbksuhz7Lw4zOwDHmfQaxZvw==}
    engines: {node: '>=20.0.0'}
    peerDependencies:
      tough-cookie: ^4.0.0 || ^5.0.0
      undici: ^7.0.0
    peerDependenciesMeta:
      undici:
        optional: true

  http-proxy-agent@5.0.0:
    resolution: {integrity: sha512-n2hY8YdoRE1i7r6M0w9DIw5GgZN0G25P8zLCRQ8rjXtTU3vsNFBI/vWK/UIeE6g5MUUz6avwAPXmL6Fy9D/90w==}
    engines: {node: '>= 6'}

  http-proxy-agent@7.0.2:
    resolution: {integrity: sha512-T1gkAiYYDWYx3V5Bmyu7HcfcvL7mUrTWiM6yOfa3PIphViJ/gFPbvidQ+veqSOHci/PxBcDabeUNCzpOODJZig==}
    engines: {node: '>= 14'}

  http-response-object@3.0.2:
    resolution: {integrity: sha512-bqX0XTF6fnXSQcEJ2Iuyr75yVakyjIDCqroJQ/aHfSdlM743Cwqoi2nDYMzLGWUcuTWGWy8AAvOKXTfiv6q9RA==}

  https-proxy-agent@5.0.1:
    resolution: {integrity: sha512-dFcAjpTQFgoLMzC2VwU+C/CbS7uRL0lWmxDITmqm7C+7F0Odmj6s9l6alZc6AELXhrnggM2CeWSXHGOdX2YtwA==}
    engines: {node: '>= 6'}

  https-proxy-agent@7.0.6:
    resolution: {integrity: sha512-vK9P5/iUfdl95AI+JVyUuIcVtd4ofvtrOr3HNtM2yxC9bnMbEdp3x01OhQNnjb8IJYi38VlTE3mBXwcfvywuSw==}
    engines: {node: '>= 14'}

  iconv-lite@0.6.3:
    resolution: {integrity: sha512-4fCk79wshMdzMp2rH06qWrJE4iolqLhCUH+OiuIgU++RB0+94NlDL81atO7GX55uUKueo0txHNtvEyI6D7WdMw==}
    engines: {node: '>=0.10.0'}

  ignore@7.0.5:
    resolution: {integrity: sha512-Hs59xBNfUIunMFgWAbGX5cq6893IbWg4KnrjbYwX3tx0ztorVgTDA6B2sxf8ejHJ4wz8BqGUMYlnzNBer5NvGg==}
    engines: {node: '>= 4'}

  import-in-the-middle@1.14.2:
    resolution: {integrity: sha512-5tCuY9BV8ujfOpwtAGgsTx9CGUapcFMEEyByLv1B+v2+6DhAcw+Zr0nhQT7uwaZ7DiourxFEscghOR8e1aPLQw==}

  indent-string@4.0.0:
    resolution: {integrity: sha512-EdDDZu4A2OyIK7Lr/2zG+w5jmbuk1DVBnEwREQvBzspBJkCEbRa8GxU1lghYcaGJCnRWibjDXlq779X1/y5xwg==}
    engines: {node: '>=8'}

  inherits@2.0.4:
    resolution: {integrity: sha512-k/vGaX4/Yla3WzyMCvTQOXYeIHvqOKtnqBduzTHpzpQZzAskKMhZ2K+EnBiSM9zGSoIFeMpXKxa4dYeZIQqewQ==}

  inngest@3.40.1:
    resolution: {integrity: sha512-SC9Ly28i8NI+WymttE8Jk41L9r/wHXWOnlQoy7e7yoQyZI+R2C4S77DpFwzgEaqGT/H8puc1VDli84RoaffXBg==}
    engines: {node: '>=14'}
    peerDependencies:
      '@sveltejs/kit': '>=1.27.3'
      '@vercel/node': '>=2.15.9'
      aws-lambda: '>=1.0.7'
      express: '>=4.19.2'
      fastify: '>=4.21.0'
      h3: '>=1.8.1'
      hono: '>=4.2.7'
      koa: '>=2.14.2'
      next: '>=12.0.0'
      typescript: '>=4.7.2'
    peerDependenciesMeta:
      '@sveltejs/kit':
        optional: true
      '@vercel/node':
        optional: true
      aws-lambda:
        optional: true
      express:
        optional: true
      fastify:
        optional: true
      h3:
        optional: true
      hono:
        optional: true
      koa:
        optional: true
      next:
        optional: true
      typescript:
        optional: true

  is-arrayish@0.3.2:
    resolution: {integrity: sha512-eVRqCvVlZbuw3GrM63ovNSNAeA1K16kaR/LRY/92w0zxQ5/1YzwblUX652i4Xs9RwAGjW9d9y6X88t8OaAJfWQ==}

  is-core-module@2.16.1:
    resolution: {integrity: sha512-UfoeMA6fIJ8wTYFEUjelnaGI67v6+N7qXJEvQuIGa99l4xsCruSYOVSQ0uPANn4dAzm8lkYPaKLrrijLq7x23w==}
    engines: {node: '>= 0.4'}

  is-extglob@2.1.1:
    resolution: {integrity: sha512-SbKbANkN603Vi4jEZv49LeVJMn4yGwsbzZworEoyEiutsN3nJYdbO36zfhGJ6QEDpOZIFkDtnq5JRxmvl3jsoQ==}
    engines: {node: '>=0.10.0'}

  is-fullwidth-code-point@3.0.0:
    resolution: {integrity: sha512-zymm5+u+sCsSWyD9qNaejV3DFvhCKclKdizYaJUuHA83RLjb7nSuGnddCHGv0hk+KY7BMAlsWeK4Ueg6EV6XQg==}
    engines: {node: '>=8'}

  is-glob@4.0.3:
    resolution: {integrity: sha512-xelSayHH36ZgE7ZWhli7pW34hNbNl8Ojv5KVmkJD4hBdD3th8Tfk9vYasLM+mXWOZhFkgZfxhLSnrwRr4elSSg==}
    engines: {node: '>=0.10.0'}

  is-number@7.0.0:
    resolution: {integrity: sha512-41Cifkg6e8TylSpdtTpeLVMqvSBEVzTttHvERD741+pnZ8ANv0004MRL43QKPDlK9cGvNp6NZWZUBlbGXYxxng==}
    engines: {node: '>=0.12.0'}

  is-potential-custom-element-name@1.0.1:
    resolution: {integrity: sha512-bCYeRA2rVibKZd+s2625gGnGF/t7DSqDs4dP7CrLA1m7jKWz6pps0LpYLJN8Q64HtmPKJ1hrN3nzPNKFEKOUiQ==}

  is-stream@2.0.1:
    resolution: {integrity: sha512-hFoiJiTl63nn+kstHGBtewWSKnQLpyb155KHheA1l39uvtO9nWIop1p3udqPcUd/xbF1VLMO4n7OI6p7RbngDg==}
    engines: {node: '>=8'}

  isexe@2.0.0:
    resolution: {integrity: sha512-RHxMLp9lnKHGHRng9QFhRCMbYAcVpn69smSGcq3f36xjgVVWThj4qqLbTLlq7Ssj8B+fIQ1EuCEGI2lKsyQeIw==}

  jiti@2.5.1:
    resolution: {integrity: sha512-twQoecYPiVA5K/h6SxtORw/Bs3ar+mLUtoPSc7iMXzQzK8d7eJ/R09wmTwAjiamETn1cXYPGfNnu7DMoHgu12w==}
    hasBin: true

  js-cookie@3.0.5:
    resolution: {integrity: sha512-cEiJEAEoIbWfCZYKWhVwFuvPX1gETRYPw6LlaTKoxD3s2AkXzkCjnp6h0V77ozyqj0jakteJ4YqDJT830+lVGw==}
    engines: {node: '>=14'}

  js-tokens@4.0.0:
    resolution: {integrity: sha512-RdJUflcE3cUzKiMqQgsCu06FPu9UdIJO0beYbPhHN4k6apgJtifcoCtT9bcxOpYBtpD2kCM6Sbzg4CausW/PKQ==}

  js-yaml@4.1.0:
    resolution: {integrity: sha512-wpxZs9NoxZaJESJGIZTyDEaYpl0FKSA+FB9aJiyemKhMwkxQg63h4T1KJgUGHpTqPDNRcmmYLugrRjJlBtWvRA==}
    hasBin: true

  jsdom@25.0.1:
    resolution: {integrity: sha512-8i7LzZj7BF8uplX+ZyOlIz86V6TAsSs+np6m1kpW9u0JWi4z/1t+FzcK1aek+ybTnAC4KhBL4uXCNT0wcUIeCw==}
    engines: {node: '>=18'}
    peerDependencies:
      canvas: ^2.11.2
    peerDependenciesMeta:
      canvas:
        optional: true

  json-bigint@1.0.0:
    resolution: {integrity: sha512-SiPv/8VpZuWbvLSMtTDU8hEfrZWg/mH/nV/b4o0CYbSxu1UIQPLdwKOCIyLQX+VIPO5vrLX3i8qtqFyhdPSUSQ==}

  json-schema@0.4.0:
    resolution: {integrity: sha512-es94M3nTIfsEPisRafak+HDLfHXnKBhV3vU5eqPcS3flIWqcxJWgXHXiey3YrpaNsanY5ei1VoYEbOzijuq9BA==}

  json-stringify-safe@5.0.1:
    resolution: {integrity: sha512-ZClg6AaYvamvYEE82d3Iyd3vSSIjQ+odgjaTzRuO3s7toCdFKczob2i0zCh7JE8kWn17yvAWhUVxvqGwUalsRA==}

  jwa@2.0.1:
    resolution: {integrity: sha512-hRF04fqJIP8Abbkq5NKGN0Bbr3JxlQ+qhZufXVr0DvujKy93ZCbXZMHDL4EOtodSbCWxOqR8MS1tXA5hwqCXDg==}

  jws@4.0.0:
    resolution: {integrity: sha512-KDncfTmOZoOMTFG4mBlG0qUIOlc03fmzH+ru6RgYVZhPkyiy/92Owlt/8UEN+a4TXR1FQetfIpJE8ApdvdVxTg==}

  knip@5.63.0:
    resolution: {integrity: sha512-xIFIi/uvLW0S/AQqwggN6UVRKBOQ1Ya7jBfQzllswZplr2si5C616/5wCcWc/eoi1PLJgPgJQLxqYq1aiYpqwg==}
    engines: {node: '>=18.18.0'}
    hasBin: true
    peerDependencies:
      '@types/node': '>=18'
      typescript: '>=5.0.4'

  leac@0.6.0:
    resolution: {integrity: sha512-y+SqErxb8h7nE/fiEX07jsbuhrpO9lL8eca7/Y1nuWV2moNlXhyd59iDGcRf6moVyDMbmTNzL40SUyrFU/yDpg==}

  lightningcss-darwin-arm64@1.30.1:
    resolution: {integrity: sha512-c8JK7hyE65X1MHMN+Viq9n11RRC7hgin3HhYKhrMyaXflk5GVplZ60IxyoVtzILeKr+xAJwg6zK6sjTBJ0FKYQ==}
    engines: {node: '>= 12.0.0'}
    cpu: [arm64]
    os: [darwin]

  lightningcss-darwin-x64@1.30.1:
    resolution: {integrity: sha512-k1EvjakfumAQoTfcXUcHQZhSpLlkAuEkdMBsI/ivWw9hL+7FtilQc0Cy3hrx0AAQrVtQAbMI7YjCgYgvn37PzA==}
    engines: {node: '>= 12.0.0'}
    cpu: [x64]
    os: [darwin]

  lightningcss-freebsd-x64@1.30.1:
    resolution: {integrity: sha512-kmW6UGCGg2PcyUE59K5r0kWfKPAVy4SltVeut+umLCFoJ53RdCUWxcRDzO1eTaxf/7Q2H7LTquFHPL5R+Gjyig==}
    engines: {node: '>= 12.0.0'}
    cpu: [x64]
    os: [freebsd]

  lightningcss-linux-arm-gnueabihf@1.30.1:
    resolution: {integrity: sha512-MjxUShl1v8pit+6D/zSPq9S9dQ2NPFSQwGvxBCYaBYLPlCWuPh9/t1MRS8iUaR8i+a6w7aps+B4N0S1TYP/R+Q==}
    engines: {node: '>= 12.0.0'}
    cpu: [arm]
    os: [linux]

  lightningcss-linux-arm64-gnu@1.30.1:
    resolution: {integrity: sha512-gB72maP8rmrKsnKYy8XUuXi/4OctJiuQjcuqWNlJQ6jZiWqtPvqFziskH3hnajfvKB27ynbVCucKSm2rkQp4Bw==}
    engines: {node: '>= 12.0.0'}
    cpu: [arm64]
    os: [linux]

  lightningcss-linux-arm64-musl@1.30.1:
    resolution: {integrity: sha512-jmUQVx4331m6LIX+0wUhBbmMX7TCfjF5FoOH6SD1CttzuYlGNVpA7QnrmLxrsub43ClTINfGSYyHe2HWeLl5CQ==}
    engines: {node: '>= 12.0.0'}
    cpu: [arm64]
    os: [linux]

  lightningcss-linux-x64-gnu@1.30.1:
    resolution: {integrity: sha512-piWx3z4wN8J8z3+O5kO74+yr6ze/dKmPnI7vLqfSqI8bccaTGY5xiSGVIJBDd5K5BHlvVLpUB3S2YCfelyJ1bw==}
    engines: {node: '>= 12.0.0'}
    cpu: [x64]
    os: [linux]

  lightningcss-linux-x64-musl@1.30.1:
    resolution: {integrity: sha512-rRomAK7eIkL+tHY0YPxbc5Dra2gXlI63HL+v1Pdi1a3sC+tJTcFrHX+E86sulgAXeI7rSzDYhPSeHHjqFhqfeQ==}
    engines: {node: '>= 12.0.0'}
    cpu: [x64]
    os: [linux]

  lightningcss-win32-arm64-msvc@1.30.1:
    resolution: {integrity: sha512-mSL4rqPi4iXq5YVqzSsJgMVFENoa4nGTT/GjO2c0Yl9OuQfPsIfncvLrEW6RbbB24WtZ3xP/2CCmI3tNkNV4oA==}
    engines: {node: '>= 12.0.0'}
    cpu: [arm64]
    os: [win32]

  lightningcss-win32-x64-msvc@1.30.1:
    resolution: {integrity: sha512-PVqXh48wh4T53F/1CCu8PIPCxLzWyCnn/9T5W1Jpmdy5h9Cwd+0YQS6/LwhHXSafuc61/xg9Lv5OrCby6a++jg==}
    engines: {node: '>= 12.0.0'}
    cpu: [x64]
    os: [win32]

  lightningcss@1.30.1:
    resolution: {integrity: sha512-xi6IyHML+c9+Q3W0S4fCQJOym42pyurFiJUHEcEyHS0CeKzia4yZDEsLlqOFykxOdHpNy0NmvVO31vcSqAxJCg==}
    engines: {node: '>= 12.0.0'}

  lodash.camelcase@4.3.0:
    resolution: {integrity: sha512-TwuEnCnxbc3rAvhf/LbG7tJUDzhqXyFnv3dtzLOPgCG/hODL7WFnsbwktkD7yUV0RrreP/l1PALq/YSg6VvjlA==}

  lodash.castarray@4.4.0:
    resolution: {integrity: sha512-aVx8ztPv7/2ULbArGJ2Y42bG1mEQ5mGjpdvrbJcJFU3TbYybe+QlLS4pst9zV52ymy2in1KpFPiZnAOATxD4+Q==}

  lodash.isplainobject@4.0.6:
    resolution: {integrity: sha512-oSXzaWypCMHkPC3NvBEaPHf0KsA5mvPrOPgQWDsbg8n7orZ290M0BmC/jgRZ4vcJ6DTAhjrsSYgdsW/F+MFOBA==}

  lodash.merge@4.6.2:
    resolution: {integrity: sha512-0KpjqXRVvrYyCsX1swR/XTK0va6VQkQM6MNo7PqW77ByjAhoARA8EfrP1N4+KlKj8YS0ZUCtRT/YUuhyYDujIQ==}

  lodash.throttle@4.1.1:
    resolution: {integrity: sha512-wIkUCfVKpVsWo3JSZlc+8MB5it+2AN5W8J7YVMST30UrvcQNZ1Okbj+rbVniijTWE6FGYy4XJq/rHkas8qJMLQ==}

  long@5.3.2:
    resolution: {integrity: sha512-mNAgZ1GmyNhD7AuqnTG3/VQ26o760+ZYBPKjPvugO8+nLbYfX6TVpJPseBvopbdY+qpZ/lKUnmEc1LeZYS3QAA==}

  loupe@3.2.1:
    resolution: {integrity: sha512-CdzqowRJCeLU72bHvWqwRBBlLcMEtIvGrlvef74kMnV2AolS9Y8xUv1I0U/MNAWMhBlKIoyuEgoJ0t/bbwHbLQ==}

  lru-cache@10.4.3:
    resolution: {integrity: sha512-JNAzZcXrCt42VGLuYz0zfAzDfAvJWW6AfYlDBQyDV5DClI2m5sAmK+OIO7s59XfsRsWHp02jAJrRadPRGTt6SQ==}

  lucide-react@0.541.0:
    resolution: {integrity: sha512-s0Vircsu5WaGv2KoJZ5+SoxiAJ3UXV5KqEM3eIFDHaHkcLIFdIWgXtZ412+Gh02UsdS7Was+jvEpBvPCWQISlg==}
    peerDependencies:
      react: ^16.5.1 || ^17.0.0 || ^18.0.0 || ^19.0.0

  lz-string@1.5.0:
    resolution: {integrity: sha512-h5bgJWpxJNswbU7qCrV0tIKQCaS3blPDrqKWx+QxzuzL1zGUzij9XCWLrSLsJPu5t+eWA/ycetzYAO5IOMcWAQ==}
    hasBin: true

  m3u8stream@0.8.6:
    resolution: {integrity: sha512-LZj8kIVf9KCphiHmH7sbFQTVe4tOemb202fWwvJwR9W5ENW/1hxJN6ksAWGhQgSBSa3jyWhnjKU1Fw1GaOdbyA==}
    engines: {node: '>=12'}

  magic-string@0.30.18:
    resolution: {integrity: sha512-yi8swmWbO17qHhwIBNeeZxTceJMeBvWJaId6dyvTSOwTipqeHhMhOrz6513r1sOKnpvQ7zkhlG8tPrpilwTxHQ==}

  make-error@1.3.6:
    resolution: {integrity: sha512-s8UhlNe7vPKomQhC1qFelMokr/Sc3AgNbso3n74mVPA5LTZwkB9NlXf4XPamLxJE8h0gh73rM94xvwRT2CVInw==}

  math-intrinsics@1.1.0:
    resolution: {integrity: sha512-/IXtbwEk5HTPyEwyKX6hGkYXxM9nbj64B+ilVJnC/R6B0pH5G4V3b0pVbL7DBj4tkhBAppbQUlf6F6Xl9LHu1g==}
    engines: {node: '>= 0.4'}

  merge2@1.4.1:
    resolution: {integrity: sha512-8q7VEgMJW4J8tcfVPy8g09NcQwZdbwFEqhe/WZkoIzjn/3TGDwtOCYtXGxA3O8tPzpczCCDgv+P2P5y00ZJOOg==}
    engines: {node: '>= 8'}

  methods@1.1.2:
    resolution: {integrity: sha512-iclAHeNqNm68zFtnZ0e+1L2yUIdvzNoauKU4WBA3VvH/vPFieF7qfRlwUZU+DA9P9bPXIS90ulxoUoCH23sV2w==}
    engines: {node: '>= 0.6'}

  micromatch@4.0.8:
    resolution: {integrity: sha512-PXwfBhYu0hBCPw8Dn0E+WDYb7af3dSLVWKi3HGv84IdF4TyFoC0ysxFd0Goxw7nSv4T/PzEJQxsYsEiFCKo2BA==}
    engines: {node: '>=8.6'}

  mime-db@1.52.0:
    resolution: {integrity: sha512-sPU4uV7dYlvtWJxwwxHD0PuihVNiE7TyAbQ5SWxDCB9mUYvOgroQOwYQQOKPJ8CIbE+1ETVlOoK1UC2nU3gYvg==}
    engines: {node: '>= 0.6'}

  mime-types@2.1.35:
    resolution: {integrity: sha512-ZDY+bPm5zTTF+YpCrAU9nK0UgICYPT0QtT1NZWFv4s++TNkcgVaT0g6+4R2uI4MjQjzysHB1zxuWL50hzaeXiw==}
    engines: {node: '>= 0.6'}

  mime@2.6.0:
    resolution: {integrity: sha512-USPkMeET31rOMiarsBNIHZKLGgvKc/LrjofAnBlOttf5ajRvqiRA8QsenbcooctK6d6Ts6aqZXBA+XbkKthiQg==}
    engines: {node: '>=4.0.0'}
    hasBin: true

  mime@3.0.0:
    resolution: {integrity: sha512-jSCU7/VB1loIWBZe14aEYHU/+1UMEHoaO7qxCOVJOw9GgH72VAWppxNcjU+x9a2k3GSIBXNKxXQFqRvvZ7vr3A==}
    engines: {node: '>=10.0.0'}
    hasBin: true

  mime@4.0.7:
    resolution: {integrity: sha512-2OfDPL+e03E0LrXaGYOtTFIYhiuzep94NSsuhrNULq+stylcJedcHdzHtz0atMUuGwJfFYs0YL5xeC/Ca2x0eQ==}
    engines: {node: '>=16'}
    hasBin: true

  min-indent@1.0.1:
    resolution: {integrity: sha512-I9jwMn07Sy/IwOj3zVkVik2JTvgpaykDZEigL6Rx6N9LbMywwUSMtxET+7lVoDLLd3O3IXwJwvuuns8UB/HeAg==}
    engines: {node: '>=4'}

  miniget@4.2.3:
    resolution: {integrity: sha512-SjbDPDICJ1zT+ZvQwK0hUcRY4wxlhhNpHL9nJOB2MEAXRGagTljsO8MEDzQMTFf0Q8g4QNi8P9lEm/g7e+qgzA==}
    engines: {node: '>=12'}

  minimalistic-assert@1.0.1:
    resolution: {integrity: sha512-UtJcAD4yEaGtjPezWuO9wC4nwUnVH/8/Im3yEHQP4b67cXlD/Qr9hdITCU1xDbSEXg2XKNaP8jsReV7vQd00/A==}

  minimist@1.2.8:
    resolution: {integrity: sha512-2yyAR8qBkN3YuheJanUpWC5U3bb5osDywNB8RzDVlDwDHbocAJveqqj1u8+SVD7jkWT4yvsHCpWqqWqAxb0zCA==}

  minipass@7.1.2:
    resolution: {integrity: sha512-qOOzS1cBTWYF4BH8fVePDBOO9iptMnGUEZwNc/cMWnTV2nVLZ7VoNWEPHkYczZA0pdoA7dl6e7FL659nX9S2aw==}
    engines: {node: '>=16 || 14 >=14.17'}

  minizlib@3.0.2:
    resolution: {integrity: sha512-oG62iEk+CYt5Xj2YqI5Xi9xWUeZhDI8jjQmC5oThVH5JGCTgIjr7ciJDzC7MBzYd//WvR1OTmP5Q38Q8ShQtVA==}
    engines: {node: '>= 18'}

  mkdirp@3.0.1:
    resolution: {integrity: sha512-+NsyUUAZDmo6YVHzL/stxSu3t9YS1iljliy3BSDrXJ/dkn1KYdmtZODGGjLcc9XLgVVpH4KshHB8XmZgMhaBXg==}
    engines: {node: '>=10'}
    hasBin: true

  module-details-from-path@1.0.4:
    resolution: {integrity: sha512-EGWKgxALGMgzvxYF1UyGTy0HXX/2vHLkw6+NvDKW2jypWbHpjQuj4UMcqQWXHERJhVGKikolT06G3bcKe4fi7w==}

  motion-dom@12.23.12:
    resolution: {integrity: sha512-RcR4fvMCTESQBD/uKQe49D5RUeDOokkGRmz4ceaJKDBgHYtZtntC/s2vLvY38gqGaytinij/yi3hMcWVcEF5Kw==}

  motion-utils@12.23.6:
    resolution: {integrity: sha512-eAWoPgr4eFEOFfg2WjIsMoqJTW6Z8MTUCgn/GZ3VRpClWBdnbjryiA3ZSNLyxCTmCQx4RmYX6jX1iWHbenUPNQ==}

  mri@1.2.0:
    resolution: {integrity: sha512-tzzskb3bG8LvYGFF/mDTpq3jpI6Q9wc3LEmBaghu+DdCssd1FakN7Bc0hVNmEyGq1bq3RgfkCb3cmQLpNPOroA==}
    engines: {node: '>=4'}

  ms@2.1.3:
    resolution: {integrity: sha512-6FlzubTLZG3J2a/NVCAleEhjzq5oxgHyaCU9yYXvcLsvoVaHJq/s5xXI6/XXP6tz7R9xAOtHnSO/tXtF3WRTlA==}

  nanoid@3.3.11:
    resolution: {integrity: sha512-N8SpfPUnUp1bK+PMYW8qSWdl9U+wwNWI4QKxOYDy9JAro3WMX7p2OeVRF9v+347pnakNevPmiHhNmZ2HbFA76w==}
    engines: {node: ^10 || ^12 || ^13.7 || ^14 || >=15.0.1}
    hasBin: true

  napi-postinstall@0.3.3:
    resolution: {integrity: sha512-uTp172LLXSxuSYHv/kou+f6KW3SMppU9ivthaVTXian9sOt3XM/zHYHpRZiLgQoxeWfYUnslNWQHF1+G71xcow==}
    engines: {node: ^12.20.0 || ^14.18.0 || >=16.0.0}
    hasBin: true

  next-themes@0.4.6:
    resolution: {integrity: sha512-pZvgD5L0IEvX5/9GWyHMf3m8BKiVQwsCMHfoFosXtXBMnaS0ZnIJ9ST4b4NqLVKDEm8QBxoNNGNaBv2JNF6XNA==}
    peerDependencies:
      react: ^16.8 || ^17 || ^18 || ^19 || ^19.0.0-rc
      react-dom: ^16.8 || ^17 || ^18 || ^19 || ^19.0.0-rc

  next@15.2.4:
    resolution: {integrity: sha512-VwL+LAaPSxEkd3lU2xWbgEOtrM8oedmyhBqaVNmgKB+GvZlCy9rgaEc+y2on0wv+l0oSFqLtYD6dcC1eAedUaQ==}
    engines: {node: ^18.18.0 || ^19.8.0 || >= 20.0.0}
    hasBin: true
    peerDependencies:
      '@opentelemetry/api': ^1.1.0
      '@playwright/test': ^1.41.2
      babel-plugin-react-compiler: '*'
      react: ^18.2.0 || 19.0.0-rc-de68d2f4-20241204 || ^19.0.0
      react-dom: ^18.2.0 || 19.0.0-rc-de68d2f4-20241204 || ^19.0.0
      sass: ^1.3.0
    peerDependenciesMeta:
      '@opentelemetry/api':
        optional: true
      '@playwright/test':
        optional: true
      babel-plugin-react-compiler:
        optional: true
      sass:
        optional: true

  node-addon-api@7.1.1:
    resolution: {integrity: sha512-5m3bsyrjFWE1xf7nz7YXdN4udnVtXK6/Yfgn5qnahL6bCkf2yKt4k3nuTKAtT4r3IG8JNR2ncsIMdZuAzJjHQQ==}

  node-addon-api@8.5.0:
    resolution: {integrity: sha512-/bRZty2mXUIFY/xU5HLvveNHlswNJej+RnxBjOMkidWfwZzgTbPG1E3K5TOxRLOR+5hX7bSofy8yf1hZevMS8A==}
    engines: {node: ^18 || ^20 || >= 21}

  node-fetch-native@1.6.7:
    resolution: {integrity: sha512-g9yhqoedzIUm0nTnTqAQvueMPVOuIY16bqgAJJC8XOOubYFNwz6IER9qs0Gq2Xd0+CecCKFjtdDTMA4u4xG06Q==}

  node-fetch@2.7.0:
    resolution: {integrity: sha512-c4FRfUm/dbcWZ7U+1Wq0AwCyFL+3nt2bEw05wfxSz+DWpWsitgmSgYmy2dQdWyKC1694ELPqMs/YzUSNozLt8A==}
    engines: {node: 4.x || >=6.0.0}
    peerDependencies:
      encoding: ^0.1.0
    peerDependenciesMeta:
      encoding:
        optional: true

  node-gyp-build@4.8.4:
    resolution: {integrity: sha512-LA4ZjwlnUblHVgq0oBF3Jl/6h/Nvs5fzBLwdEF4nuxnFdsfajde4WfxtJr3CaiH+F6ewcIB/q4jQ4UzPyid+CQ==}
    hasBin: true

  node-releases@2.0.19:
    resolution: {integrity: sha512-xxOWJsBKtzAq7DY0J+DTzuz58K8e7sJbdgwkbMWQe8UYB6ekmsQ45q0M/tJDsGaZmbC+l7n57UV8Hl5tHxO9uw==}

  normalize-range@0.1.2:
    resolution: {integrity: sha512-bdok/XvKII3nUpklnV6P2hxtMNrCboOjAcyBuQnWEhO665FwrSNRxU+AqpsyvO6LgGYPspN+lu5CLtw4jPRKNA==}
    engines: {node: '>=0.10.0'}

  nwsapi@2.2.21:
    resolution: {integrity: sha512-o6nIY3qwiSXl7/LuOU0Dmuctd34Yay0yeuZRLFmDPrrdHpXKFndPj3hM+YEPVHYC5fx2otBx4Ilc/gyYSAUaIA==}

  nypm@0.6.1:
    resolution: {integrity: sha512-hlacBiRiv1k9hZFiphPUkfSQ/ZfQzZDzC+8z0wL3lvDAOUu/2NnChkKuMoMjNur/9OpKuz2QsIeiPVN0xM5Q0w==}
    engines: {node: ^14.16.0 || >=16.10.0}
    hasBin: true

  object-inspect@1.13.4:
    resolution: {integrity: sha512-W67iLl4J2EXEGTbfeHCffrjDfitvLANg0UlX3wFUUSTx92KXRFegMHUVgSqE+wvhAbi4WqjGg9czysTV2Epbew==}
    engines: {node: '>= 0.4'}

  ohash@2.0.11:
    resolution: {integrity: sha512-RdR9FQrFwNBNXAr4GixM8YaRZRJ5PUWbKYbE5eOsrwAjJW0q2REGcf79oYPsLyskQCZG1PLN+S/K1V00joZAoQ==}

  once@1.4.0:
    resolution: {integrity: sha512-lNaJgI+2Q5URQBkccEKHTQOPaXdUxnZZElQTZY0MFUAuaEqe1E+Nyvgdz/aIyNi6Z9MzO5dv1H8n58/GELp3+w==}

  openai@5.15.0:
    resolution: {integrity: sha512-kcUdws8K/A8m02I+IqFBwO51gS+87GP89yWEufGbzEi8anBz4FB/bti2QxaJdGwwY4mwJGzx85XO7TuL/Tpu1w==}
    hasBin: true
    peerDependencies:
      ws: ^8.18.0
      zod: ^3.23.8
    peerDependenciesMeta:
      ws:
        optional: true
      zod:
        optional: true

  oxc-resolver@11.6.2:
    resolution: {integrity: sha512-9lXwNQUzgPs5UgjKig5+EINESHYJCFsRQLzPyjWLc7sshl6ZXvXPiQfEGqUIs2fsd9SdV/jYmL7IuaK43cL0SA==}

  p-limit@3.1.0:
    resolution: {integrity: sha512-TYOanM3wGwNGsZN2cVTYPArw454xnXj5qmWF1bEoAc4+cU/ol7GVh7odevjp1FNHduHc3KZMcFduxU5Xc6uJRQ==}
    engines: {node: '>=10'}

  parse-cache-control@1.0.1:
    resolution: {integrity: sha512-60zvsJReQPX5/QP0Kzfd/VrpjScIQ7SHBW6bFCYfEP+fp0Eppr1SHhIO5nd1PjZtvclzSzES9D/p5nFJurwfWg==}

  parse5@7.3.0:
    resolution: {integrity: sha512-IInvU7fabl34qmi9gY8XOVxhYyMyuH2xUNpb2q8/Y+7552KlejkRvqvD19nMoUW/uQGGbqNpA6Tufu5FL5BZgw==}

  parseley@0.12.1:
    resolution: {integrity: sha512-e6qHKe3a9HWr0oMRVDTRhKce+bRO8VGQR3NyVwcjwrbhMmFCX9KszEV35+rn4AdilFAq9VPxP/Fe1wC9Qjd2lw==}

  path-key@3.1.1:
    resolution: {integrity: sha512-ojmeN0qd+y0jszEtoY48r0Peq5dwMEkIlCOu6Q5f41lfkswXuKtYrhgoTpLnyIcHm24Uhqx+5Tqm2InSwLhE6Q==}
    engines: {node: '>=8'}

  path-parse@1.0.7:
    resolution: {integrity: sha512-LDJzPVEEEPR+y48z93A0Ed0yXb8pAByGWo/k5YYdYgpY2/2EsOsksJrq7lOHxryrVOn1ejG6oAp8ahvOIQD8sw==}

  path-type@6.0.0:
    resolution: {integrity: sha512-Vj7sf++t5pBD637NSfkxpHSMfWaeig5+DKWLhcqIYx6mWQz5hdJTGDVMQiJcw1ZYkhs7AazKDGpRVji1LJCZUQ==}
    engines: {node: '>=18'}

  pathe@1.1.2:
    resolution: {integrity: sha512-whLdWMYL2TwI08hn8/ZqAbrVemu0LNaNNJZX73O6qaIdCTfXutsLhMkjdENX0qhsQ9uIimo4/aQOmXkoon2nDQ==}

  pathe@2.0.3:
    resolution: {integrity: sha512-WUjGcAqP1gQacoQe+OBJsFA7Ld4DyXuUIjZ5cc75cLHvJ7dtNsTugphxIADwspS+AraAUePCKrSVtPLFj/F88w==}

  pathval@2.0.1:
    resolution: {integrity: sha512-//nshmD55c46FuFw26xV/xFAaB5HF9Xdap7HJBBnrKdAd6/GxDBaNA1870O79+9ueg61cZLSVc+OaFlfmObYVQ==}
    engines: {node: '>= 14.16'}

  peberminta@0.9.0:
    resolution: {integrity: sha512-XIxfHpEuSJbITd1H3EeQwpcZbTLHc+VVr8ANI9t5sit565tsI4/xK3KWTUFE2e6QiangUkh3B0jihzmGnNrRsQ==}

  perfect-debounce@1.0.0:
    resolution: {integrity: sha512-xCy9V055GLEqoFaHoC1SoLIaLmWctgCUaBaWxDZ7/Zx4CTyX7cJQLJOok/orfjZAh9kEYpjJa4d0KcJmCbctZA==}

  pg-int8@1.0.1:
    resolution: {integrity: sha512-WCtabS6t3c8SkpDBUlb1kjOs7l66xsGdKpIPZsg4wR+B3+u9UAum2odSsF9tnvxg80h4ZxLWMy4pRjOsFIqQpw==}
    engines: {node: '>=4.0.0'}

  pg-protocol@1.10.3:
    resolution: {integrity: sha512-6DIBgBQaTKDJyxnXaLiLR8wBpQQcGWuAESkRBX/t6OwA8YsqP+iVSiond2EDy6Y/dsGk8rh/jtax3js5NeV7JQ==}

  pg-types@2.2.0:
    resolution: {integrity: sha512-qTAAlrEsl8s4OiEQY69wDvcMIdQN6wdz5ojQiOy6YRMuynxenON0O5oCpJI6lshc6scgAY8qvJ2On/p+CXY0GA==}
    engines: {node: '>=4'}

  picocolors@0.2.1:
    resolution: {integrity: sha512-cMlDqaLEqfSaW8Z7N5Jw+lyIW869EzT73/F5lhtY9cLGoVxSXznfgfXMO0Z5K0o0Q2TkTXq+0KFsdnSe3jDViA==}

  picocolors@1.1.1:
    resolution: {integrity: sha512-xceH2snhtb5M9liqDsmEw56le376mTZkEX/jEb/RxNFyegNul7eNslCXP9FDj/Lcu0X8KEyMceP2ntpaHrDEVA==}

  picomatch@2.3.1:
    resolution: {integrity: sha512-JU3teHTNjmE2VCGFzuY8EXzCDVwEqB2a8fsIvwaStHhAWJEeVd1o1QD80CU6+ZdEXXSLbSsuLwJjkCBWqRQUVA==}
    engines: {node: '>=8.6'}

  picomatch@4.0.3:
    resolution: {integrity: sha512-5gTmgEY/sqK6gFXLIsQNH19lWb4ebPDLA4SdLP7dsWkIXHWlG66oPuVvXSGFPppYZz8ZDZq0dYYrbHfBCVUb1Q==}
    engines: {node: '>=12'}

  pify@2.3.0:
    resolution: {integrity: sha512-udgsAY+fTnvv7kI7aaxbqwWNb0AHiB0qBO89PZKPkoTmGOgdbrHDKD+0B2X4uTfJ/FT1R09r9gTsjUjNJotuog==}
    engines: {node: '>=0.10.0'}

  pkg-types@2.3.0:
    resolution: {integrity: sha512-SIqCzDRg0s9npO5XQ3tNZioRY1uK06lA41ynBC1YmFTmnY6FjUjVt6s4LoADmwoig1qqD0oK8h1p/8mlMx8Oig==}

  postcss-import@16.1.1:
    resolution: {integrity: sha512-2xVS1NCZAfjtVdvXiyegxzJ447GyqCeEI5V7ApgQVOWnros1p5lGNovJNapwPpMombyFBfqDwt7AD3n2l0KOfQ==}
    engines: {node: '>=18.0.0'}
    peerDependencies:
      postcss: ^8.0.0

  postcss-js@4.0.1:
    resolution: {integrity: sha512-dDLF8pEO191hJMtlHFPRa8xsizHaM82MLfNkUHdUtVEV3tgTp5oj+8qbEqYM57SLfc74KSbw//4SeJma2LRVIw==}
    engines: {node: ^12 || ^14 || >= 16}
    peerDependencies:
      postcss: ^8.4.21

  postcss-mixins@12.1.2:
    resolution: {integrity: sha512-90pSxmZVfbX9e5xCv7tI5RV1mnjdf16y89CJKbf/hD7GyOz1FCxcYMl8ZYA8Hc56dbApTKKmU9HfvgfWdCxlwg==}
    engines: {node: ^20.0 || ^22.0 || >=24.0}
    peerDependencies:
      postcss: ^8.2.14

  postcss-nested@7.0.2:
    resolution: {integrity: sha512-5osppouFc0VR9/VYzYxO03VaDa3e8F23Kfd6/9qcZTUI8P58GIYlArOET2Wq0ywSl2o2PjELhYOFI4W7l5QHKw==}
    engines: {node: '>=18.0'}
    peerDependencies:
      postcss: ^8.2.14

  postcss-selector-parser@6.0.10:
    resolution: {integrity: sha512-IQ7TZdoaqbT+LCpShg46jnZVlhWD2w6iQYAcYXfHARZ7X1t/UGhhceQDs5X0cGqKvYlHNOuv7Oa1xmb0oQuA3w==}
    engines: {node: '>=4'}

  postcss-selector-parser@7.1.0:
    resolution: {integrity: sha512-8sLjZwK0R+JlxlYcTuVnyT2v+htpdrjDOKuMcOVdYjt52Lh8hWRYpxBPoKx/Zg+bcjc3wx6fmQevMmUztS/ccA==}
    engines: {node: '>=4'}

  postcss-simple-vars@7.0.1:
    resolution: {integrity: sha512-5GLLXaS8qmzHMOjVxqkk1TZPf1jMqesiI7qLhnlyERalG0sMbHIbJqrcnrpmZdKCLglHnRHoEBB61RtGTsj++A==}
    engines: {node: '>=14.0'}
    peerDependencies:
      postcss: ^8.2.1

  postcss-utilities@0.8.4:
    resolution: {integrity: sha512-Ut4cEjuCMvxd7sA+QWNppLjKcfFUbIT41NsNBfitE/2QX1eMZs5G4HskNxW2L4JE6HhWad91aWVWKKYTZVWx6g==}

  postcss-value-parser@4.2.0:
    resolution: {integrity: sha512-1NNCs6uurfkVbeXG4S8JFT9t19m45ICnif8zWLd5oPSZ50QnwMfK+H3jv408d4jw/7Bttv5axS5IiHoLaVNHeQ==}

  postcss@7.0.39:
    resolution: {integrity: sha512-yioayjNbHn6z1/Bywyb2Y4s3yvDAeXGOyxqD+LnVOinq6Mdmd++SW2wUNVzavyyHxd6+DxzWGIuosg6P1Rj8uA==}
    engines: {node: '>=6.0.0'}

  postcss@8.4.31:
    resolution: {integrity: sha512-PS08Iboia9mts/2ygV3eLpY5ghnUcfLV/EXTOW1E2qYxJKGGBUtNjN76FYHnMs36RmARn41bC0AZmn+rR0OVpQ==}
    engines: {node: ^10 || ^12 || >=14}

  postcss@8.5.6:
    resolution: {integrity: sha512-3Ybi1tAuwAP9s0r1UQ2J4n5Y0G05bJkpUIO0/bI9MhwmD70S5aTWbXGBwxHrelT+XM1k6dM0pk+SwNkpTRN7Pg==}
    engines: {node: ^10 || ^12 || >=14}

  postgres-array@2.0.0:
    resolution: {integrity: sha512-VpZrUqU5A69eQyW2c5CA1jtLecCsN2U/bD6VilrFDWq5+5UIEVO7nazS3TEcHf1zuPYO/sqGvUvW62g86RXZuA==}
    engines: {node: '>=4'}

  postgres-bytea@1.0.0:
    resolution: {integrity: sha512-xy3pmLuQqRBZBXDULy7KbaitYqLcmxigw14Q5sj8QBVLqEwXfeybIKVWiqAXTlcvdvb0+xkOtDbfQMOf4lST1w==}
    engines: {node: '>=0.10.0'}

  postgres-date@1.0.7:
    resolution: {integrity: sha512-suDmjLVQg78nMK2UZ454hAG+OAW+HQPZ6n++TNDUX+L0+uUlLywnoxJKDou51Zm+zTCjrCl0Nq6J9C5hP9vK/Q==}
    engines: {node: '>=0.10.0'}

  postgres-interval@1.2.0:
    resolution: {integrity: sha512-9ZhXKM/rw350N1ovuWHbGxnGh/SNJ4cnxHiM0rxE4VN41wsg8P8zWn9hv/buK00RP4WvlOyr/RBDiptyxVbkZQ==}
    engines: {node: '>=0.10.0'}

  prettier@3.5.0:
    resolution: {integrity: sha512-quyMrVt6svPS7CjQ9gKb3GLEX/rl3BCL2oa/QkNcXv4YNVBC9olt3s+H7ukto06q7B1Qz46PbrKLO34PR6vXcA==}
    engines: {node: '>=14'}
    hasBin: true

  prettier@3.6.2:
    resolution: {integrity: sha512-I7AIg5boAr5R0FFtJ6rCfD+LFsWHp81dolrFD8S79U9tb8Az2nGrJncnMSnys+bpQJfRUzqs9hnA81OAA3hCuQ==}
    engines: {node: '>=14'}
    hasBin: true

  pretty-format@27.5.1:
    resolution: {integrity: sha512-Qb1gy5OrP5+zDf2Bvnzdl3jsTf1qXVMazbvCoKhtKqVs4/YK4ozX4gKQJJVyNe+cajNPn0KoC0MC3FUmaHWEmQ==}
    engines: {node: ^10.13.0 || ^12.13.0 || ^14.15.0 || >=15.0.0}

  prisma@6.14.0:
    resolution: {integrity: sha512-QEuCwxu+Uq9BffFw7in8In+WfbSUN0ewnaSUKloLkbJd42w6EyFckux4M0f7VwwHlM3A8ssaz4OyniCXlsn0WA==}
    engines: {node: '>=18.18'}
    hasBin: true
    peerDependencies:
      typescript: '>=5.1.0'
    peerDependenciesMeta:
      typescript:
        optional: true

  progress@2.0.3:
    resolution: {integrity: sha512-7PiHtLll5LdnKIMw100I+8xJXR5gW2QwWYkT6iJva0bXitZKa/XMrSbdmg3r2Xnaidz9Qumd0VPaMrZlF9V9sA==}
    engines: {node: '>=0.4.0'}

  protobufjs@7.5.4:
    resolution: {integrity: sha512-CvexbZtbov6jW2eXAvLukXjXUW1TzFaivC46BpWc/3BpcCysb5Vffu+B3XHMm8lVEuy2Mm4XGex8hBSg1yapPg==}
    engines: {node: '>=12.0.0'}

  punycode@2.3.1:
    resolution: {integrity: sha512-vYt7UD1U9Wg6138shLtLOvdAu+8DsC/ilFtEVHcH+wydcSpNE20AfSOduf6MkRFahL5FY7X1oU7nKVZFtfq8Fg==}
    engines: {node: '>=6'}

  pure-rand@6.1.0:
    resolution: {integrity: sha512-bVWawvoZoBYpp6yIoQtQXHZjmz35RSVHnUOTefl8Vcjr8snTPY1wnpSPMWekcFwbxI6gtmT7rSYPFvz71ldiOA==}

  qs@6.14.0:
    resolution: {integrity: sha512-YWWTjgABSKcvs/nWBi9PycY/JiPJqOD4JA6o9Sej2AtvSGarXxKC3OQSk4pAarbdQlKAh5D4FCQkJNkW+GAn3w==}
    engines: {node: '>=0.6'}

  queue-microtask@1.2.3:
    resolution: {integrity: sha512-NuaNSa6flKT5JaSYQzJok04JzTL1CA6aGhv5rfLW3PgqA+M2ChpZQnAC8h8i4ZFkBS8X5RqkDBHA7r4hej3K9A==}

  radix-ui@1.4.3:
    resolution: {integrity: sha512-aWizCQiyeAenIdUbqEpXgRA1ya65P13NKn/W8rWkcN0OPkRDxdBVLWnIEDsS2RpwCK2nobI7oMUSmexzTDyAmA==}
    peerDependencies:
      '@types/react': '*'
      '@types/react-dom': '*'
      react: ^16.8 || ^17.0 || ^18.0 || ^19.0 || ^19.0.0-rc
      react-dom: ^16.8 || ^17.0 || ^18.0 || ^19.0 || ^19.0.0-rc
    peerDependenciesMeta:
      '@types/react':
        optional: true
      '@types/react-dom':
        optional: true

  rc9@2.1.2:
    resolution: {integrity: sha512-btXCnMmRIBINM2LDZoEmOogIZU7Qe7zn4BpomSKZ/ykbLObuBdvG+mFq11DL6fjH1DRwHhrlgtYWG96bJiC7Cg==}

  react-dom@19.1.1:
    resolution: {integrity: sha512-Dlq/5LAZgF0Gaz6yiqZCf6VCcZs1ghAJyrsu84Q/GT0gV+mCxbfmKNoGRKBYMJ8IEdGPqu49YWXD02GCknEDkw==}
    peerDependencies:
      react: ^19.1.1

  react-hook-form@7.62.0:
    resolution: {integrity: sha512-7KWFejc98xqG/F4bAxpL41NB3o1nnvQO1RWZT3TqRZYL8RryQETGfEdVnJN2fy1crCiBLLjkRBVK05j24FxJGA==}
    engines: {node: '>=18.0.0'}
    peerDependencies:
      react: ^16.8.0 || ^17 || ^18 || ^19

  react-is@17.0.2:
    resolution: {integrity: sha512-w2GsyukL62IJnlaff/nRegPQR94C/XXamvMWmSHRJ4y7Ts/4ocGRmTHvOs8PSE6pB3dWOrD/nueuU5sduBsQ4w==}

  react-promise-suspense@0.3.4:
    resolution: {integrity: sha512-I42jl7L3Ze6kZaq+7zXWSunBa3b1on5yfvUW6Eo/3fFOj6dZ5Bqmcd264nJbTK/gn1HjjILAjSwnZbV4RpSaNQ==}

  react-remove-scroll-bar@2.3.8:
    resolution: {integrity: sha512-9r+yi9+mgU33AKcj6IbT9oRCO78WriSj6t/cF8DWBZJ9aOGPOTEDvdUDz1FwKim7QXWwmHqtdHnRJfhAxEG46Q==}
    engines: {node: '>=10'}
    peerDependencies:
      '@types/react': '*'
      react: ^16.8.0 || ^17.0.0 || ^18.0.0 || ^19.0.0
    peerDependenciesMeta:
      '@types/react':
        optional: true

  react-remove-scroll@2.7.1:
    resolution: {integrity: sha512-HpMh8+oahmIdOuS5aFKKY6Pyog+FNaZV/XyJOq7b4YFwsFHe5yYfdbIalI4k3vU2nSDql7YskmUseHsRrJqIPA==}
    engines: {node: '>=10'}
    peerDependencies:
      '@types/react': '*'
      react: ^16.8.0 || ^17.0.0 || ^18.0.0 || ^19.0.0 || ^19.0.0-rc
    peerDependenciesMeta:
      '@types/react':
        optional: true

  react-style-singleton@2.2.3:
    resolution: {integrity: sha512-b6jSvxvVnyptAiLjbkWLE/lOnR4lfTtDAl+eUC7RZy+QQWc6wRzIV2CE6xBuMmDxc2qIihtDCZD5NPOFl7fRBQ==}
    engines: {node: '>=10'}
    peerDependencies:
      '@types/react': '*'
      react: ^16.8.0 || ^17.0.0 || ^18.0.0 || ^19.0.0 || ^19.0.0-rc
    peerDependenciesMeta:
      '@types/react':
        optional: true

  react@19.1.1:
    resolution: {integrity: sha512-w8nqGImo45dmMIfljjMwOGtbmC/mk4CMYhWIicdSflH91J9TyCyczcPFXJzrZ/ZXcgGRFeP6BU0BEJTw6tZdfQ==}
    engines: {node: '>=0.10.0'}

  read-cache@1.0.0:
    resolution: {integrity: sha512-Owdv/Ft7IjOgm/i0xvNDZ1LrRANRfew4b2prF3OWMQLxLfu3bS8FVhCsrSCMK4lR56Y9ya+AThoTpDCTxCmpRA==}

  readable-stream@3.6.2:
    resolution: {integrity: sha512-9u/sniCrY3D5WdsERHzHE4G2YCXqoG5FTHUiCC4SIbr6XcLZBY05ya9EKjYek9O5xOAwjGq+1JdGBAS7Q9ScoA==}
    engines: {node: '>= 6'}

  readdirp@4.1.2:
    resolution: {integrity: sha512-GDhwkLfywWL2s6vEjyhri+eXmfH6j1L7JE27WhqLeYzoh/A3DBaYGEj2H/HFZCn/kMfim73FXxEJTw06WtxQwg==}
    engines: {node: '>= 14.18.0'}

  redent@3.0.0:
    resolution: {integrity: sha512-6tDA8g98We0zd0GvVeMT9arEOnTw9qM03L9cJXaCjrip1OO764RDBLBfrB4cwzNGDj5OA5ioymC9GkizgWJDUg==}
    engines: {node: '>=8'}

  require-directory@2.1.1:
    resolution: {integrity: sha512-fGxEI7+wsG9xrvdjsrlmL22OMTTiHRwAMroiEeMgq8gzoLC/PQr7RsRDSTLUg/bZAZtF+TVIkHc6/4RIKrui+Q==}
    engines: {node: '>=0.10.0'}

  require-in-the-middle@7.5.2:
    resolution: {integrity: sha512-gAZ+kLqBdHarXB64XpAe2VCjB7rIRv+mU8tfRWziHRJ5umKsIHN2tLLv6EtMw7WCdP19S0ERVMldNvxYCHnhSQ==}
    engines: {node: '>=8.6.0'}

  resend@4.8.0:
    resolution: {integrity: sha512-R8eBOFQDO6dzRTDmaMEdpqrkmgSjPpVXt4nGfWsZdYOet0kqra0xgbvTES6HmCriZEXbmGk3e0DiGIaLFTFSHA==}
    engines: {node: '>=18'}

  resolve-pkg-maps@1.0.0:
    resolution: {integrity: sha512-seS2Tj26TBVOC2NIc2rOe2y2ZO7efxITtLZcGSOnHHNOQ7CkiUBfw0Iw2ck6xkIhPwLhKNLS8BO+hEpngQlqzw==}

  resolve@1.22.10:
    resolution: {integrity: sha512-NPRy+/ncIMeDlTAsuqwKIiferiawhefFJtkNSW0qZJEqMEb+qBt/77B/jGeeek+F0uOeN05CDa6HXbbIgtVX4w==}
    engines: {node: '>= 0.4'}
    hasBin: true

  retry-request@7.0.2:
    resolution: {integrity: sha512-dUOvLMJ0/JJYEn8NrpOaGNE7X3vpI5XlZS/u0ANjqtcZVKnIxP7IgCFwrKTxENw29emmwug53awKtaMm4i9g5w==}
    engines: {node: '>=14'}

  retry@0.13.1:
    resolution: {integrity: sha512-XQBQ3I8W1Cge0Seh+6gjj03LbmRFWuoszgK9ooCpwYIrhhoO80pfq4cUkU5DkknwfOfFteRwlZ56PYOGYyFWdg==}
    engines: {node: '>= 4'}

  reusify@1.1.0:
    resolution: {integrity: sha512-g6QUff04oZpHs0eG5p83rFLhHeV00ug/Yf9nZM6fLeUrPguBTkTQOdpAWWspMh55TZfVQDPaN3NQJfbVRAxdIw==}
    engines: {iojs: '>=1.0.0', node: '>=0.10.0'}

  rollup@4.48.0:
    resolution: {integrity: sha512-BXHRqK1vyt9XVSEHZ9y7xdYtuYbwVod2mLwOMFP7t/Eqoc1pHRlG/WdV2qNeNvZHRQdLedaFycljaYYM96RqJQ==}
    engines: {node: '>=18.0.0', npm: '>=8.0.0'}
    hasBin: true

  rrweb-cssom@0.7.1:
    resolution: {integrity: sha512-TrEMa7JGdVm0UThDJSx7ddw5nVm3UJS9o9CCIZ72B1vSyEZoziDqBYP3XIoi/12lKrJR8rE3jeFHMok2F/Mnsg==}

  rrweb-cssom@0.8.0:
    resolution: {integrity: sha512-guoltQEx+9aMf2gDZ0s62EcV8lsXR+0w8915TC3ITdn2YueuNjdAYh/levpU9nFaoChh9RUS5ZdQMrKfVEN9tw==}

  run-parallel@1.2.0:
    resolution: {integrity: sha512-5l4VyZR86LZ/lDxZTR6jqL8AFE2S0IFLMP26AbjsLVADxHdhB/c0GUsH+y39UfCi3dzz8OlQuPmnaJOMoDHQBA==}

  safe-buffer@5.2.1:
    resolution: {integrity: sha512-rp3So07KcdmmKbGvgaNxQSJr7bGVSVk5S9Eq1F+ppbRo70+YeaDxkw5Dd8NPN+GD6bjnYm2VuPuCXmpuYvmCXQ==}

  safer-buffer@2.1.2:
    resolution: {integrity: sha512-YZo3K82SD7Riyi0E1EQPojLz7kpepnSQI9IyPbHHg1XXXevb5dJI7tpyN2ADxGcQbHG7vcyRHk0cbwqcQriUtg==}

  sax@1.4.1:
    resolution: {integrity: sha512-+aWOz7yVScEGoKNd4PA10LZ8sk0A/z5+nXQG5giUO5rprX9jgYsTdov9qCchZiPIZezbZH+jRut8nPodFAX4Jg==}

  saxes@6.0.0:
    resolution: {integrity: sha512-xAg7SOnEhrm5zI3puOOKyy1OMcMlIJZYNJY7xLBwSze0UjhPLnWfj2GF2EpT0jmzaJKIWKHLsaSSajf35bcYnA==}
    engines: {node: '>=v12.22.7'}

  scheduler@0.26.0:
    resolution: {integrity: sha512-NlHwttCI/l5gCPR3D1nNXtWABUmBwvZpEQiD4IXSbIDq8BzLIK/7Ir5gTFSGZDUu37K5cMNp0hFtzO38sC7gWA==}

  selderee@0.11.0:
    resolution: {integrity: sha512-5TF+l7p4+OsnP8BCCvSyZiSPc4x4//p5uPwK8TCnVPJYRmU2aYKMpOXvw8zM5a5JvuuCGN1jmsMwuU2W02ukfA==}

  semver@7.7.2:
    resolution: {integrity: sha512-RF0Fw+rO5AMf9MAyaRXI4AV0Ulj5lMHqVxxdSgiVbixSCXoEmmX/jk0CuJw4+3SqroYO9VoUh+HcuJivvtJemA==}
    engines: {node: '>=10'}
    hasBin: true

  serialize-error-cjs@0.1.4:
    resolution: {integrity: sha512-6a6dNqipzbCPlTFgztfNP2oG+IGcflMe/01zSzGrQcxGMKbIjOemBBD85pH92klWaJavAUWxAh9Z0aU28zxW6A==}
    deprecated: Rolling release, please update to 0.2.0

  server-only@0.0.1:
    resolution: {integrity: sha512-qepMx2JxAa5jjfzxG79yPPq+8BuFToHd1hm7kI+Z4zAq1ftQiP7HcxMhDDItrbtwVeLg/cY2JnKnrcFkmiswNA==}

  sharp@0.33.5:
    resolution: {integrity: sha512-haPVm1EkS9pgvHrQ/F3Xy+hgcuMV0Wm9vfIBSiwZ05k+xgb0PkBQpGsAA/oWdDobNaZTH5ppvHtzCFbnSEwHVw==}
    engines: {node: ^18.17.0 || ^20.3.0 || >=21.0.0}

  shebang-command@2.0.0:
    resolution: {integrity: sha512-kHxr2zZpYtdmrN1qDjrrX/Z1rR1kG8Dx+gkpK1G4eXmvXswmcE1hTWBWYUzlraYw1/yZp6YuDY77YtvbN0dmDA==}
    engines: {node: '>=8'}

  shebang-regex@3.0.0:
    resolution: {integrity: sha512-7++dFhtcx3353uBaq8DDR4NuxBetBzC7ZQOhmTQInHEd6bSrXdiEyzCvG07Z44UYdLShWUyXt5M/yhz8ekcb1A==}
    engines: {node: '>=8'}

  shimmer@1.2.1:
    resolution: {integrity: sha512-sQTKC1Re/rM6XyFM6fIAGHRPVGvyXfgzIDvzoq608vM+jeyVD0Tu1E6Np0Kc2zAIFWIj963V2800iF/9LPieQw==}

  side-channel-list@1.0.0:
    resolution: {integrity: sha512-FCLHtRD/gnpCiCHEiJLOwdmFP+wzCmDEkc9y7NsYxeF4u7Btsn1ZuwgwJGxImImHicJArLP4R0yX4c2KCrMrTA==}
    engines: {node: '>= 0.4'}

  side-channel-map@1.0.1:
    resolution: {integrity: sha512-VCjCNfgMsby3tTdo02nbjtM/ewra6jPHmpThenkTYh8pG9ucZ/1P8So4u4FGBek/BjpOVsDCMoLA/iuBKIFXRA==}
    engines: {node: '>= 0.4'}

  side-channel-weakmap@1.0.2:
    resolution: {integrity: sha512-WPS/HvHQTYnHisLo9McqBHOJk2FkHO/tlpvldyrnem4aeQp4hai3gythswg6p01oSoTl58rcpiFAjF2br2Ak2A==}
    engines: {node: '>= 0.4'}

  side-channel@1.1.0:
    resolution: {integrity: sha512-ZX99e6tRweoUXqR+VBrslhda51Nh5MTQwou5tnUDgbtyM0dBgmhEDtWGP/xbKn6hqfPRHujUNwz5fy/wbbhnpw==}
    engines: {node: '>= 0.4'}

  siginfo@2.0.0:
    resolution: {integrity: sha512-ybx0WO1/8bSBLEWXZvEd7gMW3Sn3JFlW3TvX1nREbDLRNQNaeNN8WK0meBwPdAaOI7TtRRRJn/Es1zhrrCHu7g==}

  simple-swizzle@0.2.2:
    resolution: {integrity: sha512-JA//kQgZtbuY83m+xT+tXJkmJncGMTFT+C+g2h2R9uxkYIrE2yy9sgmcLhCnw57/WSD+Eh3J97FPEDFnbXnDUg==}

  slash@5.1.0:
    resolution: {integrity: sha512-ZA6oR3T/pEyuqwMgAKT0/hAv8oAXckzbkmR0UkUosQ+Mc4RxGoJkRmwHgHufaenlyAgE1Mxgpdcrf75y6XcnDg==}
    engines: {node: '>=14.16'}

  smol-toml@1.4.2:
    resolution: {integrity: sha512-rInDH6lCNiEyn3+hH8KVGFdbjc099j47+OSgbMrfDYX1CmXLfdKd7qi6IfcWj2wFxvSVkuI46M+wPGYfEOEj6g==}
    engines: {node: '>= 18'}

  sonner@1.7.4:
    resolution: {integrity: sha512-DIS8z4PfJRbIyfVFDVnK9rO3eYDtse4Omcm6bt0oEr5/jtLgysmjuBl1frJ9E/EQZrFmKx2A8m/s5s9CRXIzhw==}
    peerDependencies:
      react: ^18.0.0 || ^19.0.0 || ^19.0.0-rc
      react-dom: ^18.0.0 || ^19.0.0 || ^19.0.0-rc

  source-map-js@1.2.1:
    resolution: {integrity: sha512-UXWMKhLOwVKb728IUtQPXxfYU+usdybtUrK/8uGE8CQMvrhOpwvzDBwj0QhSL7MQc7vIsISBG8VQ8+IDQxpfQA==}
    engines: {node: '>=0.10.0'}

  source-map@0.6.1:
    resolution: {integrity: sha512-UjgapumWlbMhkBgzT7Ykc5YXUT46F0iKu8SGXq0bcwP5dz/h0Plj6enJqjz1Zbq2l5WaqYnrVbwWOWMyF3F47g==}
    engines: {node: '>=0.10.0'}

  stackback@0.0.2:
    resolution: {integrity: sha512-1XMJE5fQo1jGH6Y/7ebnwPOBEkIEnT4QF32d5R1+VXdXveM0IBMJt8zfaxX1P3QhVwrYe+576+jkANtSS2mBbw==}

  standardwebhooks@1.0.0:
    resolution: {integrity: sha512-BbHGOQK9olHPMvQNHWul6MYlrRTAOKn03rOe4A8O3CLWhNf4YHBqq2HJKKC+sfqpxiBY52pNeesD6jIiLDz8jg==}

  std-env@3.9.0:
    resolution: {integrity: sha512-UGvjygr6F6tpH7o2qyqR6QYpwraIjKSdtzyBdyytFOHmPZY917kwdwLG0RbOjWOnKmnm3PeHjaoLLMie7kPLQw==}

  stream-events@1.0.5:
    resolution: {integrity: sha512-E1GUzBSgvct8Jsb3v2X15pjzN1tYebtbLaMg+eBOUOAxgbLoSbT2NS91ckc5lJD1KfLjId+jXJRgo0qnV5Nerg==}

  stream-shift@1.0.3:
    resolution: {integrity: sha512-76ORR0DO1o1hlKwTbi/DM3EXWGf3ZJYO8cXX5RJwnul2DEg2oyoZyjLNoQM8WsvZiFKCRfC1O0J7iCvie3RZmQ==}

  streamsearch@1.1.0:
    resolution: {integrity: sha512-Mcc5wHehp9aXz1ax6bZUyY5afg9u2rv5cqQI3mRrYkGC8rW2hM02jWuwjtL++LS5qinSyhj2QfLyNsuc+VsExg==}
    engines: {node: '>=10.0.0'}

  string-width@4.2.3:
    resolution: {integrity: sha512-wKyQRQpjJ0sIp62ErSZdGsjMJWsap5oRNihHhu6G7JVO/9jIB6UyevL+tXuOqrng8j/cxKTWyWUwvSTriiZz/g==}
    engines: {node: '>=8'}

  string_decoder@1.3.0:
    resolution: {integrity: sha512-hkRX8U1WjJFd8LsDJ2yQ/wWWxaopEsABU1XfkM8A+j0+85JAGppt16cr1Whg6KIbb4okU6Mql6BOj+uup/wKeA==}

  strip-ansi@5.2.0:
    resolution: {integrity: sha512-DuRs1gKbBqsMKIZlrffwlug8MHkcnpjs5VPmL1PAh+mA30U0DTotfDZ0d2UUsXpPmPmMMJ6W773MaA3J+lbiWA==}
    engines: {node: '>=6'}

  strip-ansi@6.0.1:
    resolution: {integrity: sha512-Y38VPSHcqkFrCpFnQ9vuSXmquuv5oXOKpGeT6aGrr3o3Gc9AlVa6JBfUSOCnbxGGZF+/0ooI7KrPuUSztUdU5A==}
    engines: {node: '>=8'}

  strip-indent@3.0.0:
    resolution: {integrity: sha512-laJTa3Jb+VQpaC6DseHhF7dXVqHTfJPCRDaEbid/drOhgitgYku/letMUqOXFoWV0zIIUbjpdH2t+tYj4bQMRQ==}
    engines: {node: '>=8'}

  strip-json-comments@5.0.2:
    resolution: {integrity: sha512-4X2FR3UwhNUE9G49aIsJW5hRRR3GXGTBTZRMfv568O60ojM8HcWjV/VxAxCDW3SUND33O6ZY66ZuRcdkj73q2g==}
    engines: {node: '>=14.16'}

  strnum@1.1.2:
    resolution: {integrity: sha512-vrN+B7DBIoTTZjnPNewwhx6cBA/H+IS7rfW68n7XxC1y7uoiGQBxaKzqucGUgavX15dJgiGztLJ8vxuEzwqBdA==}

  strnum@2.1.1:
    resolution: {integrity: sha512-7ZvoFTiCnGxBtDqJ//Cu6fWtZtc7Y3x+QOirG15wztbdngGSkht27o2pyGWrVy0b4WAy3jbKmnoK6g5VlVNUUw==}

  stubs@3.0.0:
    resolution: {integrity: sha512-PdHt7hHUJKxvTCgbKX9C1V/ftOcjJQgz8BZwNfV5c4B6dcGqlpelTbJ999jBGZ2jYiPAwcX5dP6oBwVlBlUbxw==}

  styled-jsx@5.1.6:
    resolution: {integrity: sha512-qSVyDTeMotdvQYoHWLNGwRFJHC+i+ZvdBRYosOFgC+Wg1vx4frN2/RG/NA7SYqqvKNLf39P2LSRA2pu6n0XYZA==}
    engines: {node: '>= 12.0.0'}
    peerDependencies:
      '@babel/core': '*'
      babel-plugin-macros: '*'
      react: '>= 16.8.0 || 17.x.x || ^18.0.0-0 || ^19.0.0-0'
    peerDependenciesMeta:
      '@babel/core':
        optional: true
      babel-plugin-macros:
        optional: true

  sugarss@5.0.1:
    resolution: {integrity: sha512-ctS5RYCBVvPoZAnzIaX5QSShK8ZiZxD5HUqSxlusvEMC+QZQIPCPOIJg6aceFX+K2rf4+SH89eu++h1Zmsr2nw==}
    engines: {node: '>=18.0'}
    peerDependencies:
      postcss: ^8.3.3

  superagent@10.2.3:
    resolution: {integrity: sha512-y/hkYGeXAj7wUMjxRbB21g/l6aAEituGXM9Rwl4o20+SX3e8YOSV6BxFXl+dL3Uk0mjSL3kCbNkwURm8/gEDig==}
    engines: {node: '>=14.18.0'}

  supertest@7.1.4:
    resolution: {integrity: sha512-tjLPs7dVyqgItVFirHYqe2T+MfWc2VOBQ8QFKKbWTA3PU7liZR8zoSpAi/C1k1ilm9RsXIKYf197oap9wXGVYg==}
    engines: {node: '>=14.18.0'}

  supports-color@7.2.0:
    resolution: {integrity: sha512-qpCAvRl9stuOHveKsn7HncJRvv501qIacKzQlO/+Lwxc9+0q2wLyv4Dfvt80/DPn2pqOBsJdDiogXGR9+OvwRw==}
    engines: {node: '>=8'}

  supports-preserve-symlinks-flag@1.0.0:
    resolution: {integrity: sha512-ot0WnXS9fgdkgIcePe6RHNk1WA8+muPa6cSjeR3V8K27q9BB1rTE3R1p7Hv0z1ZyAc8s6Vvv8DIyWf681MAt0w==}
    engines: {node: '>= 0.4'}

  swr@2.3.4:
    resolution: {integrity: sha512-bYd2lrhc+VarcpkgWclcUi92wYCpOgMws9Sd1hG1ntAu0NEy+14CbotuFjshBU2kt9rYj9TSmDcybpxpeTU1fg==}
    peerDependencies:
      react: ^16.11.0 || ^17.0.0 || ^18.0.0 || ^19.0.0

  symbol-tree@3.2.4:
    resolution: {integrity: sha512-9QNk5KwDF+Bvz+PyObkmSYjI5ksVUYtjW7AU22r2NKcfLJcXp96hkDWU3+XndOsUb+AQ9QhfzfCT2O+CNWT5Tw==}

  tailwind-merge@3.3.1:
    resolution: {integrity: sha512-gBXpgUm/3rp1lMZZrM/w7D8GKqshif0zAymAhbCyIt8KMe+0v9DQ7cdYLR4FHH/cKpdTXb+A/tKKU3eolfsI+g==}

  tailwindcss@4.1.12:
    resolution: {integrity: sha512-DzFtxOi+7NsFf7DBtI3BJsynR+0Yp6etH+nRPTbpWnS2pZBaSksv/JGctNwSWzbFjp0vxSqknaUylseZqMDGrA==}

  tapable@2.2.3:
    resolution: {integrity: sha512-ZL6DDuAlRlLGghwcfmSn9sK3Hr6ArtyudlSAiCqQ6IfE+b+HHbydbYDIG15IfS5do+7XQQBdBiubF/cV2dnDzg==}
    engines: {node: '>=6'}

  tar@7.4.3:
    resolution: {integrity: sha512-5S7Va8hKfV7W5U6g3aYxXmlPoZVAwUMy9AOKyF2fVuZa2UD3qZjg578OrLRt8PcNN1PleVaL/5/yYATNL0ICUw==}
    engines: {node: '>=18'}

  teeny-request@9.0.0:
    resolution: {integrity: sha512-resvxdc6Mgb7YEThw6G6bExlXKkv6+YbuzGg9xuXxSgxJF7Ozs+o8Y9+2R3sArdWdW8nOokoQb1yrpFB0pQK2g==}
    engines: {node: '>=14'}

  temporal-polyfill@0.2.5:
    resolution: {integrity: sha512-ye47xp8Cb0nDguAhrrDS1JT1SzwEV9e26sSsrWzVu+yPZ7LzceEcH0i2gci9jWfOfSCCgM3Qv5nOYShVUUFUXA==}

  temporal-spec@0.2.4:
    resolution: {integrity: sha512-lDMFv4nKQrSjlkHKAlHVqKrBG4DyFfa9F74cmBZ3Iy3ed8yvWnlWSIdi4IKfSqwmazAohBNwiN64qGx4y5Q3IQ==}

  tinybench@2.9.0:
    resolution: {integrity: sha512-0+DUvqWMValLmha6lr4kD8iAMK1HzV0/aKnCtWb9v9641TnP/MFb7Pc2bxoxQjTXAErryXVgUOfv2YqNllqGeg==}

  tinyexec@0.3.2:
    resolution: {integrity: sha512-KQQR9yN7R5+OSwaK0XQoj22pwHoTlgYqmUscPYoknOoWCWfj/5/ABTMRi69FrKU5ffPVh5QcFikpWJI/P1ocHA==}

  tinyexec@1.0.1:
    resolution: {integrity: sha512-5uC6DDlmeqiOwCPmK9jMSdOuZTh8bU39Ys6yidB+UTt5hfZUPGAypSgFRiEp+jbi9qH40BLDvy85jIU88wKSqw==}

  tinyglobby@0.2.14:
    resolution: {integrity: sha512-tX5e7OM1HnYr2+a2C/4V0htOcSQcoSTH9KgJnVvNm5zm/cyEWKJ7j7YutsH9CxMdtOkkLFy2AHrMci9IM8IPZQ==}
    engines: {node: '>=12.0.0'}

  tinypool@1.1.1:
    resolution: {integrity: sha512-Zba82s87IFq9A9XmjiX5uZA/ARWDrB03OHlq+Vw1fSdt0I+4/Kutwy8BP4Y/y/aORMo61FQ0vIb5j44vSo5Pkg==}
    engines: {node: ^18.0.0 || >=20.0.0}

  tinyrainbow@1.2.0:
    resolution: {integrity: sha512-weEDEq7Z5eTHPDh4xjX789+fHfF+P8boiFB+0vbWzpbnbsEr/GRaohi/uMKxg8RZMXnl1ItAi/IUHWMsjDV7kQ==}
    engines: {node: '>=14.0.0'}

  tinyspy@3.0.2:
    resolution: {integrity: sha512-n1cw8k1k0x4pgA2+9XrOkFydTerNcJ1zWCO5Nn9scWHTD+5tp8dghT2x1uduQePZTZgd3Tupf+x9BxJjeJi77Q==}
    engines: {node: '>=14.0.0'}

  tldts-core@6.1.86:
    resolution: {integrity: sha512-Je6p7pkk+KMzMv2XXKmAE3McmolOQFdxkKw0R8EYNr7sELW46JqnNeTX8ybPiQgvg1ymCoF8LXs5fzFaZvJPTA==}

  tldts@6.1.86:
    resolution: {integrity: sha512-WMi/OQ2axVTf/ykqCQgXiIct+mSQDFdH2fkwhPwgEwvJ1kSzZRiinb0zF2Xb8u4+OqPChmyI6MEu4EezNJz+FQ==}
    hasBin: true

  to-regex-range@5.0.1:
    resolution: {integrity: sha512-65P7iz6X5yEr1cwcgvQxbbIw7Uk3gOy5dIdtZ4rDveLqhrdJP+Li/Hx6tyK0NEb+2GCyneCMJiGqrADCSNk8sQ==}
    engines: {node: '>=8.0'}

  tough-cookie@5.1.2:
    resolution: {integrity: sha512-FVDYdxtnj0G6Qm/DhNPSb8Ju59ULcup3tuJxkFb5K8Bv2pUXILbf0xZWU8PX8Ov19OXljbUyveOFwRMwkXzO+A==}
    engines: {node: '>=16'}

  tr46@0.0.3:
    resolution: {integrity: sha512-N3WMsuqV66lT30CrXNbEjx4GEwlow3v6rr4mCcv6prnfwhS01rkgyFdjPNBYd9br7LpXV1+Emh01fHnq2Gdgrw==}

  tr46@5.1.1:
    resolution: {integrity: sha512-hdF5ZgjTqgAntKkklYw0R03MG2x/bSzTtkxmIRw/sTNV8YXsCJ1tfLAX23lhxhHJlEf3CRCOCGGWw3vI3GaSPw==}
    engines: {node: '>=18'}

  tree-sitter-javascript@0.23.1:
    resolution: {integrity: sha512-/bnhbrTD9frUYHQTiYnPcxyHORIw157ERBa6dqzaKxvR/x3PC4Yzd+D1pZIMS6zNg2v3a8BZ0oK7jHqsQo9fWA==}
    peerDependencies:
      tree-sitter: ^0.21.1
    peerDependenciesMeta:
      tree-sitter:
        optional: true

  tree-sitter-typescript@0.23.2:
    resolution: {integrity: sha512-e04JUUKxTT53/x3Uq1zIL45DoYKVfHH4CZqwgZhPg5qYROl5nQjV+85ruFzFGZxu+QeFVbRTPDRnqL9UbU4VeA==}
    peerDependencies:
      tree-sitter: ^0.21.0
    peerDependenciesMeta:
      tree-sitter:
        optional: true

  tree-sitter@0.22.4:
    resolution: {integrity: sha512-usbHZP9/oxNsUY65MQUsduGRqDHQOou1cagUSwjhoSYAmSahjQDAVsh9s+SlZkn8X8+O1FULRGwHu7AFP3kjzg==}

  ts-essentials@10.1.1:
    resolution: {integrity: sha512-4aTB7KLHKmUvkjNj8V+EdnmuVTiECzn3K+zIbRthumvHu+j44x3w63xpfs0JL3NGIzGXqoQ7AV591xHO+XrOTw==}
    peerDependencies:
      typescript: '>=4.5.0'
    peerDependenciesMeta:
      typescript:
        optional: true

  ts-node@10.9.2:
    resolution: {integrity: sha512-f0FFpIdcHgn8zcPSbf1dRevwt047YMnaiJM3u2w2RewrB+fob/zePZcrOyQoLMMO7aBIddLcQIEK5dYjkLnGrQ==}
    hasBin: true
    peerDependencies:
      '@swc/core': '>=1.2.50'
      '@swc/wasm': '>=1.2.50'
      '@types/node': '*'
      typescript: '>=2.7'
    peerDependenciesMeta:
      '@swc/core':
        optional: true
      '@swc/wasm':
        optional: true

  tsconfck@3.1.6:
    resolution: {integrity: sha512-ks6Vjr/jEw0P1gmOVwutM3B7fWxoWBL2KRDb1JfqGVawBmO5UsvmWOQFGHBPl5yxYz4eERr19E6L7NMv+Fej4w==}
    engines: {node: ^18 || >=20}
    hasBin: true
    peerDependencies:
      typescript: ^5.0.0
    peerDependenciesMeta:
      typescript:
        optional: true

  tslib@2.8.1:
    resolution: {integrity: sha512-oJFu94HQb+KVduSUQL7wnpmqnfmLsOA/nAh6b6EH0wCEoK0/mPeXU6c3wKDV83MkOuHPRHtSXKKU99IBazS/2w==}

  tsx@4.20.5:
    resolution: {integrity: sha512-+wKjMNU9w/EaQayHXb7WA7ZaHY6hN8WgfvHNQ3t1PnU91/7O8TcTnIhCDYTZwnt8JsO9IBqZ30Ln1r7pPF52Aw==}
    engines: {node: '>=18.0.0'}
    hasBin: true

  tw-animate-css@1.3.7:
    resolution: {integrity: sha512-lvLb3hTIpB5oGsk8JmLoAjeCHV58nKa2zHYn8yWOoG5JJusH3bhJlF2DLAZ/5NmJ+jyH3ssiAx/2KmbhavJy/A==}

  typedarray@0.0.6:
    resolution: {integrity: sha512-/aCDEGatGvZ2BIk+HmLf4ifCJFwvKFNb9/JeZPMulfgFracn9QFcAf5GO8B/mweUjSoblS5In0cWhqpfs/5PQA==}

  typescript@5.8.2:
    resolution: {integrity: sha512-aJn6wq13/afZp/jT9QZmwEjDqqvSGp1VT5GVg+f/t6/oVyrgXM6BY1h9BRh/O5p3PlUPAe+WuiEZOmb/49RqoQ==}
    engines: {node: '>=14.17'}
    hasBin: true

  undici-types@6.21.0:
    resolution: {integrity: sha512-iwDZqg0QAGrg9Rav5H4n0M64c3mkR59cJ6wQp+7C4nI0gsmExaedaYLNO44eT4AtBBwjbTiGPMlt2Md0T9H9JQ==}

  undici@7.15.0:
    resolution: {integrity: sha512-7oZJCPvvMvTd0OlqWsIxTuItTpJBpU1tcbVl24FMn3xt3+VSunwUasmfPJRE57oNO1KsZ4PgA1xTdAX4hq8NyQ==}
    engines: {node: '>=20.18.1'}

  unicorn-magic@0.3.0:
    resolution: {integrity: sha512-+QBBXBCvifc56fsbuxZQ6Sic3wqqc3WWaqxs58gvJrcOuN83HGTCwz3oS5phzU9LthRNE9VrJCFCLUgHeeFnfA==}
    engines: {node: '>=18'}

  update-browserslist-db@1.1.3:
    resolution: {integrity: sha512-UxhIZQ+QInVdunkDAaiazvvT/+fXL5Osr0JZlJulepYu6Jd7qJtDZjlur0emRlT71EN3ScPoE7gvsuIKKNavKw==}
    hasBin: true
    peerDependencies:
      browserslist: '>= 4.21.0'

  use-callback-ref@1.3.3:
    resolution: {integrity: sha512-jQL3lRnocaFtu3V00JToYz/4QkNWswxijDaCVNZRiRTO3HQDLsdu1ZtmIUvV4yPp+rvWm5j0y0TG/S61cuijTg==}
    engines: {node: '>=10'}
    peerDependencies:
      '@types/react': '*'
      react: ^16.8.0 || ^17.0.0 || ^18.0.0 || ^19.0.0 || ^19.0.0-rc
    peerDependenciesMeta:
      '@types/react':
        optional: true

  use-sidecar@1.1.3:
    resolution: {integrity: sha512-Fedw0aZvkhynoPYlA5WXrMCAMm+nSWdZt6lzJQ7Ok8S6Q+VsHmHpRWndVRJ8Be0ZbkfPc5LRYH+5XrzXcEeLRQ==}
    engines: {node: '>=10'}
    peerDependencies:
      '@types/react': '*'
      react: ^16.8.0 || ^17.0.0 || ^18.0.0 || ^19.0.0 || ^19.0.0-rc
    peerDependenciesMeta:
      '@types/react':
        optional: true

  use-sync-external-store@1.5.0:
    resolution: {integrity: sha512-Rb46I4cGGVBmjamjphe8L/UnvJD+uPPtTkNvX5mZgqdbavhI4EbgIWJiIHXJ8bc/i9EQGPRh4DwEURJ552Do0A==}
    peerDependencies:
      react: ^16.8.0 || ^17.0.0 || ^18.0.0 || ^19.0.0

  util-deprecate@1.0.2:
    resolution: {integrity: sha512-EPD5q1uXyFxJpCrLnCc1nHnq3gOa6DZBocAIiI2TaSCA7VCJ1UJDMagCzIkXNsUYfD1daK//LTEQ8xiIbrHtcw==}

  uuid@11.1.0:
    resolution: {integrity: sha512-0/A9rDy9P7cJ+8w1c9WD9V//9Wj15Ce2MPz8Ri6032usz+NfePxx5AcN3bN+r6ZL6jEo066/yNYB3tn4pQEx+A==}
    hasBin: true

  uuid@8.3.2:
    resolution: {integrity: sha512-+NYs2QeMWy+GWFOEm9xnn6HCDp0l7QBD7ml8zLUmJ+93Q5NF0NocErnwkTkXVFNiX3/fpC6afS8Dhb/gz7R7eg==}
    hasBin: true

  uuid@9.0.1:
    resolution: {integrity: sha512-b+1eJOlsR9K8HJpow9Ok3fiWOWSIcIzXodvv0rQjVoOVNpWMpxf1wZNpt4y9h10odCNrqnYp1OBzRktckBe3sA==}
    hasBin: true

  v8-compile-cache-lib@3.0.1:
    resolution: {integrity: sha512-wa7YjyUGfNZngI/vtK0UHAN+lgDCxBPCylVXGp0zu59Fz5aiGtNXaq3DhIov063MorB+VfufLh3JlF2KdTK3xg==}

  vite-node@2.1.9:
    resolution: {integrity: sha512-AM9aQ/IPrW/6ENLQg3AGY4K1N2TGZdR5e4gu/MmmR2xR3Ll1+dib+nook92g4TV3PXVyeyxdWwtaCAiUL0hMxA==}
    engines: {node: ^18.0.0 || >=20.0.0}
    hasBin: true

  vite-tsconfig-paths@5.1.4:
    resolution: {integrity: sha512-cYj0LRuLV2c2sMqhqhGpaO3LretdtMn/BVX4cPLanIZuwwrkVl+lK84E/miEXkCHWXuq65rhNN4rXsBcOB3S4w==}
    peerDependencies:
      vite: '*'
    peerDependenciesMeta:
      vite:
        optional: true

  vite@5.4.19:
    resolution: {integrity: sha512-qO3aKv3HoQC8QKiNSTuUM1l9o/XX3+c+VTgLHbJWHZGeTPVAg2XwazI9UWzoxjIJCGCV2zU60uqMzjeLZuULqA==}
    engines: {node: ^18.0.0 || >=20.0.0}
    hasBin: true
    peerDependencies:
      '@types/node': ^18.0.0 || >=20.0.0
      less: '*'
      lightningcss: ^1.21.0
      sass: '*'
      sass-embedded: '*'
      stylus: '*'
      sugarss: '*'
      terser: ^5.4.0
    peerDependenciesMeta:
      '@types/node':
        optional: true
      less:
        optional: true
      lightningcss:
        optional: true
      sass:
        optional: true
      sass-embedded:
        optional: true
      stylus:
        optional: true
      sugarss:
        optional: true
      terser:
        optional: true

  vitest-mock-extended@2.0.2:
    resolution: {integrity: sha512-n3MBqVITKyclZ0n0y66hkT4UiiEYFQn9tteAnIxT0MPz1Z8nFcPUG3Cf0cZOyoPOj/cq6Ab1XFw2lM/qM5EDWQ==}
    peerDependencies:
      typescript: 3.x || 4.x || 5.x
      vitest: '>=2.0.0'

  vitest@2.1.9:
    resolution: {integrity: sha512-MSmPM9REYqDGBI8439mA4mWhV5sKmDlBKWIYbA3lRb2PTHACE0mgKwA8yQ2xq9vxDTuk4iPrECBAEW2aoFXY0Q==}
    engines: {node: ^18.0.0 || >=20.0.0}
    hasBin: true
    peerDependencies:
      '@edge-runtime/vm': '*'
      '@types/node': ^18.0.0 || >=20.0.0
      '@vitest/browser': 2.1.9
      '@vitest/ui': 2.1.9
      happy-dom: '*'
      jsdom: '*'
    peerDependenciesMeta:
      '@edge-runtime/vm':
        optional: true
      '@types/node':
        optional: true
      '@vitest/browser':
        optional: true
      '@vitest/ui':
        optional: true
      happy-dom:
        optional: true
      jsdom:
        optional: true

  w3c-xmlserializer@5.0.0:
    resolution: {integrity: sha512-o8qghlI8NZHU1lLPrpi2+Uq7abh4GGPpYANlalzWxyWteJOCsr/P+oPBA49TOLu5FTZO4d3F9MnWJfiMo4BkmA==}
    engines: {node: '>=18'}

  walk-up-path@4.0.0:
    resolution: {integrity: sha512-3hu+tD8YzSLGuFYtPRb48vdhKMi0KQV5sn+uWr8+7dMEq/2G/dtLrdDinkLjqq5TIbIBjYJ4Ax/n3YiaW7QM8A==}
    engines: {node: 20 || >=22}

  webidl-conversions@3.0.1:
    resolution: {integrity: sha512-2JAn3z8AR6rjK8Sm8orRC0h/bcl/DqL7tRPdGZ4I1CjdF+EaMLmYxBHyXuKL849eucPFhvBoxMsflfOb8kxaeQ==}

  webidl-conversions@7.0.0:
    resolution: {integrity: sha512-VwddBukDzu71offAQR975unBIGqfKZpM+8ZX6ySk8nYhVoo5CYaZyzt3YBvYtRtO+aoGlqxPg/B87NGVZ/fu6g==}
    engines: {node: '>=12'}

  whatwg-encoding@3.1.1:
    resolution: {integrity: sha512-6qN4hJdMwfYBtE3YBTTHhoeuUrDBPZmbQaxWAqSALV/MeEnR5z1xd8UKud2RAkFoPkmB+hli1TZSnyi84xz1vQ==}
    engines: {node: '>=18'}

  whatwg-mimetype@4.0.0:
    resolution: {integrity: sha512-QaKxh0eNIi2mE9p2vEdzfagOKHCcj1pJ56EEHGQOVxp8r9/iszLUUV7v89x9O1p/T+NlTM5W7jW6+cz4Fq1YVg==}
    engines: {node: '>=18'}

  whatwg-url@14.2.0:
    resolution: {integrity: sha512-De72GdQZzNTUBBChsXueQUnPKDkg/5A5zp7pFDuQAj5UFoENpiACU0wlCvzpAGnTkj++ihpKwKyYewn/XNUbKw==}
    engines: {node: '>=18'}

  whatwg-url@5.0.0:
    resolution: {integrity: sha512-saE57nupxk6v3HY35+jzBwYa0rKSy0XR8JSxZPwgLr7ys0IBzhGviA1/TUGJLmSVqs8pb9AnvICXEuOHLprYTw==}

  which@1.3.1:
    resolution: {integrity: sha512-HxJdYWq1MTIQbJ3nw0cqssHoTNU267KlrDuGZ1WYlxDStUtKUhOaJmh112/TZmHxxUfuJqPXSOm7tDyas0OSIQ==}
    hasBin: true

  which@2.0.2:
    resolution: {integrity: sha512-BLI3Tl1TW3Pvl70l3yq3Y64i+awpwXqsGBYWkkqMtnbXgrMD+yj7rhW0kuEDxzJaYXGjEW5ogapKNMEKNMjibA==}
    engines: {node: '>= 8'}
    hasBin: true

  why-is-node-running@2.3.0:
    resolution: {integrity: sha512-hUrmaWBdVDcxvYqnyh09zunKzROWjbZTiNy8dBEjkS7ehEDQibXJ7XvlmtbwuTclUiIyN+CyXQD4Vmko8fNm8w==}
    engines: {node: '>=8'}
    hasBin: true

  wrap-ansi@7.0.0:
    resolution: {integrity: sha512-YVGIj2kamLSTxw6NsZjoBxfSwsn0ycdesmc4p+Q21c5zPuZ1pl+NfxVdxPtdHvmNVOQ6XSYG4AUtyt/Fi7D16Q==}
    engines: {node: '>=10'}

  wrappy@1.0.2:
    resolution: {integrity: sha512-l4Sp/DRseor9wL6EvV2+TuQn63dMkPjZ/sp9XkghTEbV9KlPS1xUsZ3u7/IQO4wxtcFB4bgpQPRcR3QCvezPcQ==}

  ws@8.18.3:
    resolution: {integrity: sha512-PEIGCY5tSlUt50cqyMXfCzX+oOPqN0vuGqWzbcJ2xvnkzkq46oOpz7dQaTDBdfICb4N14+GARUDw2XV2N4tvzg==}
    engines: {node: '>=10.0.0'}
    peerDependencies:
      bufferutil: ^4.0.1
      utf-8-validate: '>=5.0.2'
    peerDependenciesMeta:
      bufferutil:
        optional: true
      utf-8-validate:
        optional: true

  xml-name-validator@5.0.0:
    resolution: {integrity: sha512-EvGK8EJ3DhaHfbRlETOWAS5pO9MZITeauHKJyb8wyajUfQUenkIg2MvLDTZ4T/TgIcm3HU0TFBgWWboAZ30UHg==}
    engines: {node: '>=18'}

  xmlchars@2.2.0:
    resolution: {integrity: sha512-JZnDKK8B0RCDw84FNdDAIpZK+JuJw+s7Lz8nksI7SIuU3UXJJslUthsi+uWBUYOwPFwW7W7PRLRfUKpxjtjFCw==}

  xtend@4.0.2:
    resolution: {integrity: sha512-LKYU1iAXJXUgAXn9URjiu+MWhyUXHsvfp7mcuYm9dSUKK0/CjtrUwFAxD82/mCWbtLsGjFIad0wIsod4zrTAEQ==}
    engines: {node: '>=0.4'}

  y18n@5.0.8:
    resolution: {integrity: sha512-0pfFzegeDWJHJIAmTLRP2DwHjdF5s7jo9tuztdQxAhINCdvS+3nGINqPd00AphqJR/0LhANUS6/+7SCb98YOfA==}
    engines: {node: '>=10'}

  yallist@5.0.0:
    resolution: {integrity: sha512-YgvUTfwqyc7UXVMrB+SImsVYSmTS8X/tSrtdNZMImM+n7+QTriRXyXim0mBrTXNeqzVF0KWGgHPeiyViFFrNDw==}
    engines: {node: '>=18'}

  yargs-parser@21.1.1:
    resolution: {integrity: sha512-tVpsJW7DdjecAiFpbIB1e3qxIQsE6NoPc5/eTdrbbIC4h0LVsWhnoa3g+m2HclBIujHzsxZ4VJVA+GUuc2/LBw==}
    engines: {node: '>=12'}

  yargs@17.7.2:
    resolution: {integrity: sha512-7dSzzRQ++CKnNI/krKnYRV7JKKPUXMEh61soaHKg9mrWEhzFWhFnxPxGl+69cD1Ou63C13NUPCnmIcrvqCuM6w==}
    engines: {node: '>=12'}

  yn@3.1.1:
    resolution: {integrity: sha512-Ux4ygGWsu2c7isFWe8Yu1YluJmqVhxqK2cLXNQA5AcC3QfbGNpM7fu0Y8b/z16pXLnFxZYvWhd3fhBY9DLmC6Q==}
    engines: {node: '>=6'}

  yocto-queue@0.1.0:
    resolution: {integrity: sha512-rVksvsnNCdJ/ohGc6xgPwyN8eheCxsiLM8mxuE/t/mOVqJewPuO1miLpTHQiRgTKCLexL4MeAFVagts7HmNZ2Q==}
    engines: {node: '>=10'}

  zod-to-json-schema@3.24.6:
    resolution: {integrity: sha512-h/z3PKvcTcTetyjl1fkj79MHNEjm+HpD6NXheWjzOekY7kV+lwDYnHw+ivHkijnCSMz1yJaWBD9vu/Fcmk+vEg==}
    peerDependencies:
      zod: ^3.24.1

  zod-validation-error@3.5.3:
    resolution: {integrity: sha512-OT5Y8lbUadqVZCsnyFaTQ4/O2mys4tj7PqhdbBCp7McPwvIEKfPtdA6QfPeFQK2/Rz5LgwmAXRJTugBNBi0btw==}
    engines: {node: '>=18.0.0'}
    peerDependencies:
      zod: ^3.25.0 || ^4.0.0

  zod@3.22.5:
    resolution: {integrity: sha512-HqnGsCdVZ2xc0qWPLdO25WnseXThh0kEYKIdV5F/hTHO75hNZFp8thxSeHhiPrHZKrFTo1SOgkAj9po5bexZlw==}

  zod@3.25.76:
    resolution: {integrity: sha512-gzUt/qt81nXsFGKIFcC3YnfEAx5NkunCfnDlvuBSSFS02bcXu4Lmea0AFIUwbLWxWPx3d9p8S5QoaujKcNQxcQ==}

  zustand@5.0.8:
    resolution: {integrity: sha512-gyPKpIaxY9XcO2vSMrLbiER7QMAMGOQZVRdJ6Zi782jkbzZygq5GI9nG8g+sMgitRtndwaBSl7uiqC49o1SSiw==}
    engines: {node: '>=12.20.0'}
    peerDependencies:
      '@types/react': '>=18.0.0'
      immer: '>=9.0.6'
      react: '>=18.0.0'
      use-sync-external-store: '>=1.2.0'
    peerDependenciesMeta:
      '@types/react':
        optional: true
      immer:
        optional: true
      react:
        optional: true
      use-sync-external-store:
        optional: true

snapshots:

  '@adobe/css-tools@4.4.4': {}

  '@ai-sdk/gateway@1.0.11(zod@3.25.76)':
    dependencies:
      '@ai-sdk/provider': 2.0.0
      '@ai-sdk/provider-utils': 3.0.5(zod@3.25.76)
      zod: 3.25.76

  '@ai-sdk/google@2.0.8(zod@3.25.76)':
    dependencies:
      '@ai-sdk/provider': 2.0.0
      '@ai-sdk/provider-utils': 3.0.5(zod@3.25.76)
      zod: 3.25.76

  '@ai-sdk/provider-utils@3.0.5(zod@3.25.76)':
    dependencies:
      '@ai-sdk/provider': 2.0.0
      '@standard-schema/spec': 1.0.0
      eventsource-parser: 3.0.5
      zod: 3.25.76
      zod-to-json-schema: 3.24.6(zod@3.25.76)

  '@ai-sdk/provider@2.0.0':
    dependencies:
      json-schema: 0.4.0

  '@alloc/quick-lru@5.2.0': {}

  '@asamuzakjp/css-color@3.2.0':
    dependencies:
      '@csstools/css-calc': 2.1.4(@csstools/css-parser-algorithms@3.0.5(@csstools/css-tokenizer@3.0.4))(@csstools/css-tokenizer@3.0.4)
      '@csstools/css-color-parser': 3.1.0(@csstools/css-parser-algorithms@3.0.5(@csstools/css-tokenizer@3.0.4))(@csstools/css-tokenizer@3.0.4)
      '@csstools/css-parser-algorithms': 3.0.5(@csstools/css-tokenizer@3.0.4)
      '@csstools/css-tokenizer': 3.0.4
      lru-cache: 10.4.3

  '@babel/code-frame@7.27.1':
    dependencies:
      '@babel/helper-validator-identifier': 7.27.1
      js-tokens: 4.0.0
      picocolors: 1.1.1

  '@babel/helper-validator-identifier@7.27.1': {}

  '@babel/runtime@7.28.3': {}

  '@biomejs/biome@2.1.2':
    optionalDependencies:
      '@biomejs/cli-darwin-arm64': 2.1.2
      '@biomejs/cli-darwin-x64': 2.1.2
      '@biomejs/cli-linux-arm64': 2.1.2
      '@biomejs/cli-linux-arm64-musl': 2.1.2
      '@biomejs/cli-linux-x64': 2.1.2
      '@biomejs/cli-linux-x64-musl': 2.1.2
      '@biomejs/cli-win32-arm64': 2.1.2
      '@biomejs/cli-win32-x64': 2.1.2

  '@biomejs/cli-darwin-arm64@2.1.2':
    optional: true

  '@biomejs/cli-darwin-x64@2.1.2':
    optional: true

  '@biomejs/cli-linux-arm64-musl@2.1.2':
    optional: true

  '@biomejs/cli-linux-arm64@2.1.2':
    optional: true

  '@biomejs/cli-linux-x64-musl@2.1.2':
    optional: true

  '@biomejs/cli-linux-x64@2.1.2':
    optional: true

  '@biomejs/cli-win32-arm64@2.1.2':
    optional: true

  '@biomejs/cli-win32-x64@2.1.2':
    optional: true

  '@bufbuild/protobuf@2.7.0': {}

  '@clerk/backend@2.9.4(react-dom@19.1.1(react@19.1.1))(react@19.1.1)':
    dependencies:
      '@clerk/shared': 3.22.0(react-dom@19.1.1(react@19.1.1))(react@19.1.1)
      '@clerk/types': 4.81.0
      cookie: 1.0.2
      standardwebhooks: 1.0.0
      tslib: 2.8.1
    transitivePeerDependencies:
      - react
      - react-dom

  '@clerk/clerk-react@5.43.1(react-dom@19.1.1(react@19.1.1))(react@19.1.1)':
    dependencies:
      '@clerk/shared': 3.22.0(react-dom@19.1.1(react@19.1.1))(react@19.1.1)
      '@clerk/types': 4.81.0
      react: 19.1.1
      react-dom: 19.1.1(react@19.1.1)
      tslib: 2.8.1

  '@clerk/nextjs@6.31.4(next@15.2.4(@opentelemetry/api@1.9.0)(react-dom@19.1.1(react@19.1.1))(react@19.1.1))(react-dom@19.1.1(react@19.1.1))(react@19.1.1)':
    dependencies:
      '@clerk/backend': 2.9.4(react-dom@19.1.1(react@19.1.1))(react@19.1.1)
      '@clerk/clerk-react': 5.43.1(react-dom@19.1.1(react@19.1.1))(react@19.1.1)
      '@clerk/shared': 3.22.0(react-dom@19.1.1(react@19.1.1))(react@19.1.1)
      '@clerk/types': 4.81.0
      next: 15.2.4(@opentelemetry/api@1.9.0)(react-dom@19.1.1(react@19.1.1))(react@19.1.1)
      react: 19.1.1
      react-dom: 19.1.1(react@19.1.1)
      server-only: 0.0.1
      tslib: 2.8.1

  '@clerk/shared@3.22.0(react-dom@19.1.1(react@19.1.1))(react@19.1.1)':
    dependencies:
      '@clerk/types': 4.81.0
      dequal: 2.0.3
      glob-to-regexp: 0.4.1
      js-cookie: 3.0.5
      std-env: 3.9.0
      swr: 2.3.4(react@19.1.1)
    optionalDependencies:
      react: 19.1.1
      react-dom: 19.1.1(react@19.1.1)

  '@clerk/themes@2.4.13':
    dependencies:
      '@clerk/types': 4.81.0
      tslib: 2.8.1

  '@clerk/types@4.81.0':
    dependencies:
      csstype: 3.1.3

  '@cspotcode/source-map-support@0.8.1':
    dependencies:
      '@jridgewell/trace-mapping': 0.3.9

  '@csstools/color-helpers@5.1.0': {}

  '@csstools/css-calc@2.1.4(@csstools/css-parser-algorithms@3.0.5(@csstools/css-tokenizer@3.0.4))(@csstools/css-tokenizer@3.0.4)':
    dependencies:
      '@csstools/css-parser-algorithms': 3.0.5(@csstools/css-tokenizer@3.0.4)
      '@csstools/css-tokenizer': 3.0.4

  '@csstools/css-color-parser@3.1.0(@csstools/css-parser-algorithms@3.0.5(@csstools/css-tokenizer@3.0.4))(@csstools/css-tokenizer@3.0.4)':
    dependencies:
      '@csstools/color-helpers': 5.1.0
      '@csstools/css-calc': 2.1.4(@csstools/css-parser-algorithms@3.0.5(@csstools/css-tokenizer@3.0.4))(@csstools/css-tokenizer@3.0.4)
      '@csstools/css-parser-algorithms': 3.0.5(@csstools/css-tokenizer@3.0.4)
      '@csstools/css-tokenizer': 3.0.4

  '@csstools/css-parser-algorithms@3.0.5(@csstools/css-tokenizer@3.0.4)':
    dependencies:
      '@csstools/css-tokenizer': 3.0.4

  '@csstools/css-tokenizer@3.0.4': {}

  '@csstools/postcss-cascade-layers@5.0.2(postcss@8.5.6)':
    dependencies:
      '@csstools/selector-specificity': 5.0.0(postcss-selector-parser@7.1.0)
      postcss: 8.5.6
      postcss-selector-parser: 7.1.0

  '@csstools/selector-specificity@5.0.0(postcss-selector-parser@7.1.0)':
    dependencies:
      postcss-selector-parser: 7.1.0

  '@derhuerst/http-basic@8.2.4':
    dependencies:
      caseless: 0.12.0
      concat-stream: 2.0.0
      http-response-object: 3.0.2
      parse-cache-control: 1.0.1

  '@distube/ytdl-core@4.16.12':
    dependencies:
      http-cookie-agent: 7.0.2(tough-cookie@5.1.2)(undici@7.15.0)
      https-proxy-agent: 7.0.6
      m3u8stream: 0.8.6
      miniget: 4.2.3
      sax: 1.4.1
      tough-cookie: 5.1.2
      undici: 7.15.0
    transitivePeerDependencies:
      - supports-color

  '@emnapi/core@1.4.5':
    dependencies:
      '@emnapi/wasi-threads': 1.0.4
      tslib: 2.8.1
    optional: true

  '@emnapi/runtime@1.4.5':
    dependencies:
      tslib: 2.8.1
    optional: true

  '@emnapi/wasi-threads@1.0.4':
    dependencies:
      tslib: 2.8.1
    optional: true

  '@esbuild/aix-ppc64@0.21.5':
    optional: true

  '@esbuild/aix-ppc64@0.25.9':
    optional: true

  '@esbuild/android-arm64@0.21.5':
    optional: true

  '@esbuild/android-arm64@0.25.9':
    optional: true

  '@esbuild/android-arm@0.21.5':
    optional: true

  '@esbuild/android-arm@0.25.9':
    optional: true

  '@esbuild/android-x64@0.21.5':
    optional: true

  '@esbuild/android-x64@0.25.9':
    optional: true

  '@esbuild/darwin-arm64@0.21.5':
    optional: true

  '@esbuild/darwin-arm64@0.25.9':
    optional: true

  '@esbuild/darwin-x64@0.21.5':
    optional: true

  '@esbuild/darwin-x64@0.25.9':
    optional: true

  '@esbuild/freebsd-arm64@0.21.5':
    optional: true

  '@esbuild/freebsd-arm64@0.25.9':
    optional: true

  '@esbuild/freebsd-x64@0.21.5':
    optional: true

  '@esbuild/freebsd-x64@0.25.9':
    optional: true

  '@esbuild/linux-arm64@0.21.5':
    optional: true

  '@esbuild/linux-arm64@0.25.9':
    optional: true

  '@esbuild/linux-arm@0.21.5':
    optional: true

  '@esbuild/linux-arm@0.25.9':
    optional: true

  '@esbuild/linux-ia32@0.21.5':
    optional: true

  '@esbuild/linux-ia32@0.25.9':
    optional: true

  '@esbuild/linux-loong64@0.21.5':
    optional: true

  '@esbuild/linux-loong64@0.25.9':
    optional: true

  '@esbuild/linux-mips64el@0.21.5':
    optional: true

  '@esbuild/linux-mips64el@0.25.9':
    optional: true

  '@esbuild/linux-ppc64@0.21.5':
    optional: true

  '@esbuild/linux-ppc64@0.25.9':
    optional: true

  '@esbuild/linux-riscv64@0.21.5':
    optional: true

  '@esbuild/linux-riscv64@0.25.9':
    optional: true

  '@esbuild/linux-s390x@0.21.5':
    optional: true

  '@esbuild/linux-s390x@0.25.9':
    optional: true

  '@esbuild/linux-x64@0.21.5':
    optional: true

  '@esbuild/linux-x64@0.25.9':
    optional: true

  '@esbuild/netbsd-arm64@0.25.9':
    optional: true

  '@esbuild/netbsd-x64@0.21.5':
    optional: true

  '@esbuild/netbsd-x64@0.25.9':
    optional: true

  '@esbuild/openbsd-arm64@0.25.9':
    optional: true

  '@esbuild/openbsd-x64@0.21.5':
    optional: true

  '@esbuild/openbsd-x64@0.25.9':
    optional: true

  '@esbuild/openharmony-arm64@0.25.9':
    optional: true

  '@esbuild/sunos-x64@0.21.5':
    optional: true

  '@esbuild/sunos-x64@0.25.9':
    optional: true

  '@esbuild/win32-arm64@0.21.5':
    optional: true

  '@esbuild/win32-arm64@0.25.9':
    optional: true

  '@esbuild/win32-ia32@0.21.5':
    optional: true

  '@esbuild/win32-ia32@0.25.9':
    optional: true

  '@esbuild/win32-x64@0.21.5':
    optional: true

  '@esbuild/win32-x64@0.25.9':
    optional: true

  '@floating-ui/core@1.7.3':
    dependencies:
      '@floating-ui/utils': 0.2.10

  '@floating-ui/dom@1.7.4':
    dependencies:
      '@floating-ui/core': 1.7.3
      '@floating-ui/utils': 0.2.10

  '@floating-ui/react-dom@2.1.6(react-dom@19.1.1(react@19.1.1))(react@19.1.1)':
    dependencies:
      '@floating-ui/dom': 1.7.4
      react: 19.1.1
      react-dom: 19.1.1(react@19.1.1)

  '@floating-ui/utils@0.2.10': {}

  '@google-cloud/paginator@5.0.2':
    dependencies:
      arrify: 2.0.1
      extend: 3.0.2

  '@google-cloud/projectify@4.0.0': {}

  '@google-cloud/promisify@4.0.0': {}

  '@google-cloud/storage@7.17.0':
    dependencies:
      '@google-cloud/paginator': 5.0.2
      '@google-cloud/projectify': 4.0.0
      '@google-cloud/promisify': 4.0.0
      abort-controller: 3.0.0
      async-retry: 1.3.3
      duplexify: 4.1.3
      fast-xml-parser: 4.5.3
      gaxios: 6.7.1
      google-auth-library: 9.15.1
      html-entities: 2.6.0
      mime: 3.0.0
      p-limit: 3.1.0
      retry-request: 7.0.2
      teeny-request: 9.0.0
      uuid: 8.3.2
    transitivePeerDependencies:
      - encoding
      - supports-color

  '@google/genai@1.15.0':
    dependencies:
      google-auth-library: 9.15.1
      ws: 8.18.3
    transitivePeerDependencies:
      - bufferutil
      - encoding
      - supports-color
      - utf-8-validate

  '@grpc/grpc-js@1.13.4':
    dependencies:
      '@grpc/proto-loader': 0.7.15
      '@js-sdsl/ordered-map': 4.4.2

  '@grpc/proto-loader@0.7.15':
    dependencies:
      lodash.camelcase: 4.3.0
      long: 5.3.2
      protobufjs: 7.5.4
      yargs: 17.7.2

  '@iconscout/react-unicons@2.2.3-rc.6ef815a5(react@19.1.1)':
    dependencies:
      react: 19.1.1

  '@img/sharp-darwin-arm64@0.33.5':
    optionalDependencies:
      '@img/sharp-libvips-darwin-arm64': 1.0.4
    optional: true

  '@img/sharp-darwin-x64@0.33.5':
    optionalDependencies:
      '@img/sharp-libvips-darwin-x64': 1.0.4
    optional: true

  '@img/sharp-libvips-darwin-arm64@1.0.4':
    optional: true

  '@img/sharp-libvips-darwin-x64@1.0.4':
    optional: true

  '@img/sharp-libvips-linux-arm64@1.0.4':
    optional: true

  '@img/sharp-libvips-linux-arm@1.0.5':
    optional: true

  '@img/sharp-libvips-linux-s390x@1.0.4':
    optional: true

  '@img/sharp-libvips-linux-x64@1.0.4':
    optional: true

  '@img/sharp-libvips-linuxmusl-arm64@1.0.4':
    optional: true

  '@img/sharp-libvips-linuxmusl-x64@1.0.4':
    optional: true

  '@img/sharp-linux-arm64@0.33.5':
    optionalDependencies:
      '@img/sharp-libvips-linux-arm64': 1.0.4
    optional: true

  '@img/sharp-linux-arm@0.33.5':
    optionalDependencies:
      '@img/sharp-libvips-linux-arm': 1.0.5
    optional: true

  '@img/sharp-linux-s390x@0.33.5':
    optionalDependencies:
      '@img/sharp-libvips-linux-s390x': 1.0.4
    optional: true

  '@img/sharp-linux-x64@0.33.5':
    optionalDependencies:
      '@img/sharp-libvips-linux-x64': 1.0.4
    optional: true

  '@img/sharp-linuxmusl-arm64@0.33.5':
    optionalDependencies:
      '@img/sharp-libvips-linuxmusl-arm64': 1.0.4
    optional: true

  '@img/sharp-linuxmusl-x64@0.33.5':
    optionalDependencies:
      '@img/sharp-libvips-linuxmusl-x64': 1.0.4
    optional: true

  '@img/sharp-wasm32@0.33.5':
    dependencies:
      '@emnapi/runtime': 1.4.5
    optional: true

  '@img/sharp-win32-ia32@0.33.5':
    optional: true

  '@img/sharp-win32-x64@0.33.5':
    optional: true

  '@inngest/ai@0.1.5':
    dependencies:
      '@types/node': 22.17.2
      typescript: 5.8.2

  '@isaacs/fs-minipass@4.0.1':
    dependencies:
      minipass: 7.1.2

  '@jpwilliams/waitgroup@2.1.1': {}

  '@jridgewell/gen-mapping@0.3.13':
    dependencies:
      '@jridgewell/sourcemap-codec': 1.5.5
      '@jridgewell/trace-mapping': 0.3.30

  '@jridgewell/remapping@2.3.5':
    dependencies:
      '@jridgewell/gen-mapping': 0.3.13
      '@jridgewell/trace-mapping': 0.3.30

  '@jridgewell/resolve-uri@3.1.2': {}

  '@jridgewell/sourcemap-codec@1.5.5': {}

  '@jridgewell/trace-mapping@0.3.30':
    dependencies:
      '@jridgewell/resolve-uri': 3.1.2
      '@jridgewell/sourcemap-codec': 1.5.5

  '@jridgewell/trace-mapping@0.3.9':
    dependencies:
      '@jridgewell/resolve-uri': 3.1.2
      '@jridgewell/sourcemap-codec': 1.5.5

  '@js-sdsl/ordered-map@4.4.2': {}

  '@napi-rs/wasm-runtime@1.0.3':
    dependencies:
      '@emnapi/core': 1.4.5
      '@emnapi/runtime': 1.4.5
      '@tybys/wasm-util': 0.10.0
    optional: true

  '@next/env@15.2.4': {}

  '@next/swc-darwin-arm64@15.2.4':
    optional: true

  '@next/swc-darwin-x64@15.2.4':
    optional: true

  '@next/swc-linux-arm64-gnu@15.2.4':
    optional: true

  '@next/swc-linux-arm64-musl@15.2.4':
    optional: true

  '@next/swc-linux-x64-gnu@15.2.4':
    optional: true

  '@next/swc-linux-x64-musl@15.2.4':
    optional: true

  '@next/swc-win32-arm64-msvc@15.2.4':
    optional: true

  '@next/swc-win32-x64-msvc@15.2.4':
    optional: true

  '@noble/hashes@1.8.0': {}

  '@nodelib/fs.scandir@2.1.5':
    dependencies:
      '@nodelib/fs.stat': 2.0.5
      run-parallel: 1.2.0

  '@nodelib/fs.stat@2.0.5': {}

  '@nodelib/fs.walk@1.2.8':
    dependencies:
      '@nodelib/fs.scandir': 2.1.5
      fastq: 1.19.1

  '@opentelemetry/api-logs@0.57.2':
    dependencies:
      '@opentelemetry/api': 1.9.0

  '@opentelemetry/api@1.9.0': {}

  '@opentelemetry/auto-instrumentations-node@0.56.1(@opentelemetry/api@1.9.0)':
    dependencies:
      '@opentelemetry/api': 1.9.0
      '@opentelemetry/instrumentation': 0.57.2(@opentelemetry/api@1.9.0)
      '@opentelemetry/instrumentation-amqplib': 0.46.1(@opentelemetry/api@1.9.0)
      '@opentelemetry/instrumentation-aws-lambda': 0.50.3(@opentelemetry/api@1.9.0)
      '@opentelemetry/instrumentation-aws-sdk': 0.49.1(@opentelemetry/api@1.9.0)
      '@opentelemetry/instrumentation-bunyan': 0.45.1(@opentelemetry/api@1.9.0)
      '@opentelemetry/instrumentation-cassandra-driver': 0.45.1(@opentelemetry/api@1.9.0)
      '@opentelemetry/instrumentation-connect': 0.43.1(@opentelemetry/api@1.9.0)
      '@opentelemetry/instrumentation-cucumber': 0.14.1(@opentelemetry/api@1.9.0)
      '@opentelemetry/instrumentation-dataloader': 0.16.1(@opentelemetry/api@1.9.0)
      '@opentelemetry/instrumentation-dns': 0.43.1(@opentelemetry/api@1.9.0)
      '@opentelemetry/instrumentation-express': 0.47.1(@opentelemetry/api@1.9.0)
      '@opentelemetry/instrumentation-fastify': 0.44.2(@opentelemetry/api@1.9.0)
      '@opentelemetry/instrumentation-fs': 0.19.1(@opentelemetry/api@1.9.0)
      '@opentelemetry/instrumentation-generic-pool': 0.43.1(@opentelemetry/api@1.9.0)
      '@opentelemetry/instrumentation-graphql': 0.47.1(@opentelemetry/api@1.9.0)
      '@opentelemetry/instrumentation-grpc': 0.57.2(@opentelemetry/api@1.9.0)
      '@opentelemetry/instrumentation-hapi': 0.45.2(@opentelemetry/api@1.9.0)
      '@opentelemetry/instrumentation-http': 0.57.2(@opentelemetry/api@1.9.0)
      '@opentelemetry/instrumentation-ioredis': 0.47.1(@opentelemetry/api@1.9.0)
      '@opentelemetry/instrumentation-kafkajs': 0.7.1(@opentelemetry/api@1.9.0)
      '@opentelemetry/instrumentation-knex': 0.44.1(@opentelemetry/api@1.9.0)
      '@opentelemetry/instrumentation-koa': 0.47.1(@opentelemetry/api@1.9.0)
      '@opentelemetry/instrumentation-lru-memoizer': 0.44.1(@opentelemetry/api@1.9.0)
      '@opentelemetry/instrumentation-memcached': 0.43.1(@opentelemetry/api@1.9.0)
      '@opentelemetry/instrumentation-mongodb': 0.52.0(@opentelemetry/api@1.9.0)
      '@opentelemetry/instrumentation-mongoose': 0.46.1(@opentelemetry/api@1.9.0)
      '@opentelemetry/instrumentation-mysql': 0.45.1(@opentelemetry/api@1.9.0)
      '@opentelemetry/instrumentation-mysql2': 0.45.2(@opentelemetry/api@1.9.0)
      '@opentelemetry/instrumentation-nestjs-core': 0.44.1(@opentelemetry/api@1.9.0)
      '@opentelemetry/instrumentation-net': 0.43.1(@opentelemetry/api@1.9.0)
      '@opentelemetry/instrumentation-pg': 0.51.1(@opentelemetry/api@1.9.0)
      '@opentelemetry/instrumentation-pino': 0.46.1(@opentelemetry/api@1.9.0)
      '@opentelemetry/instrumentation-redis': 0.46.1(@opentelemetry/api@1.9.0)
      '@opentelemetry/instrumentation-redis-4': 0.46.1(@opentelemetry/api@1.9.0)
      '@opentelemetry/instrumentation-restify': 0.45.1(@opentelemetry/api@1.9.0)
      '@opentelemetry/instrumentation-router': 0.44.1(@opentelemetry/api@1.9.0)
      '@opentelemetry/instrumentation-socket.io': 0.46.1(@opentelemetry/api@1.9.0)
      '@opentelemetry/instrumentation-tedious': 0.18.1(@opentelemetry/api@1.9.0)
      '@opentelemetry/instrumentation-undici': 0.10.1(@opentelemetry/api@1.9.0)
      '@opentelemetry/instrumentation-winston': 0.44.1(@opentelemetry/api@1.9.0)
      '@opentelemetry/resource-detector-alibaba-cloud': 0.30.1(@opentelemetry/api@1.9.0)
      '@opentelemetry/resource-detector-aws': 1.12.0(@opentelemetry/api@1.9.0)
      '@opentelemetry/resource-detector-azure': 0.6.1(@opentelemetry/api@1.9.0)
      '@opentelemetry/resource-detector-container': 0.6.1(@opentelemetry/api@1.9.0)
      '@opentelemetry/resource-detector-gcp': 0.33.1(@opentelemetry/api@1.9.0)
      '@opentelemetry/resources': 1.30.1(@opentelemetry/api@1.9.0)
      '@opentelemetry/sdk-node': 0.57.2(@opentelemetry/api@1.9.0)
    transitivePeerDependencies:
      - encoding
      - supports-color

  '@opentelemetry/context-async-hooks@1.30.1(@opentelemetry/api@1.9.0)':
    dependencies:
      '@opentelemetry/api': 1.9.0

  '@opentelemetry/core@1.30.1(@opentelemetry/api@1.9.0)':
    dependencies:
      '@opentelemetry/api': 1.9.0
      '@opentelemetry/semantic-conventions': 1.28.0

  '@opentelemetry/exporter-logs-otlp-grpc@0.57.2(@opentelemetry/api@1.9.0)':
    dependencies:
      '@grpc/grpc-js': 1.13.4
      '@opentelemetry/api': 1.9.0
      '@opentelemetry/core': 1.30.1(@opentelemetry/api@1.9.0)
      '@opentelemetry/otlp-exporter-base': 0.57.2(@opentelemetry/api@1.9.0)
      '@opentelemetry/otlp-grpc-exporter-base': 0.57.2(@opentelemetry/api@1.9.0)
      '@opentelemetry/otlp-transformer': 0.57.2(@opentelemetry/api@1.9.0)
      '@opentelemetry/sdk-logs': 0.57.2(@opentelemetry/api@1.9.0)

  '@opentelemetry/exporter-logs-otlp-http@0.57.2(@opentelemetry/api@1.9.0)':
    dependencies:
      '@opentelemetry/api': 1.9.0
      '@opentelemetry/api-logs': 0.57.2
      '@opentelemetry/core': 1.30.1(@opentelemetry/api@1.9.0)
      '@opentelemetry/otlp-exporter-base': 0.57.2(@opentelemetry/api@1.9.0)
      '@opentelemetry/otlp-transformer': 0.57.2(@opentelemetry/api@1.9.0)
      '@opentelemetry/sdk-logs': 0.57.2(@opentelemetry/api@1.9.0)

  '@opentelemetry/exporter-logs-otlp-proto@0.57.2(@opentelemetry/api@1.9.0)':
    dependencies:
      '@opentelemetry/api': 1.9.0
      '@opentelemetry/api-logs': 0.57.2
      '@opentelemetry/core': 1.30.1(@opentelemetry/api@1.9.0)
      '@opentelemetry/otlp-exporter-base': 0.57.2(@opentelemetry/api@1.9.0)
      '@opentelemetry/otlp-transformer': 0.57.2(@opentelemetry/api@1.9.0)
      '@opentelemetry/resources': 1.30.1(@opentelemetry/api@1.9.0)
      '@opentelemetry/sdk-logs': 0.57.2(@opentelemetry/api@1.9.0)
      '@opentelemetry/sdk-trace-base': 1.30.1(@opentelemetry/api@1.9.0)

  '@opentelemetry/exporter-metrics-otlp-grpc@0.57.2(@opentelemetry/api@1.9.0)':
    dependencies:
      '@grpc/grpc-js': 1.13.4
      '@opentelemetry/api': 1.9.0
      '@opentelemetry/core': 1.30.1(@opentelemetry/api@1.9.0)
      '@opentelemetry/exporter-metrics-otlp-http': 0.57.2(@opentelemetry/api@1.9.0)
      '@opentelemetry/otlp-exporter-base': 0.57.2(@opentelemetry/api@1.9.0)
      '@opentelemetry/otlp-grpc-exporter-base': 0.57.2(@opentelemetry/api@1.9.0)
      '@opentelemetry/otlp-transformer': 0.57.2(@opentelemetry/api@1.9.0)
      '@opentelemetry/resources': 1.30.1(@opentelemetry/api@1.9.0)
      '@opentelemetry/sdk-metrics': 1.30.1(@opentelemetry/api@1.9.0)

  '@opentelemetry/exporter-metrics-otlp-http@0.57.2(@opentelemetry/api@1.9.0)':
    dependencies:
      '@opentelemetry/api': 1.9.0
      '@opentelemetry/core': 1.30.1(@opentelemetry/api@1.9.0)
      '@opentelemetry/otlp-exporter-base': 0.57.2(@opentelemetry/api@1.9.0)
      '@opentelemetry/otlp-transformer': 0.57.2(@opentelemetry/api@1.9.0)
      '@opentelemetry/resources': 1.30.1(@opentelemetry/api@1.9.0)
      '@opentelemetry/sdk-metrics': 1.30.1(@opentelemetry/api@1.9.0)

  '@opentelemetry/exporter-metrics-otlp-proto@0.57.2(@opentelemetry/api@1.9.0)':
    dependencies:
      '@opentelemetry/api': 1.9.0
      '@opentelemetry/core': 1.30.1(@opentelemetry/api@1.9.0)
      '@opentelemetry/exporter-metrics-otlp-http': 0.57.2(@opentelemetry/api@1.9.0)
      '@opentelemetry/otlp-exporter-base': 0.57.2(@opentelemetry/api@1.9.0)
      '@opentelemetry/otlp-transformer': 0.57.2(@opentelemetry/api@1.9.0)
      '@opentelemetry/resources': 1.30.1(@opentelemetry/api@1.9.0)
      '@opentelemetry/sdk-metrics': 1.30.1(@opentelemetry/api@1.9.0)

  '@opentelemetry/exporter-prometheus@0.57.2(@opentelemetry/api@1.9.0)':
    dependencies:
      '@opentelemetry/api': 1.9.0
      '@opentelemetry/core': 1.30.1(@opentelemetry/api@1.9.0)
      '@opentelemetry/resources': 1.30.1(@opentelemetry/api@1.9.0)
      '@opentelemetry/sdk-metrics': 1.30.1(@opentelemetry/api@1.9.0)

  '@opentelemetry/exporter-trace-otlp-grpc@0.57.2(@opentelemetry/api@1.9.0)':
    dependencies:
      '@grpc/grpc-js': 1.13.4
      '@opentelemetry/api': 1.9.0
      '@opentelemetry/core': 1.30.1(@opentelemetry/api@1.9.0)
      '@opentelemetry/otlp-exporter-base': 0.57.2(@opentelemetry/api@1.9.0)
      '@opentelemetry/otlp-grpc-exporter-base': 0.57.2(@opentelemetry/api@1.9.0)
      '@opentelemetry/otlp-transformer': 0.57.2(@opentelemetry/api@1.9.0)
      '@opentelemetry/resources': 1.30.1(@opentelemetry/api@1.9.0)
      '@opentelemetry/sdk-trace-base': 1.30.1(@opentelemetry/api@1.9.0)

  '@opentelemetry/exporter-trace-otlp-http@0.57.2(@opentelemetry/api@1.9.0)':
    dependencies:
      '@opentelemetry/api': 1.9.0
      '@opentelemetry/core': 1.30.1(@opentelemetry/api@1.9.0)
      '@opentelemetry/otlp-exporter-base': 0.57.2(@opentelemetry/api@1.9.0)
      '@opentelemetry/otlp-transformer': 0.57.2(@opentelemetry/api@1.9.0)
      '@opentelemetry/resources': 1.30.1(@opentelemetry/api@1.9.0)
      '@opentelemetry/sdk-trace-base': 1.30.1(@opentelemetry/api@1.9.0)

  '@opentelemetry/exporter-trace-otlp-proto@0.57.2(@opentelemetry/api@1.9.0)':
    dependencies:
      '@opentelemetry/api': 1.9.0
      '@opentelemetry/core': 1.30.1(@opentelemetry/api@1.9.0)
      '@opentelemetry/otlp-exporter-base': 0.57.2(@opentelemetry/api@1.9.0)
      '@opentelemetry/otlp-transformer': 0.57.2(@opentelemetry/api@1.9.0)
      '@opentelemetry/resources': 1.30.1(@opentelemetry/api@1.9.0)
      '@opentelemetry/sdk-trace-base': 1.30.1(@opentelemetry/api@1.9.0)

  '@opentelemetry/exporter-zipkin@1.30.1(@opentelemetry/api@1.9.0)':
    dependencies:
      '@opentelemetry/api': 1.9.0
      '@opentelemetry/core': 1.30.1(@opentelemetry/api@1.9.0)
      '@opentelemetry/resources': 1.30.1(@opentelemetry/api@1.9.0)
      '@opentelemetry/sdk-trace-base': 1.30.1(@opentelemetry/api@1.9.0)
      '@opentelemetry/semantic-conventions': 1.28.0

  '@opentelemetry/instrumentation-amqplib@0.46.1(@opentelemetry/api@1.9.0)':
    dependencies:
      '@opentelemetry/api': 1.9.0
      '@opentelemetry/core': 1.30.1(@opentelemetry/api@1.9.0)
      '@opentelemetry/instrumentation': 0.57.2(@opentelemetry/api@1.9.0)
      '@opentelemetry/semantic-conventions': 1.36.0
    transitivePeerDependencies:
      - supports-color

  '@opentelemetry/instrumentation-aws-lambda@0.50.3(@opentelemetry/api@1.9.0)':
    dependencies:
      '@opentelemetry/api': 1.9.0
      '@opentelemetry/instrumentation': 0.57.2(@opentelemetry/api@1.9.0)
      '@opentelemetry/semantic-conventions': 1.36.0
      '@types/aws-lambda': 8.10.147
    transitivePeerDependencies:
      - supports-color

  '@opentelemetry/instrumentation-aws-sdk@0.49.1(@opentelemetry/api@1.9.0)':
    dependencies:
      '@opentelemetry/api': 1.9.0
      '@opentelemetry/core': 1.30.1(@opentelemetry/api@1.9.0)
      '@opentelemetry/instrumentation': 0.57.2(@opentelemetry/api@1.9.0)
      '@opentelemetry/propagation-utils': 0.30.16(@opentelemetry/api@1.9.0)
      '@opentelemetry/semantic-conventions': 1.36.0
    transitivePeerDependencies:
      - supports-color

  '@opentelemetry/instrumentation-bunyan@0.45.1(@opentelemetry/api@1.9.0)':
    dependencies:
      '@opentelemetry/api': 1.9.0
      '@opentelemetry/api-logs': 0.57.2
      '@opentelemetry/instrumentation': 0.57.2(@opentelemetry/api@1.9.0)
      '@types/bunyan': 1.8.11
    transitivePeerDependencies:
      - supports-color

  '@opentelemetry/instrumentation-cassandra-driver@0.45.1(@opentelemetry/api@1.9.0)':
    dependencies:
      '@opentelemetry/api': 1.9.0
      '@opentelemetry/instrumentation': 0.57.2(@opentelemetry/api@1.9.0)
      '@opentelemetry/semantic-conventions': 1.36.0
    transitivePeerDependencies:
      - supports-color

  '@opentelemetry/instrumentation-connect@0.43.1(@opentelemetry/api@1.9.0)':
    dependencies:
      '@opentelemetry/api': 1.9.0
      '@opentelemetry/core': 1.30.1(@opentelemetry/api@1.9.0)
      '@opentelemetry/instrumentation': 0.57.2(@opentelemetry/api@1.9.0)
      '@opentelemetry/semantic-conventions': 1.36.0
      '@types/connect': 3.4.38
    transitivePeerDependencies:
      - supports-color

  '@opentelemetry/instrumentation-cucumber@0.14.1(@opentelemetry/api@1.9.0)':
    dependencies:
      '@opentelemetry/api': 1.9.0
      '@opentelemetry/instrumentation': 0.57.2(@opentelemetry/api@1.9.0)
      '@opentelemetry/semantic-conventions': 1.36.0
    transitivePeerDependencies:
      - supports-color

  '@opentelemetry/instrumentation-dataloader@0.16.1(@opentelemetry/api@1.9.0)':
    dependencies:
      '@opentelemetry/api': 1.9.0
      '@opentelemetry/instrumentation': 0.57.2(@opentelemetry/api@1.9.0)
    transitivePeerDependencies:
      - supports-color

  '@opentelemetry/instrumentation-dns@0.43.1(@opentelemetry/api@1.9.0)':
    dependencies:
      '@opentelemetry/api': 1.9.0
      '@opentelemetry/instrumentation': 0.57.2(@opentelemetry/api@1.9.0)
    transitivePeerDependencies:
      - supports-color

  '@opentelemetry/instrumentation-express@0.47.1(@opentelemetry/api@1.9.0)':
    dependencies:
      '@opentelemetry/api': 1.9.0
      '@opentelemetry/core': 1.30.1(@opentelemetry/api@1.9.0)
      '@opentelemetry/instrumentation': 0.57.2(@opentelemetry/api@1.9.0)
      '@opentelemetry/semantic-conventions': 1.36.0
    transitivePeerDependencies:
      - supports-color

  '@opentelemetry/instrumentation-fastify@0.44.2(@opentelemetry/api@1.9.0)':
    dependencies:
      '@opentelemetry/api': 1.9.0
      '@opentelemetry/core': 1.30.1(@opentelemetry/api@1.9.0)
      '@opentelemetry/instrumentation': 0.57.2(@opentelemetry/api@1.9.0)
      '@opentelemetry/semantic-conventions': 1.36.0
    transitivePeerDependencies:
      - supports-color

  '@opentelemetry/instrumentation-fs@0.19.1(@opentelemetry/api@1.9.0)':
    dependencies:
      '@opentelemetry/api': 1.9.0
      '@opentelemetry/core': 1.30.1(@opentelemetry/api@1.9.0)
      '@opentelemetry/instrumentation': 0.57.2(@opentelemetry/api@1.9.0)
    transitivePeerDependencies:
      - supports-color

  '@opentelemetry/instrumentation-generic-pool@0.43.1(@opentelemetry/api@1.9.0)':
    dependencies:
      '@opentelemetry/api': 1.9.0
      '@opentelemetry/instrumentation': 0.57.2(@opentelemetry/api@1.9.0)
    transitivePeerDependencies:
      - supports-color

  '@opentelemetry/instrumentation-graphql@0.47.1(@opentelemetry/api@1.9.0)':
    dependencies:
      '@opentelemetry/api': 1.9.0
      '@opentelemetry/instrumentation': 0.57.2(@opentelemetry/api@1.9.0)
    transitivePeerDependencies:
      - supports-color

  '@opentelemetry/instrumentation-grpc@0.57.2(@opentelemetry/api@1.9.0)':
    dependencies:
      '@opentelemetry/api': 1.9.0
      '@opentelemetry/instrumentation': 0.57.2(@opentelemetry/api@1.9.0)
      '@opentelemetry/semantic-conventions': 1.28.0
    transitivePeerDependencies:
      - supports-color

  '@opentelemetry/instrumentation-hapi@0.45.2(@opentelemetry/api@1.9.0)':
    dependencies:
      '@opentelemetry/api': 1.9.0
      '@opentelemetry/core': 1.30.1(@opentelemetry/api@1.9.0)
      '@opentelemetry/instrumentation': 0.57.2(@opentelemetry/api@1.9.0)
      '@opentelemetry/semantic-conventions': 1.36.0
    transitivePeerDependencies:
      - supports-color

  '@opentelemetry/instrumentation-http@0.57.2(@opentelemetry/api@1.9.0)':
    dependencies:
      '@opentelemetry/api': 1.9.0
      '@opentelemetry/core': 1.30.1(@opentelemetry/api@1.9.0)
      '@opentelemetry/instrumentation': 0.57.2(@opentelemetry/api@1.9.0)
      '@opentelemetry/semantic-conventions': 1.28.0
      forwarded-parse: 2.1.2
      semver: 7.7.2
    transitivePeerDependencies:
      - supports-color

  '@opentelemetry/instrumentation-ioredis@0.47.1(@opentelemetry/api@1.9.0)':
    dependencies:
      '@opentelemetry/api': 1.9.0
      '@opentelemetry/instrumentation': 0.57.2(@opentelemetry/api@1.9.0)
      '@opentelemetry/redis-common': 0.36.2
      '@opentelemetry/semantic-conventions': 1.36.0
    transitivePeerDependencies:
      - supports-color

  '@opentelemetry/instrumentation-kafkajs@0.7.1(@opentelemetry/api@1.9.0)':
    dependencies:
      '@opentelemetry/api': 1.9.0
      '@opentelemetry/instrumentation': 0.57.2(@opentelemetry/api@1.9.0)
      '@opentelemetry/semantic-conventions': 1.36.0
    transitivePeerDependencies:
      - supports-color

  '@opentelemetry/instrumentation-knex@0.44.1(@opentelemetry/api@1.9.0)':
    dependencies:
      '@opentelemetry/api': 1.9.0
      '@opentelemetry/instrumentation': 0.57.2(@opentelemetry/api@1.9.0)
      '@opentelemetry/semantic-conventions': 1.36.0
    transitivePeerDependencies:
      - supports-color

  '@opentelemetry/instrumentation-koa@0.47.1(@opentelemetry/api@1.9.0)':
    dependencies:
      '@opentelemetry/api': 1.9.0
      '@opentelemetry/core': 1.30.1(@opentelemetry/api@1.9.0)
      '@opentelemetry/instrumentation': 0.57.2(@opentelemetry/api@1.9.0)
      '@opentelemetry/semantic-conventions': 1.36.0
    transitivePeerDependencies:
      - supports-color

  '@opentelemetry/instrumentation-lru-memoizer@0.44.1(@opentelemetry/api@1.9.0)':
    dependencies:
      '@opentelemetry/api': 1.9.0
      '@opentelemetry/instrumentation': 0.57.2(@opentelemetry/api@1.9.0)
    transitivePeerDependencies:
      - supports-color

  '@opentelemetry/instrumentation-memcached@0.43.1(@opentelemetry/api@1.9.0)':
    dependencies:
      '@opentelemetry/api': 1.9.0
      '@opentelemetry/instrumentation': 0.57.2(@opentelemetry/api@1.9.0)
      '@opentelemetry/semantic-conventions': 1.36.0
      '@types/memcached': 2.2.10
    transitivePeerDependencies:
      - supports-color

  '@opentelemetry/instrumentation-mongodb@0.52.0(@opentelemetry/api@1.9.0)':
    dependencies:
      '@opentelemetry/api': 1.9.0
      '@opentelemetry/instrumentation': 0.57.2(@opentelemetry/api@1.9.0)
      '@opentelemetry/semantic-conventions': 1.36.0
    transitivePeerDependencies:
      - supports-color

  '@opentelemetry/instrumentation-mongoose@0.46.1(@opentelemetry/api@1.9.0)':
    dependencies:
      '@opentelemetry/api': 1.9.0
      '@opentelemetry/core': 1.30.1(@opentelemetry/api@1.9.0)
      '@opentelemetry/instrumentation': 0.57.2(@opentelemetry/api@1.9.0)
      '@opentelemetry/semantic-conventions': 1.36.0
    transitivePeerDependencies:
      - supports-color

  '@opentelemetry/instrumentation-mysql2@0.45.2(@opentelemetry/api@1.9.0)':
    dependencies:
      '@opentelemetry/api': 1.9.0
      '@opentelemetry/instrumentation': 0.57.2(@opentelemetry/api@1.9.0)
      '@opentelemetry/semantic-conventions': 1.36.0
      '@opentelemetry/sql-common': 0.40.1(@opentelemetry/api@1.9.0)
    transitivePeerDependencies:
      - supports-color

  '@opentelemetry/instrumentation-mysql@0.45.1(@opentelemetry/api@1.9.0)':
    dependencies:
      '@opentelemetry/api': 1.9.0
      '@opentelemetry/instrumentation': 0.57.2(@opentelemetry/api@1.9.0)
      '@opentelemetry/semantic-conventions': 1.36.0
      '@types/mysql': 2.15.26
    transitivePeerDependencies:
      - supports-color

  '@opentelemetry/instrumentation-nestjs-core@0.44.1(@opentelemetry/api@1.9.0)':
    dependencies:
      '@opentelemetry/api': 1.9.0
      '@opentelemetry/instrumentation': 0.57.2(@opentelemetry/api@1.9.0)
      '@opentelemetry/semantic-conventions': 1.36.0
    transitivePeerDependencies:
      - supports-color

  '@opentelemetry/instrumentation-net@0.43.1(@opentelemetry/api@1.9.0)':
    dependencies:
      '@opentelemetry/api': 1.9.0
      '@opentelemetry/instrumentation': 0.57.2(@opentelemetry/api@1.9.0)
      '@opentelemetry/semantic-conventions': 1.36.0
    transitivePeerDependencies:
      - supports-color

  '@opentelemetry/instrumentation-pg@0.51.1(@opentelemetry/api@1.9.0)':
    dependencies:
      '@opentelemetry/api': 1.9.0
      '@opentelemetry/core': 1.30.1(@opentelemetry/api@1.9.0)
      '@opentelemetry/instrumentation': 0.57.2(@opentelemetry/api@1.9.0)
      '@opentelemetry/semantic-conventions': 1.36.0
      '@opentelemetry/sql-common': 0.40.1(@opentelemetry/api@1.9.0)
      '@types/pg': 8.6.1
      '@types/pg-pool': 2.0.6
    transitivePeerDependencies:
      - supports-color

  '@opentelemetry/instrumentation-pino@0.46.1(@opentelemetry/api@1.9.0)':
    dependencies:
      '@opentelemetry/api': 1.9.0
      '@opentelemetry/api-logs': 0.57.2
      '@opentelemetry/core': 1.30.1(@opentelemetry/api@1.9.0)
      '@opentelemetry/instrumentation': 0.57.2(@opentelemetry/api@1.9.0)
    transitivePeerDependencies:
      - supports-color

  '@opentelemetry/instrumentation-redis-4@0.46.1(@opentelemetry/api@1.9.0)':
    dependencies:
      '@opentelemetry/api': 1.9.0
      '@opentelemetry/instrumentation': 0.57.2(@opentelemetry/api@1.9.0)
      '@opentelemetry/redis-common': 0.36.2
      '@opentelemetry/semantic-conventions': 1.36.0
    transitivePeerDependencies:
      - supports-color

  '@opentelemetry/instrumentation-redis@0.46.1(@opentelemetry/api@1.9.0)':
    dependencies:
      '@opentelemetry/api': 1.9.0
      '@opentelemetry/instrumentation': 0.57.2(@opentelemetry/api@1.9.0)
      '@opentelemetry/redis-common': 0.36.2
      '@opentelemetry/semantic-conventions': 1.36.0
    transitivePeerDependencies:
      - supports-color

  '@opentelemetry/instrumentation-restify@0.45.1(@opentelemetry/api@1.9.0)':
    dependencies:
      '@opentelemetry/api': 1.9.0
      '@opentelemetry/core': 1.30.1(@opentelemetry/api@1.9.0)
      '@opentelemetry/instrumentation': 0.57.2(@opentelemetry/api@1.9.0)
      '@opentelemetry/semantic-conventions': 1.36.0
    transitivePeerDependencies:
      - supports-color

  '@opentelemetry/instrumentation-router@0.44.1(@opentelemetry/api@1.9.0)':
    dependencies:
      '@opentelemetry/api': 1.9.0
      '@opentelemetry/instrumentation': 0.57.2(@opentelemetry/api@1.9.0)
      '@opentelemetry/semantic-conventions': 1.36.0
    transitivePeerDependencies:
      - supports-color

  '@opentelemetry/instrumentation-socket.io@0.46.1(@opentelemetry/api@1.9.0)':
    dependencies:
      '@opentelemetry/api': 1.9.0
      '@opentelemetry/instrumentation': 0.57.2(@opentelemetry/api@1.9.0)
      '@opentelemetry/semantic-conventions': 1.36.0
    transitivePeerDependencies:
      - supports-color

  '@opentelemetry/instrumentation-tedious@0.18.1(@opentelemetry/api@1.9.0)':
    dependencies:
      '@opentelemetry/api': 1.9.0
      '@opentelemetry/instrumentation': 0.57.2(@opentelemetry/api@1.9.0)
      '@opentelemetry/semantic-conventions': 1.36.0
      '@types/tedious': 4.0.14
    transitivePeerDependencies:
      - supports-color

  '@opentelemetry/instrumentation-undici@0.10.1(@opentelemetry/api@1.9.0)':
    dependencies:
      '@opentelemetry/api': 1.9.0
      '@opentelemetry/core': 1.30.1(@opentelemetry/api@1.9.0)
      '@opentelemetry/instrumentation': 0.57.2(@opentelemetry/api@1.9.0)
    transitivePeerDependencies:
      - supports-color

  '@opentelemetry/instrumentation-winston@0.44.1(@opentelemetry/api@1.9.0)':
    dependencies:
      '@opentelemetry/api': 1.9.0
      '@opentelemetry/api-logs': 0.57.2
      '@opentelemetry/instrumentation': 0.57.2(@opentelemetry/api@1.9.0)
    transitivePeerDependencies:
      - supports-color

  '@opentelemetry/instrumentation@0.57.2(@opentelemetry/api@1.9.0)':
    dependencies:
      '@opentelemetry/api': 1.9.0
      '@opentelemetry/api-logs': 0.57.2
      '@types/shimmer': 1.2.0
      import-in-the-middle: 1.14.2
      require-in-the-middle: 7.5.2
      semver: 7.7.2
      shimmer: 1.2.1
    transitivePeerDependencies:
      - supports-color

  '@opentelemetry/otlp-exporter-base@0.57.2(@opentelemetry/api@1.9.0)':
    dependencies:
      '@opentelemetry/api': 1.9.0
      '@opentelemetry/core': 1.30.1(@opentelemetry/api@1.9.0)
      '@opentelemetry/otlp-transformer': 0.57.2(@opentelemetry/api@1.9.0)

  '@opentelemetry/otlp-grpc-exporter-base@0.57.2(@opentelemetry/api@1.9.0)':
    dependencies:
      '@grpc/grpc-js': 1.13.4
      '@opentelemetry/api': 1.9.0
      '@opentelemetry/core': 1.30.1(@opentelemetry/api@1.9.0)
      '@opentelemetry/otlp-exporter-base': 0.57.2(@opentelemetry/api@1.9.0)
      '@opentelemetry/otlp-transformer': 0.57.2(@opentelemetry/api@1.9.0)

  '@opentelemetry/otlp-transformer@0.57.2(@opentelemetry/api@1.9.0)':
    dependencies:
      '@opentelemetry/api': 1.9.0
      '@opentelemetry/api-logs': 0.57.2
      '@opentelemetry/core': 1.30.1(@opentelemetry/api@1.9.0)
      '@opentelemetry/resources': 1.30.1(@opentelemetry/api@1.9.0)
      '@opentelemetry/sdk-logs': 0.57.2(@opentelemetry/api@1.9.0)
      '@opentelemetry/sdk-metrics': 1.30.1(@opentelemetry/api@1.9.0)
      '@opentelemetry/sdk-trace-base': 1.30.1(@opentelemetry/api@1.9.0)
      protobufjs: 7.5.4

  '@opentelemetry/propagation-utils@0.30.16(@opentelemetry/api@1.9.0)':
    dependencies:
      '@opentelemetry/api': 1.9.0

  '@opentelemetry/propagator-b3@1.30.1(@opentelemetry/api@1.9.0)':
    dependencies:
      '@opentelemetry/api': 1.9.0
      '@opentelemetry/core': 1.30.1(@opentelemetry/api@1.9.0)

  '@opentelemetry/propagator-jaeger@1.30.1(@opentelemetry/api@1.9.0)':
    dependencies:
      '@opentelemetry/api': 1.9.0
      '@opentelemetry/core': 1.30.1(@opentelemetry/api@1.9.0)

  '@opentelemetry/redis-common@0.36.2': {}

  '@opentelemetry/resource-detector-alibaba-cloud@0.30.1(@opentelemetry/api@1.9.0)':
    dependencies:
      '@opentelemetry/api': 1.9.0
      '@opentelemetry/core': 1.30.1(@opentelemetry/api@1.9.0)
      '@opentelemetry/resources': 1.30.1(@opentelemetry/api@1.9.0)
      '@opentelemetry/semantic-conventions': 1.36.0

  '@opentelemetry/resource-detector-aws@1.12.0(@opentelemetry/api@1.9.0)':
    dependencies:
      '@opentelemetry/api': 1.9.0
      '@opentelemetry/core': 1.30.1(@opentelemetry/api@1.9.0)
      '@opentelemetry/resources': 1.30.1(@opentelemetry/api@1.9.0)
      '@opentelemetry/semantic-conventions': 1.36.0

  '@opentelemetry/resource-detector-azure@0.6.1(@opentelemetry/api@1.9.0)':
    dependencies:
      '@opentelemetry/api': 1.9.0
      '@opentelemetry/core': 1.30.1(@opentelemetry/api@1.9.0)
      '@opentelemetry/resources': 1.30.1(@opentelemetry/api@1.9.0)
      '@opentelemetry/semantic-conventions': 1.36.0

  '@opentelemetry/resource-detector-container@0.6.1(@opentelemetry/api@1.9.0)':
    dependencies:
      '@opentelemetry/api': 1.9.0
      '@opentelemetry/core': 1.30.1(@opentelemetry/api@1.9.0)
      '@opentelemetry/resources': 1.30.1(@opentelemetry/api@1.9.0)
      '@opentelemetry/semantic-conventions': 1.36.0

  '@opentelemetry/resource-detector-gcp@0.33.1(@opentelemetry/api@1.9.0)':
    dependencies:
      '@opentelemetry/api': 1.9.0
      '@opentelemetry/core': 1.30.1(@opentelemetry/api@1.9.0)
      '@opentelemetry/resources': 1.30.1(@opentelemetry/api@1.9.0)
      '@opentelemetry/semantic-conventions': 1.36.0
      gcp-metadata: 6.1.1
    transitivePeerDependencies:
      - encoding
      - supports-color

  '@opentelemetry/resources@1.30.1(@opentelemetry/api@1.9.0)':
    dependencies:
      '@opentelemetry/api': 1.9.0
      '@opentelemetry/core': 1.30.1(@opentelemetry/api@1.9.0)
      '@opentelemetry/semantic-conventions': 1.28.0

  '@opentelemetry/sdk-logs@0.57.2(@opentelemetry/api@1.9.0)':
    dependencies:
      '@opentelemetry/api': 1.9.0
      '@opentelemetry/api-logs': 0.57.2
      '@opentelemetry/core': 1.30.1(@opentelemetry/api@1.9.0)
      '@opentelemetry/resources': 1.30.1(@opentelemetry/api@1.9.0)

  '@opentelemetry/sdk-metrics@1.30.1(@opentelemetry/api@1.9.0)':
    dependencies:
      '@opentelemetry/api': 1.9.0
      '@opentelemetry/core': 1.30.1(@opentelemetry/api@1.9.0)
      '@opentelemetry/resources': 1.30.1(@opentelemetry/api@1.9.0)

  '@opentelemetry/sdk-node@0.57.2(@opentelemetry/api@1.9.0)':
    dependencies:
      '@opentelemetry/api': 1.9.0
      '@opentelemetry/api-logs': 0.57.2
      '@opentelemetry/core': 1.30.1(@opentelemetry/api@1.9.0)
      '@opentelemetry/exporter-logs-otlp-grpc': 0.57.2(@opentelemetry/api@1.9.0)
      '@opentelemetry/exporter-logs-otlp-http': 0.57.2(@opentelemetry/api@1.9.0)
      '@opentelemetry/exporter-logs-otlp-proto': 0.57.2(@opentelemetry/api@1.9.0)
      '@opentelemetry/exporter-metrics-otlp-grpc': 0.57.2(@opentelemetry/api@1.9.0)
      '@opentelemetry/exporter-metrics-otlp-http': 0.57.2(@opentelemetry/api@1.9.0)
      '@opentelemetry/exporter-metrics-otlp-proto': 0.57.2(@opentelemetry/api@1.9.0)
      '@opentelemetry/exporter-prometheus': 0.57.2(@opentelemetry/api@1.9.0)
      '@opentelemetry/exporter-trace-otlp-grpc': 0.57.2(@opentelemetry/api@1.9.0)
      '@opentelemetry/exporter-trace-otlp-http': 0.57.2(@opentelemetry/api@1.9.0)
      '@opentelemetry/exporter-trace-otlp-proto': 0.57.2(@opentelemetry/api@1.9.0)
      '@opentelemetry/exporter-zipkin': 1.30.1(@opentelemetry/api@1.9.0)
      '@opentelemetry/instrumentation': 0.57.2(@opentelemetry/api@1.9.0)
      '@opentelemetry/resources': 1.30.1(@opentelemetry/api@1.9.0)
      '@opentelemetry/sdk-logs': 0.57.2(@opentelemetry/api@1.9.0)
      '@opentelemetry/sdk-metrics': 1.30.1(@opentelemetry/api@1.9.0)
      '@opentelemetry/sdk-trace-base': 1.30.1(@opentelemetry/api@1.9.0)
      '@opentelemetry/sdk-trace-node': 1.30.1(@opentelemetry/api@1.9.0)
      '@opentelemetry/semantic-conventions': 1.28.0
    transitivePeerDependencies:
      - supports-color

  '@opentelemetry/sdk-trace-base@1.30.1(@opentelemetry/api@1.9.0)':
    dependencies:
      '@opentelemetry/api': 1.9.0
      '@opentelemetry/core': 1.30.1(@opentelemetry/api@1.9.0)
      '@opentelemetry/resources': 1.30.1(@opentelemetry/api@1.9.0)
      '@opentelemetry/semantic-conventions': 1.28.0

  '@opentelemetry/sdk-trace-node@1.30.1(@opentelemetry/api@1.9.0)':
    dependencies:
      '@opentelemetry/api': 1.9.0
      '@opentelemetry/context-async-hooks': 1.30.1(@opentelemetry/api@1.9.0)
      '@opentelemetry/core': 1.30.1(@opentelemetry/api@1.9.0)
      '@opentelemetry/propagator-b3': 1.30.1(@opentelemetry/api@1.9.0)
      '@opentelemetry/propagator-jaeger': 1.30.1(@opentelemetry/api@1.9.0)
      '@opentelemetry/sdk-trace-base': 1.30.1(@opentelemetry/api@1.9.0)
      semver: 7.7.2

  '@opentelemetry/semantic-conventions@1.28.0': {}

  '@opentelemetry/semantic-conventions@1.36.0': {}

  '@opentelemetry/sql-common@0.40.1(@opentelemetry/api@1.9.0)':
    dependencies:
      '@opentelemetry/api': 1.9.0
      '@opentelemetry/core': 1.30.1(@opentelemetry/api@1.9.0)

  '@oxc-resolver/binding-android-arm-eabi@11.6.2':
    optional: true

  '@oxc-resolver/binding-android-arm64@11.6.2':
    optional: true

  '@oxc-resolver/binding-darwin-arm64@11.6.2':
    optional: true

  '@oxc-resolver/binding-darwin-x64@11.6.2':
    optional: true

  '@oxc-resolver/binding-freebsd-x64@11.6.2':
    optional: true

  '@oxc-resolver/binding-linux-arm-gnueabihf@11.6.2':
    optional: true

  '@oxc-resolver/binding-linux-arm-musleabihf@11.6.2':
    optional: true

  '@oxc-resolver/binding-linux-arm64-gnu@11.6.2':
    optional: true

  '@oxc-resolver/binding-linux-arm64-musl@11.6.2':
    optional: true

  '@oxc-resolver/binding-linux-ppc64-gnu@11.6.2':
    optional: true

  '@oxc-resolver/binding-linux-riscv64-gnu@11.6.2':
    optional: true

  '@oxc-resolver/binding-linux-riscv64-musl@11.6.2':
    optional: true

  '@oxc-resolver/binding-linux-s390x-gnu@11.6.2':
    optional: true

  '@oxc-resolver/binding-linux-x64-gnu@11.6.2':
    optional: true

  '@oxc-resolver/binding-linux-x64-musl@11.6.2':
    optional: true

  '@oxc-resolver/binding-wasm32-wasi@11.6.2':
    dependencies:
      '@napi-rs/wasm-runtime': 1.0.3
    optional: true

  '@oxc-resolver/binding-win32-arm64-msvc@11.6.2':
    optional: true

  '@oxc-resolver/binding-win32-ia32-msvc@11.6.2':
    optional: true

  '@oxc-resolver/binding-win32-x64-msvc@11.6.2':
    optional: true

  '@paddle/paddle-js@1.4.2': {}

  '@paddle/paddle-node-sdk@3.2.0': {}

  '@paralleldrive/cuid2@2.2.2':
    dependencies:
      '@noble/hashes': 1.8.0

  '@parcel/watcher-android-arm64@2.5.1':
    optional: true

  '@parcel/watcher-darwin-arm64@2.5.1':
    optional: true

  '@parcel/watcher-darwin-x64@2.5.1':
    optional: true

  '@parcel/watcher-freebsd-x64@2.5.1':
    optional: true

  '@parcel/watcher-linux-arm-glibc@2.5.1':
    optional: true

  '@parcel/watcher-linux-arm-musl@2.5.1':
    optional: true

  '@parcel/watcher-linux-arm64-glibc@2.5.1':
    optional: true

  '@parcel/watcher-linux-arm64-musl@2.5.1':
    optional: true

  '@parcel/watcher-linux-x64-glibc@2.5.1':
    optional: true

  '@parcel/watcher-linux-x64-musl@2.5.1':
    optional: true

  '@parcel/watcher-win32-arm64@2.5.1':
    optional: true

  '@parcel/watcher-win32-ia32@2.5.1':
    optional: true

  '@parcel/watcher-win32-x64@2.5.1':
    optional: true

  '@parcel/watcher@2.5.1':
    dependencies:
      detect-libc: 1.0.3
      is-glob: 4.0.3
      micromatch: 4.0.8
      node-addon-api: 7.1.1
    optionalDependencies:
      '@parcel/watcher-android-arm64': 2.5.1
      '@parcel/watcher-darwin-arm64': 2.5.1
      '@parcel/watcher-darwin-x64': 2.5.1
      '@parcel/watcher-freebsd-x64': 2.5.1
      '@parcel/watcher-linux-arm-glibc': 2.5.1
      '@parcel/watcher-linux-arm-musl': 2.5.1
      '@parcel/watcher-linux-arm64-glibc': 2.5.1
      '@parcel/watcher-linux-arm64-musl': 2.5.1
      '@parcel/watcher-linux-x64-glibc': 2.5.1
      '@parcel/watcher-linux-x64-musl': 2.5.1
      '@parcel/watcher-win32-arm64': 2.5.1
      '@parcel/watcher-win32-ia32': 2.5.1
      '@parcel/watcher-win32-x64': 2.5.1

  '@prisma/client@6.14.0(prisma@6.14.0(typescript@5.8.2))(typescript@5.8.2)':
    optionalDependencies:
      prisma: 6.14.0(typescript@5.8.2)
      typescript: 5.8.2

  '@prisma/config@6.14.0':
    dependencies:
      c12: 3.1.0
      deepmerge-ts: 7.1.5
      effect: 3.16.12
      empathic: 2.0.0
    transitivePeerDependencies:
      - magicast

  '@prisma/debug@6.14.0': {}

  '@prisma/engines-version@6.14.0-25.717184b7b35ea05dfa71a3236b7af656013e1e49': {}

  '@prisma/engines@6.14.0':
    dependencies:
      '@prisma/debug': 6.14.0
      '@prisma/engines-version': 6.14.0-25.717184b7b35ea05dfa71a3236b7af656013e1e49
      '@prisma/fetch-engine': 6.14.0
      '@prisma/get-platform': 6.14.0

  '@prisma/extension-accelerate@2.0.2(@prisma/client@6.14.0(prisma@6.14.0(typescript@5.8.2))(typescript@5.8.2))':
    dependencies:
      '@prisma/client': 6.14.0(prisma@6.14.0(typescript@5.8.2))(typescript@5.8.2)

  '@prisma/fetch-engine@6.14.0':
    dependencies:
      '@prisma/debug': 6.14.0
      '@prisma/engines-version': 6.14.0-25.717184b7b35ea05dfa71a3236b7af656013e1e49
      '@prisma/get-platform': 6.14.0

  '@prisma/get-platform@6.14.0':
    dependencies:
      '@prisma/debug': 6.14.0

  '@protobufjs/aspromise@1.1.2': {}

  '@protobufjs/base64@1.1.2': {}

  '@protobufjs/codegen@2.0.4': {}

  '@protobufjs/eventemitter@1.1.0': {}

  '@protobufjs/fetch@1.1.0':
    dependencies:
      '@protobufjs/aspromise': 1.1.2
      '@protobufjs/inquire': 1.1.0

  '@protobufjs/float@1.0.2': {}

  '@protobufjs/inquire@1.1.0': {}

  '@protobufjs/path@1.1.2': {}

  '@protobufjs/pool@1.1.0': {}

  '@protobufjs/utf8@1.1.0': {}

  '@radix-ui/colors@3.0.0': {}

  '@radix-ui/number@1.1.1': {}

  '@radix-ui/primitive@1.1.3': {}

  '@radix-ui/react-accessible-icon@1.1.7(@types/react-dom@19.1.7(@types/react@19.1.11))(@types/react@19.1.11)(react-dom@19.1.1(react@19.1.1))(react@19.1.1)':
    dependencies:
      '@radix-ui/react-visually-hidden': 1.2.3(@types/react-dom@19.1.7(@types/react@19.1.11))(@types/react@19.1.11)(react-dom@19.1.1(react@19.1.1))(react@19.1.1)
      react: 19.1.1
      react-dom: 19.1.1(react@19.1.1)
    optionalDependencies:
      '@types/react': 19.1.11
      '@types/react-dom': 19.1.7(@types/react@19.1.11)

  '@radix-ui/react-accordion@1.2.12(@types/react-dom@19.1.7(@types/react@19.1.11))(@types/react@19.1.11)(react-dom@19.1.1(react@19.1.1))(react@19.1.1)':
    dependencies:
      '@radix-ui/primitive': 1.1.3
      '@radix-ui/react-collapsible': 1.1.12(@types/react-dom@19.1.7(@types/react@19.1.11))(@types/react@19.1.11)(react-dom@19.1.1(react@19.1.1))(react@19.1.1)
      '@radix-ui/react-collection': 1.1.7(@types/react-dom@19.1.7(@types/react@19.1.11))(@types/react@19.1.11)(react-dom@19.1.1(react@19.1.1))(react@19.1.1)
      '@radix-ui/react-compose-refs': 1.1.2(@types/react@19.1.11)(react@19.1.1)
      '@radix-ui/react-context': 1.1.2(@types/react@19.1.11)(react@19.1.1)
      '@radix-ui/react-direction': 1.1.1(@types/react@19.1.11)(react@19.1.1)
      '@radix-ui/react-id': 1.1.1(@types/react@19.1.11)(react@19.1.1)
      '@radix-ui/react-primitive': 2.1.3(@types/react-dom@19.1.7(@types/react@19.1.11))(@types/react@19.1.11)(react-dom@19.1.1(react@19.1.1))(react@19.1.1)
      '@radix-ui/react-use-controllable-state': 1.2.2(@types/react@19.1.11)(react@19.1.1)
      react: 19.1.1
      react-dom: 19.1.1(react@19.1.1)
    optionalDependencies:
      '@types/react': 19.1.11
      '@types/react-dom': 19.1.7(@types/react@19.1.11)

  '@radix-ui/react-alert-dialog@1.1.15(@types/react-dom@19.1.7(@types/react@19.1.11))(@types/react@19.1.11)(react-dom@19.1.1(react@19.1.1))(react@19.1.1)':
    dependencies:
      '@radix-ui/primitive': 1.1.3
      '@radix-ui/react-compose-refs': 1.1.2(@types/react@19.1.11)(react@19.1.1)
      '@radix-ui/react-context': 1.1.2(@types/react@19.1.11)(react@19.1.1)
      '@radix-ui/react-dialog': 1.1.15(@types/react-dom@19.1.7(@types/react@19.1.11))(@types/react@19.1.11)(react-dom@19.1.1(react@19.1.1))(react@19.1.1)
      '@radix-ui/react-primitive': 2.1.3(@types/react-dom@19.1.7(@types/react@19.1.11))(@types/react@19.1.11)(react-dom@19.1.1(react@19.1.1))(react@19.1.1)
      '@radix-ui/react-slot': 1.2.3(@types/react@19.1.11)(react@19.1.1)
      react: 19.1.1
      react-dom: 19.1.1(react@19.1.1)
    optionalDependencies:
      '@types/react': 19.1.11
      '@types/react-dom': 19.1.7(@types/react@19.1.11)

  '@radix-ui/react-arrow@1.1.7(@types/react-dom@19.1.7(@types/react@19.1.11))(@types/react@19.1.11)(react-dom@19.1.1(react@19.1.1))(react@19.1.1)':
    dependencies:
      '@radix-ui/react-primitive': 2.1.3(@types/react-dom@19.1.7(@types/react@19.1.11))(@types/react@19.1.11)(react-dom@19.1.1(react@19.1.1))(react@19.1.1)
      react: 19.1.1
      react-dom: 19.1.1(react@19.1.1)
    optionalDependencies:
      '@types/react': 19.1.11
      '@types/react-dom': 19.1.7(@types/react@19.1.11)

  '@radix-ui/react-aspect-ratio@1.1.7(@types/react-dom@19.1.7(@types/react@19.1.11))(@types/react@19.1.11)(react-dom@19.1.1(react@19.1.1))(react@19.1.1)':
    dependencies:
      '@radix-ui/react-primitive': 2.1.3(@types/react-dom@19.1.7(@types/react@19.1.11))(@types/react@19.1.11)(react-dom@19.1.1(react@19.1.1))(react@19.1.1)
      react: 19.1.1
      react-dom: 19.1.1(react@19.1.1)
    optionalDependencies:
      '@types/react': 19.1.11
      '@types/react-dom': 19.1.7(@types/react@19.1.11)

  '@radix-ui/react-avatar@1.1.10(@types/react-dom@19.1.7(@types/react@19.1.11))(@types/react@19.1.11)(react-dom@19.1.1(react@19.1.1))(react@19.1.1)':
    dependencies:
      '@radix-ui/react-context': 1.1.2(@types/react@19.1.11)(react@19.1.1)
      '@radix-ui/react-primitive': 2.1.3(@types/react-dom@19.1.7(@types/react@19.1.11))(@types/react@19.1.11)(react-dom@19.1.1(react@19.1.1))(react@19.1.1)
      '@radix-ui/react-use-callback-ref': 1.1.1(@types/react@19.1.11)(react@19.1.1)
      '@radix-ui/react-use-is-hydrated': 0.1.0(@types/react@19.1.11)(react@19.1.1)
      '@radix-ui/react-use-layout-effect': 1.1.1(@types/react@19.1.11)(react@19.1.1)
      react: 19.1.1
      react-dom: 19.1.1(react@19.1.1)
    optionalDependencies:
      '@types/react': 19.1.11
      '@types/react-dom': 19.1.7(@types/react@19.1.11)

  '@radix-ui/react-checkbox@1.3.3(@types/react-dom@19.1.7(@types/react@19.1.11))(@types/react@19.1.11)(react-dom@19.1.1(react@19.1.1))(react@19.1.1)':
    dependencies:
      '@radix-ui/primitive': 1.1.3
      '@radix-ui/react-compose-refs': 1.1.2(@types/react@19.1.11)(react@19.1.1)
      '@radix-ui/react-context': 1.1.2(@types/react@19.1.11)(react@19.1.1)
      '@radix-ui/react-presence': 1.1.5(@types/react-dom@19.1.7(@types/react@19.1.11))(@types/react@19.1.11)(react-dom@19.1.1(react@19.1.1))(react@19.1.1)
      '@radix-ui/react-primitive': 2.1.3(@types/react-dom@19.1.7(@types/react@19.1.11))(@types/react@19.1.11)(react-dom@19.1.1(react@19.1.1))(react@19.1.1)
      '@radix-ui/react-use-controllable-state': 1.2.2(@types/react@19.1.11)(react@19.1.1)
      '@radix-ui/react-use-previous': 1.1.1(@types/react@19.1.11)(react@19.1.1)
      '@radix-ui/react-use-size': 1.1.1(@types/react@19.1.11)(react@19.1.1)
      react: 19.1.1
      react-dom: 19.1.1(react@19.1.1)
    optionalDependencies:
      '@types/react': 19.1.11
      '@types/react-dom': 19.1.7(@types/react@19.1.11)

  '@radix-ui/react-collapsible@1.1.12(@types/react-dom@19.1.7(@types/react@19.1.11))(@types/react@19.1.11)(react-dom@19.1.1(react@19.1.1))(react@19.1.1)':
    dependencies:
      '@radix-ui/primitive': 1.1.3
      '@radix-ui/react-compose-refs': 1.1.2(@types/react@19.1.11)(react@19.1.1)
      '@radix-ui/react-context': 1.1.2(@types/react@19.1.11)(react@19.1.1)
      '@radix-ui/react-id': 1.1.1(@types/react@19.1.11)(react@19.1.1)
      '@radix-ui/react-presence': 1.1.5(@types/react-dom@19.1.7(@types/react@19.1.11))(@types/react@19.1.11)(react-dom@19.1.1(react@19.1.1))(react@19.1.1)
      '@radix-ui/react-primitive': 2.1.3(@types/react-dom@19.1.7(@types/react@19.1.11))(@types/react@19.1.11)(react-dom@19.1.1(react@19.1.1))(react@19.1.1)
      '@radix-ui/react-use-controllable-state': 1.2.2(@types/react@19.1.11)(react@19.1.1)
      '@radix-ui/react-use-layout-effect': 1.1.1(@types/react@19.1.11)(react@19.1.1)
      react: 19.1.1
      react-dom: 19.1.1(react@19.1.1)
    optionalDependencies:
      '@types/react': 19.1.11
      '@types/react-dom': 19.1.7(@types/react@19.1.11)

  '@radix-ui/react-collection@1.1.7(@types/react-dom@19.1.7(@types/react@19.1.11))(@types/react@19.1.11)(react-dom@19.1.1(react@19.1.1))(react@19.1.1)':
    dependencies:
      '@radix-ui/react-compose-refs': 1.1.2(@types/react@19.1.11)(react@19.1.1)
      '@radix-ui/react-context': 1.1.2(@types/react@19.1.11)(react@19.1.1)
      '@radix-ui/react-primitive': 2.1.3(@types/react-dom@19.1.7(@types/react@19.1.11))(@types/react@19.1.11)(react-dom@19.1.1(react@19.1.1))(react@19.1.1)
      '@radix-ui/react-slot': 1.2.3(@types/react@19.1.11)(react@19.1.1)
      react: 19.1.1
      react-dom: 19.1.1(react@19.1.1)
    optionalDependencies:
      '@types/react': 19.1.11
      '@types/react-dom': 19.1.7(@types/react@19.1.11)

  '@radix-ui/react-compose-refs@1.1.2(@types/react@19.1.11)(react@19.1.1)':
    dependencies:
      react: 19.1.1
    optionalDependencies:
      '@types/react': 19.1.11

  '@radix-ui/react-context-menu@2.2.16(@types/react-dom@19.1.7(@types/react@19.1.11))(@types/react@19.1.11)(react-dom@19.1.1(react@19.1.1))(react@19.1.1)':
    dependencies:
      '@radix-ui/primitive': 1.1.3
      '@radix-ui/react-context': 1.1.2(@types/react@19.1.11)(react@19.1.1)
      '@radix-ui/react-menu': 2.1.16(@types/react-dom@19.1.7(@types/react@19.1.11))(@types/react@19.1.11)(react-dom@19.1.1(react@19.1.1))(react@19.1.1)
      '@radix-ui/react-primitive': 2.1.3(@types/react-dom@19.1.7(@types/react@19.1.11))(@types/react@19.1.11)(react-dom@19.1.1(react@19.1.1))(react@19.1.1)
      '@radix-ui/react-use-callback-ref': 1.1.1(@types/react@19.1.11)(react@19.1.1)
      '@radix-ui/react-use-controllable-state': 1.2.2(@types/react@19.1.11)(react@19.1.1)
      react: 19.1.1
      react-dom: 19.1.1(react@19.1.1)
    optionalDependencies:
      '@types/react': 19.1.11
      '@types/react-dom': 19.1.7(@types/react@19.1.11)

  '@radix-ui/react-context@1.1.2(@types/react@19.1.11)(react@19.1.1)':
    dependencies:
      react: 19.1.1
    optionalDependencies:
      '@types/react': 19.1.11

  '@radix-ui/react-dialog@1.1.15(@types/react-dom@19.1.7(@types/react@19.1.11))(@types/react@19.1.11)(react-dom@19.1.1(react@19.1.1))(react@19.1.1)':
    dependencies:
      '@radix-ui/primitive': 1.1.3
      '@radix-ui/react-compose-refs': 1.1.2(@types/react@19.1.11)(react@19.1.1)
      '@radix-ui/react-context': 1.1.2(@types/react@19.1.11)(react@19.1.1)
      '@radix-ui/react-dismissable-layer': 1.1.11(@types/react-dom@19.1.7(@types/react@19.1.11))(@types/react@19.1.11)(react-dom@19.1.1(react@19.1.1))(react@19.1.1)
      '@radix-ui/react-focus-guards': 1.1.3(@types/react@19.1.11)(react@19.1.1)
      '@radix-ui/react-focus-scope': 1.1.7(@types/react-dom@19.1.7(@types/react@19.1.11))(@types/react@19.1.11)(react-dom@19.1.1(react@19.1.1))(react@19.1.1)
      '@radix-ui/react-id': 1.1.1(@types/react@19.1.11)(react@19.1.1)
      '@radix-ui/react-portal': 1.1.9(@types/react-dom@19.1.7(@types/react@19.1.11))(@types/react@19.1.11)(react-dom@19.1.1(react@19.1.1))(react@19.1.1)
      '@radix-ui/react-presence': 1.1.5(@types/react-dom@19.1.7(@types/react@19.1.11))(@types/react@19.1.11)(react-dom@19.1.1(react@19.1.1))(react@19.1.1)
      '@radix-ui/react-primitive': 2.1.3(@types/react-dom@19.1.7(@types/react@19.1.11))(@types/react@19.1.11)(react-dom@19.1.1(react@19.1.1))(react@19.1.1)
      '@radix-ui/react-slot': 1.2.3(@types/react@19.1.11)(react@19.1.1)
      '@radix-ui/react-use-controllable-state': 1.2.2(@types/react@19.1.11)(react@19.1.1)
      aria-hidden: 1.2.6
      react: 19.1.1
      react-dom: 19.1.1(react@19.1.1)
      react-remove-scroll: 2.7.1(@types/react@19.1.11)(react@19.1.1)
    optionalDependencies:
      '@types/react': 19.1.11
      '@types/react-dom': 19.1.7(@types/react@19.1.11)

  '@radix-ui/react-direction@1.1.1(@types/react@19.1.11)(react@19.1.1)':
    dependencies:
      react: 19.1.1
    optionalDependencies:
      '@types/react': 19.1.11

  '@radix-ui/react-dismissable-layer@1.1.11(@types/react-dom@19.1.7(@types/react@19.1.11))(@types/react@19.1.11)(react-dom@19.1.1(react@19.1.1))(react@19.1.1)':
    dependencies:
      '@radix-ui/primitive': 1.1.3
      '@radix-ui/react-compose-refs': 1.1.2(@types/react@19.1.11)(react@19.1.1)
      '@radix-ui/react-primitive': 2.1.3(@types/react-dom@19.1.7(@types/react@19.1.11))(@types/react@19.1.11)(react-dom@19.1.1(react@19.1.1))(react@19.1.1)
      '@radix-ui/react-use-callback-ref': 1.1.1(@types/react@19.1.11)(react@19.1.1)
      '@radix-ui/react-use-escape-keydown': 1.1.1(@types/react@19.1.11)(react@19.1.1)
      react: 19.1.1
      react-dom: 19.1.1(react@19.1.1)
    optionalDependencies:
      '@types/react': 19.1.11
      '@types/react-dom': 19.1.7(@types/react@19.1.11)

  '@radix-ui/react-dropdown-menu@2.1.16(@types/react-dom@19.1.7(@types/react@19.1.11))(@types/react@19.1.11)(react-dom@19.1.1(react@19.1.1))(react@19.1.1)':
    dependencies:
      '@radix-ui/primitive': 1.1.3
      '@radix-ui/react-compose-refs': 1.1.2(@types/react@19.1.11)(react@19.1.1)
      '@radix-ui/react-context': 1.1.2(@types/react@19.1.11)(react@19.1.1)
      '@radix-ui/react-id': 1.1.1(@types/react@19.1.11)(react@19.1.1)
      '@radix-ui/react-menu': 2.1.16(@types/react-dom@19.1.7(@types/react@19.1.11))(@types/react@19.1.11)(react-dom@19.1.1(react@19.1.1))(react@19.1.1)
      '@radix-ui/react-primitive': 2.1.3(@types/react-dom@19.1.7(@types/react@19.1.11))(@types/react@19.1.11)(react-dom@19.1.1(react@19.1.1))(react@19.1.1)
      '@radix-ui/react-use-controllable-state': 1.2.2(@types/react@19.1.11)(react@19.1.1)
      react: 19.1.1
      react-dom: 19.1.1(react@19.1.1)
    optionalDependencies:
      '@types/react': 19.1.11
      '@types/react-dom': 19.1.7(@types/react@19.1.11)

  '@radix-ui/react-focus-guards@1.1.3(@types/react@19.1.11)(react@19.1.1)':
    dependencies:
      react: 19.1.1
    optionalDependencies:
      '@types/react': 19.1.11

  '@radix-ui/react-focus-scope@1.1.7(@types/react-dom@19.1.7(@types/react@19.1.11))(@types/react@19.1.11)(react-dom@19.1.1(react@19.1.1))(react@19.1.1)':
    dependencies:
      '@radix-ui/react-compose-refs': 1.1.2(@types/react@19.1.11)(react@19.1.1)
      '@radix-ui/react-primitive': 2.1.3(@types/react-dom@19.1.7(@types/react@19.1.11))(@types/react@19.1.11)(react-dom@19.1.1(react@19.1.1))(react@19.1.1)
      '@radix-ui/react-use-callback-ref': 1.1.1(@types/react@19.1.11)(react@19.1.1)
      react: 19.1.1
      react-dom: 19.1.1(react@19.1.1)
    optionalDependencies:
      '@types/react': 19.1.11
      '@types/react-dom': 19.1.7(@types/react@19.1.11)

  '@radix-ui/react-form@0.1.8(@types/react-dom@19.1.7(@types/react@19.1.11))(@types/react@19.1.11)(react-dom@19.1.1(react@19.1.1))(react@19.1.1)':
    dependencies:
      '@radix-ui/primitive': 1.1.3
      '@radix-ui/react-compose-refs': 1.1.2(@types/react@19.1.11)(react@19.1.1)
      '@radix-ui/react-context': 1.1.2(@types/react@19.1.11)(react@19.1.1)
      '@radix-ui/react-id': 1.1.1(@types/react@19.1.11)(react@19.1.1)
      '@radix-ui/react-label': 2.1.7(@types/react-dom@19.1.7(@types/react@19.1.11))(@types/react@19.1.11)(react-dom@19.1.1(react@19.1.1))(react@19.1.1)
      '@radix-ui/react-primitive': 2.1.3(@types/react-dom@19.1.7(@types/react@19.1.11))(@types/react@19.1.11)(react-dom@19.1.1(react@19.1.1))(react@19.1.1)
      react: 19.1.1
      react-dom: 19.1.1(react@19.1.1)
    optionalDependencies:
      '@types/react': 19.1.11
      '@types/react-dom': 19.1.7(@types/react@19.1.11)

  '@radix-ui/react-hover-card@1.1.15(@types/react-dom@19.1.7(@types/react@19.1.11))(@types/react@19.1.11)(react-dom@19.1.1(react@19.1.1))(react@19.1.1)':
    dependencies:
      '@radix-ui/primitive': 1.1.3
      '@radix-ui/react-compose-refs': 1.1.2(@types/react@19.1.11)(react@19.1.1)
      '@radix-ui/react-context': 1.1.2(@types/react@19.1.11)(react@19.1.1)
      '@radix-ui/react-dismissable-layer': 1.1.11(@types/react-dom@19.1.7(@types/react@19.1.11))(@types/react@19.1.11)(react-dom@19.1.1(react@19.1.1))(react@19.1.1)
      '@radix-ui/react-popper': 1.2.8(@types/react-dom@19.1.7(@types/react@19.1.11))(@types/react@19.1.11)(react-dom@19.1.1(react@19.1.1))(react@19.1.1)
      '@radix-ui/react-portal': 1.1.9(@types/react-dom@19.1.7(@types/react@19.1.11))(@types/react@19.1.11)(react-dom@19.1.1(react@19.1.1))(react@19.1.1)
      '@radix-ui/react-presence': 1.1.5(@types/react-dom@19.1.7(@types/react@19.1.11))(@types/react@19.1.11)(react-dom@19.1.1(react@19.1.1))(react@19.1.1)
      '@radix-ui/react-primitive': 2.1.3(@types/react-dom@19.1.7(@types/react@19.1.11))(@types/react@19.1.11)(react-dom@19.1.1(react@19.1.1))(react@19.1.1)
      '@radix-ui/react-use-controllable-state': 1.2.2(@types/react@19.1.11)(react@19.1.1)
      react: 19.1.1
      react-dom: 19.1.1(react@19.1.1)
    optionalDependencies:
      '@types/react': 19.1.11
      '@types/react-dom': 19.1.7(@types/react@19.1.11)

  '@radix-ui/react-id@1.1.1(@types/react@19.1.11)(react@19.1.1)':
    dependencies:
      '@radix-ui/react-use-layout-effect': 1.1.1(@types/react@19.1.11)(react@19.1.1)
      react: 19.1.1
    optionalDependencies:
      '@types/react': 19.1.11

  '@radix-ui/react-label@2.1.7(@types/react-dom@19.1.7(@types/react@19.1.11))(@types/react@19.1.11)(react-dom@19.1.1(react@19.1.1))(react@19.1.1)':
    dependencies:
      '@radix-ui/react-primitive': 2.1.3(@types/react-dom@19.1.7(@types/react@19.1.11))(@types/react@19.1.11)(react-dom@19.1.1(react@19.1.1))(react@19.1.1)
      react: 19.1.1
      react-dom: 19.1.1(react@19.1.1)
    optionalDependencies:
      '@types/react': 19.1.11
      '@types/react-dom': 19.1.7(@types/react@19.1.11)

  '@radix-ui/react-menu@2.1.16(@types/react-dom@19.1.7(@types/react@19.1.11))(@types/react@19.1.11)(react-dom@19.1.1(react@19.1.1))(react@19.1.1)':
    dependencies:
      '@radix-ui/primitive': 1.1.3
      '@radix-ui/react-collection': 1.1.7(@types/react-dom@19.1.7(@types/react@19.1.11))(@types/react@19.1.11)(react-dom@19.1.1(react@19.1.1))(react@19.1.1)
      '@radix-ui/react-compose-refs': 1.1.2(@types/react@19.1.11)(react@19.1.1)
      '@radix-ui/react-context': 1.1.2(@types/react@19.1.11)(react@19.1.1)
      '@radix-ui/react-direction': 1.1.1(@types/react@19.1.11)(react@19.1.1)
      '@radix-ui/react-dismissable-layer': 1.1.11(@types/react-dom@19.1.7(@types/react@19.1.11))(@types/react@19.1.11)(react-dom@19.1.1(react@19.1.1))(react@19.1.1)
      '@radix-ui/react-focus-guards': 1.1.3(@types/react@19.1.11)(react@19.1.1)
      '@radix-ui/react-focus-scope': 1.1.7(@types/react-dom@19.1.7(@types/react@19.1.11))(@types/react@19.1.11)(react-dom@19.1.1(react@19.1.1))(react@19.1.1)
      '@radix-ui/react-id': 1.1.1(@types/react@19.1.11)(react@19.1.1)
      '@radix-ui/react-popper': 1.2.8(@types/react-dom@19.1.7(@types/react@19.1.11))(@types/react@19.1.11)(react-dom@19.1.1(react@19.1.1))(react@19.1.1)
      '@radix-ui/react-portal': 1.1.9(@types/react-dom@19.1.7(@types/react@19.1.11))(@types/react@19.1.11)(react-dom@19.1.1(react@19.1.1))(react@19.1.1)
      '@radix-ui/react-presence': 1.1.5(@types/react-dom@19.1.7(@types/react@19.1.11))(@types/react@19.1.11)(react-dom@19.1.1(react@19.1.1))(react@19.1.1)
      '@radix-ui/react-primitive': 2.1.3(@types/react-dom@19.1.7(@types/react@19.1.11))(@types/react@19.1.11)(react-dom@19.1.1(react@19.1.1))(react@19.1.1)
      '@radix-ui/react-roving-focus': 1.1.11(@types/react-dom@19.1.7(@types/react@19.1.11))(@types/react@19.1.11)(react-dom@19.1.1(react@19.1.1))(react@19.1.1)
      '@radix-ui/react-slot': 1.2.3(@types/react@19.1.11)(react@19.1.1)
      '@radix-ui/react-use-callback-ref': 1.1.1(@types/react@19.1.11)(react@19.1.1)
      aria-hidden: 1.2.6
      react: 19.1.1
      react-dom: 19.1.1(react@19.1.1)
      react-remove-scroll: 2.7.1(@types/react@19.1.11)(react@19.1.1)
    optionalDependencies:
      '@types/react': 19.1.11
      '@types/react-dom': 19.1.7(@types/react@19.1.11)

  '@radix-ui/react-menubar@1.1.16(@types/react-dom@19.1.7(@types/react@19.1.11))(@types/react@19.1.11)(react-dom@19.1.1(react@19.1.1))(react@19.1.1)':
    dependencies:
      '@radix-ui/primitive': 1.1.3
      '@radix-ui/react-collection': 1.1.7(@types/react-dom@19.1.7(@types/react@19.1.11))(@types/react@19.1.11)(react-dom@19.1.1(react@19.1.1))(react@19.1.1)
      '@radix-ui/react-compose-refs': 1.1.2(@types/react@19.1.11)(react@19.1.1)
      '@radix-ui/react-context': 1.1.2(@types/react@19.1.11)(react@19.1.1)
      '@radix-ui/react-direction': 1.1.1(@types/react@19.1.11)(react@19.1.1)
      '@radix-ui/react-id': 1.1.1(@types/react@19.1.11)(react@19.1.1)
      '@radix-ui/react-menu': 2.1.16(@types/react-dom@19.1.7(@types/react@19.1.11))(@types/react@19.1.11)(react-dom@19.1.1(react@19.1.1))(react@19.1.1)
      '@radix-ui/react-primitive': 2.1.3(@types/react-dom@19.1.7(@types/react@19.1.11))(@types/react@19.1.11)(react-dom@19.1.1(react@19.1.1))(react@19.1.1)
      '@radix-ui/react-roving-focus': 1.1.11(@types/react-dom@19.1.7(@types/react@19.1.11))(@types/react@19.1.11)(react-dom@19.1.1(react@19.1.1))(react@19.1.1)
      '@radix-ui/react-use-controllable-state': 1.2.2(@types/react@19.1.11)(react@19.1.1)
      react: 19.1.1
      react-dom: 19.1.1(react@19.1.1)
    optionalDependencies:
      '@types/react': 19.1.11
      '@types/react-dom': 19.1.7(@types/react@19.1.11)

  '@radix-ui/react-navigation-menu@1.2.14(@types/react-dom@19.1.7(@types/react@19.1.11))(@types/react@19.1.11)(react-dom@19.1.1(react@19.1.1))(react@19.1.1)':
    dependencies:
      '@radix-ui/primitive': 1.1.3
      '@radix-ui/react-collection': 1.1.7(@types/react-dom@19.1.7(@types/react@19.1.11))(@types/react@19.1.11)(react-dom@19.1.1(react@19.1.1))(react@19.1.1)
      '@radix-ui/react-compose-refs': 1.1.2(@types/react@19.1.11)(react@19.1.1)
      '@radix-ui/react-context': 1.1.2(@types/react@19.1.11)(react@19.1.1)
      '@radix-ui/react-direction': 1.1.1(@types/react@19.1.11)(react@19.1.1)
      '@radix-ui/react-dismissable-layer': 1.1.11(@types/react-dom@19.1.7(@types/react@19.1.11))(@types/react@19.1.11)(react-dom@19.1.1(react@19.1.1))(react@19.1.1)
      '@radix-ui/react-id': 1.1.1(@types/react@19.1.11)(react@19.1.1)
      '@radix-ui/react-presence': 1.1.5(@types/react-dom@19.1.7(@types/react@19.1.11))(@types/react@19.1.11)(react-dom@19.1.1(react@19.1.1))(react@19.1.1)
      '@radix-ui/react-primitive': 2.1.3(@types/react-dom@19.1.7(@types/react@19.1.11))(@types/react@19.1.11)(react-dom@19.1.1(react@19.1.1))(react@19.1.1)
      '@radix-ui/react-use-callback-ref': 1.1.1(@types/react@19.1.11)(react@19.1.1)
      '@radix-ui/react-use-controllable-state': 1.2.2(@types/react@19.1.11)(react@19.1.1)
      '@radix-ui/react-use-layout-effect': 1.1.1(@types/react@19.1.11)(react@19.1.1)
      '@radix-ui/react-use-previous': 1.1.1(@types/react@19.1.11)(react@19.1.1)
      '@radix-ui/react-visually-hidden': 1.2.3(@types/react-dom@19.1.7(@types/react@19.1.11))(@types/react@19.1.11)(react-dom@19.1.1(react@19.1.1))(react@19.1.1)
      react: 19.1.1
      react-dom: 19.1.1(react@19.1.1)
    optionalDependencies:
      '@types/react': 19.1.11
      '@types/react-dom': 19.1.7(@types/react@19.1.11)

  '@radix-ui/react-one-time-password-field@0.1.8(@types/react-dom@19.1.7(@types/react@19.1.11))(@types/react@19.1.11)(react-dom@19.1.1(react@19.1.1))(react@19.1.1)':
    dependencies:
      '@radix-ui/number': 1.1.1
      '@radix-ui/primitive': 1.1.3
      '@radix-ui/react-collection': 1.1.7(@types/react-dom@19.1.7(@types/react@19.1.11))(@types/react@19.1.11)(react-dom@19.1.1(react@19.1.1))(react@19.1.1)
      '@radix-ui/react-compose-refs': 1.1.2(@types/react@19.1.11)(react@19.1.1)
      '@radix-ui/react-context': 1.1.2(@types/react@19.1.11)(react@19.1.1)
      '@radix-ui/react-direction': 1.1.1(@types/react@19.1.11)(react@19.1.1)
      '@radix-ui/react-primitive': 2.1.3(@types/react-dom@19.1.7(@types/react@19.1.11))(@types/react@19.1.11)(react-dom@19.1.1(react@19.1.1))(react@19.1.1)
      '@radix-ui/react-roving-focus': 1.1.11(@types/react-dom@19.1.7(@types/react@19.1.11))(@types/react@19.1.11)(react-dom@19.1.1(react@19.1.1))(react@19.1.1)
      '@radix-ui/react-use-controllable-state': 1.2.2(@types/react@19.1.11)(react@19.1.1)
      '@radix-ui/react-use-effect-event': 0.0.2(@types/react@19.1.11)(react@19.1.1)
      '@radix-ui/react-use-is-hydrated': 0.1.0(@types/react@19.1.11)(react@19.1.1)
      '@radix-ui/react-use-layout-effect': 1.1.1(@types/react@19.1.11)(react@19.1.1)
      react: 19.1.1
      react-dom: 19.1.1(react@19.1.1)
    optionalDependencies:
      '@types/react': 19.1.11
      '@types/react-dom': 19.1.7(@types/react@19.1.11)

  '@radix-ui/react-password-toggle-field@0.1.3(@types/react-dom@19.1.7(@types/react@19.1.11))(@types/react@19.1.11)(react-dom@19.1.1(react@19.1.1))(react@19.1.1)':
    dependencies:
      '@radix-ui/primitive': 1.1.3
      '@radix-ui/react-compose-refs': 1.1.2(@types/react@19.1.11)(react@19.1.1)
      '@radix-ui/react-context': 1.1.2(@types/react@19.1.11)(react@19.1.1)
      '@radix-ui/react-id': 1.1.1(@types/react@19.1.11)(react@19.1.1)
      '@radix-ui/react-primitive': 2.1.3(@types/react-dom@19.1.7(@types/react@19.1.11))(@types/react@19.1.11)(react-dom@19.1.1(react@19.1.1))(react@19.1.1)
      '@radix-ui/react-use-controllable-state': 1.2.2(@types/react@19.1.11)(react@19.1.1)
      '@radix-ui/react-use-effect-event': 0.0.2(@types/react@19.1.11)(react@19.1.1)
      '@radix-ui/react-use-is-hydrated': 0.1.0(@types/react@19.1.11)(react@19.1.1)
      react: 19.1.1
      react-dom: 19.1.1(react@19.1.1)
    optionalDependencies:
      '@types/react': 19.1.11
      '@types/react-dom': 19.1.7(@types/react@19.1.11)

  '@radix-ui/react-popover@1.1.15(@types/react-dom@19.1.7(@types/react@19.1.11))(@types/react@19.1.11)(react-dom@19.1.1(react@19.1.1))(react@19.1.1)':
    dependencies:
      '@radix-ui/primitive': 1.1.3
      '@radix-ui/react-compose-refs': 1.1.2(@types/react@19.1.11)(react@19.1.1)
      '@radix-ui/react-context': 1.1.2(@types/react@19.1.11)(react@19.1.1)
      '@radix-ui/react-dismissable-layer': 1.1.11(@types/react-dom@19.1.7(@types/react@19.1.11))(@types/react@19.1.11)(react-dom@19.1.1(react@19.1.1))(react@19.1.1)
      '@radix-ui/react-focus-guards': 1.1.3(@types/react@19.1.11)(react@19.1.1)
      '@radix-ui/react-focus-scope': 1.1.7(@types/react-dom@19.1.7(@types/react@19.1.11))(@types/react@19.1.11)(react-dom@19.1.1(react@19.1.1))(react@19.1.1)
      '@radix-ui/react-id': 1.1.1(@types/react@19.1.11)(react@19.1.1)
      '@radix-ui/react-popper': 1.2.8(@types/react-dom@19.1.7(@types/react@19.1.11))(@types/react@19.1.11)(react-dom@19.1.1(react@19.1.1))(react@19.1.1)
      '@radix-ui/react-portal': 1.1.9(@types/react-dom@19.1.7(@types/react@19.1.11))(@types/react@19.1.11)(react-dom@19.1.1(react@19.1.1))(react@19.1.1)
      '@radix-ui/react-presence': 1.1.5(@types/react-dom@19.1.7(@types/react@19.1.11))(@types/react@19.1.11)(react-dom@19.1.1(react@19.1.1))(react@19.1.1)
      '@radix-ui/react-primitive': 2.1.3(@types/react-dom@19.1.7(@types/react@19.1.11))(@types/react@19.1.11)(react-dom@19.1.1(react@19.1.1))(react@19.1.1)
      '@radix-ui/react-slot': 1.2.3(@types/react@19.1.11)(react@19.1.1)
      '@radix-ui/react-use-controllable-state': 1.2.2(@types/react@19.1.11)(react@19.1.1)
      aria-hidden: 1.2.6
      react: 19.1.1
      react-dom: 19.1.1(react@19.1.1)
      react-remove-scroll: 2.7.1(@types/react@19.1.11)(react@19.1.1)
    optionalDependencies:
      '@types/react': 19.1.11
      '@types/react-dom': 19.1.7(@types/react@19.1.11)

  '@radix-ui/react-popper@1.2.8(@types/react-dom@19.1.7(@types/react@19.1.11))(@types/react@19.1.11)(react-dom@19.1.1(react@19.1.1))(react@19.1.1)':
    dependencies:
      '@floating-ui/react-dom': 2.1.6(react-dom@19.1.1(react@19.1.1))(react@19.1.1)
      '@radix-ui/react-arrow': 1.1.7(@types/react-dom@19.1.7(@types/react@19.1.11))(@types/react@19.1.11)(react-dom@19.1.1(react@19.1.1))(react@19.1.1)
      '@radix-ui/react-compose-refs': 1.1.2(@types/react@19.1.11)(react@19.1.1)
      '@radix-ui/react-context': 1.1.2(@types/react@19.1.11)(react@19.1.1)
      '@radix-ui/react-primitive': 2.1.3(@types/react-dom@19.1.7(@types/react@19.1.11))(@types/react@19.1.11)(react-dom@19.1.1(react@19.1.1))(react@19.1.1)
      '@radix-ui/react-use-callback-ref': 1.1.1(@types/react@19.1.11)(react@19.1.1)
      '@radix-ui/react-use-layout-effect': 1.1.1(@types/react@19.1.11)(react@19.1.1)
      '@radix-ui/react-use-rect': 1.1.1(@types/react@19.1.11)(react@19.1.1)
      '@radix-ui/react-use-size': 1.1.1(@types/react@19.1.11)(react@19.1.1)
      '@radix-ui/rect': 1.1.1
      react: 19.1.1
      react-dom: 19.1.1(react@19.1.1)
    optionalDependencies:
      '@types/react': 19.1.11
      '@types/react-dom': 19.1.7(@types/react@19.1.11)

  '@radix-ui/react-portal@1.1.9(@types/react-dom@19.1.7(@types/react@19.1.11))(@types/react@19.1.11)(react-dom@19.1.1(react@19.1.1))(react@19.1.1)':
    dependencies:
      '@radix-ui/react-primitive': 2.1.3(@types/react-dom@19.1.7(@types/react@19.1.11))(@types/react@19.1.11)(react-dom@19.1.1(react@19.1.1))(react@19.1.1)
      '@radix-ui/react-use-layout-effect': 1.1.1(@types/react@19.1.11)(react@19.1.1)
      react: 19.1.1
      react-dom: 19.1.1(react@19.1.1)
    optionalDependencies:
      '@types/react': 19.1.11
      '@types/react-dom': 19.1.7(@types/react@19.1.11)

  '@radix-ui/react-presence@1.1.5(@types/react-dom@19.1.7(@types/react@19.1.11))(@types/react@19.1.11)(react-dom@19.1.1(react@19.1.1))(react@19.1.1)':
    dependencies:
      '@radix-ui/react-compose-refs': 1.1.2(@types/react@19.1.11)(react@19.1.1)
      '@radix-ui/react-use-layout-effect': 1.1.1(@types/react@19.1.11)(react@19.1.1)
      react: 19.1.1
      react-dom: 19.1.1(react@19.1.1)
    optionalDependencies:
      '@types/react': 19.1.11
      '@types/react-dom': 19.1.7(@types/react@19.1.11)

  '@radix-ui/react-primitive@2.1.3(@types/react-dom@19.1.7(@types/react@19.1.11))(@types/react@19.1.11)(react-dom@19.1.1(react@19.1.1))(react@19.1.1)':
    dependencies:
      '@radix-ui/react-slot': 1.2.3(@types/react@19.1.11)(react@19.1.1)
      react: 19.1.1
      react-dom: 19.1.1(react@19.1.1)
    optionalDependencies:
      '@types/react': 19.1.11
      '@types/react-dom': 19.1.7(@types/react@19.1.11)

  '@radix-ui/react-progress@1.1.7(@types/react-dom@19.1.7(@types/react@19.1.11))(@types/react@19.1.11)(react-dom@19.1.1(react@19.1.1))(react@19.1.1)':
    dependencies:
      '@radix-ui/react-context': 1.1.2(@types/react@19.1.11)(react@19.1.1)
      '@radix-ui/react-primitive': 2.1.3(@types/react-dom@19.1.7(@types/react@19.1.11))(@types/react@19.1.11)(react-dom@19.1.1(react@19.1.1))(react@19.1.1)
      react: 19.1.1
      react-dom: 19.1.1(react@19.1.1)
    optionalDependencies:
      '@types/react': 19.1.11
      '@types/react-dom': 19.1.7(@types/react@19.1.11)

  '@radix-ui/react-radio-group@1.3.8(@types/react-dom@19.1.7(@types/react@19.1.11))(@types/react@19.1.11)(react-dom@19.1.1(react@19.1.1))(react@19.1.1)':
    dependencies:
      '@radix-ui/primitive': 1.1.3
      '@radix-ui/react-compose-refs': 1.1.2(@types/react@19.1.11)(react@19.1.1)
      '@radix-ui/react-context': 1.1.2(@types/react@19.1.11)(react@19.1.1)
      '@radix-ui/react-direction': 1.1.1(@types/react@19.1.11)(react@19.1.1)
      '@radix-ui/react-presence': 1.1.5(@types/react-dom@19.1.7(@types/react@19.1.11))(@types/react@19.1.11)(react-dom@19.1.1(react@19.1.1))(react@19.1.1)
      '@radix-ui/react-primitive': 2.1.3(@types/react-dom@19.1.7(@types/react@19.1.11))(@types/react@19.1.11)(react-dom@19.1.1(react@19.1.1))(react@19.1.1)
      '@radix-ui/react-roving-focus': 1.1.11(@types/react-dom@19.1.7(@types/react@19.1.11))(@types/react@19.1.11)(react-dom@19.1.1(react@19.1.1))(react@19.1.1)
      '@radix-ui/react-use-controllable-state': 1.2.2(@types/react@19.1.11)(react@19.1.1)
      '@radix-ui/react-use-previous': 1.1.1(@types/react@19.1.11)(react@19.1.1)
      '@radix-ui/react-use-size': 1.1.1(@types/react@19.1.11)(react@19.1.1)
      react: 19.1.1
      react-dom: 19.1.1(react@19.1.1)
    optionalDependencies:
      '@types/react': 19.1.11
      '@types/react-dom': 19.1.7(@types/react@19.1.11)

  '@radix-ui/react-roving-focus@1.1.11(@types/react-dom@19.1.7(@types/react@19.1.11))(@types/react@19.1.11)(react-dom@19.1.1(react@19.1.1))(react@19.1.1)':
    dependencies:
      '@radix-ui/primitive': 1.1.3
      '@radix-ui/react-collection': 1.1.7(@types/react-dom@19.1.7(@types/react@19.1.11))(@types/react@19.1.11)(react-dom@19.1.1(react@19.1.1))(react@19.1.1)
      '@radix-ui/react-compose-refs': 1.1.2(@types/react@19.1.11)(react@19.1.1)
      '@radix-ui/react-context': 1.1.2(@types/react@19.1.11)(react@19.1.1)
      '@radix-ui/react-direction': 1.1.1(@types/react@19.1.11)(react@19.1.1)
      '@radix-ui/react-id': 1.1.1(@types/react@19.1.11)(react@19.1.1)
      '@radix-ui/react-primitive': 2.1.3(@types/react-dom@19.1.7(@types/react@19.1.11))(@types/react@19.1.11)(react-dom@19.1.1(react@19.1.1))(react@19.1.1)
      '@radix-ui/react-use-callback-ref': 1.1.1(@types/react@19.1.11)(react@19.1.1)
      '@radix-ui/react-use-controllable-state': 1.2.2(@types/react@19.1.11)(react@19.1.1)
      react: 19.1.1
      react-dom: 19.1.1(react@19.1.1)
    optionalDependencies:
      '@types/react': 19.1.11
      '@types/react-dom': 19.1.7(@types/react@19.1.11)

  '@radix-ui/react-scroll-area@1.2.10(@types/react-dom@19.1.7(@types/react@19.1.11))(@types/react@19.1.11)(react-dom@19.1.1(react@19.1.1))(react@19.1.1)':
    dependencies:
      '@radix-ui/number': 1.1.1
      '@radix-ui/primitive': 1.1.3
      '@radix-ui/react-compose-refs': 1.1.2(@types/react@19.1.11)(react@19.1.1)
      '@radix-ui/react-context': 1.1.2(@types/react@19.1.11)(react@19.1.1)
      '@radix-ui/react-direction': 1.1.1(@types/react@19.1.11)(react@19.1.1)
      '@radix-ui/react-presence': 1.1.5(@types/react-dom@19.1.7(@types/react@19.1.11))(@types/react@19.1.11)(react-dom@19.1.1(react@19.1.1))(react@19.1.1)
      '@radix-ui/react-primitive': 2.1.3(@types/react-dom@19.1.7(@types/react@19.1.11))(@types/react@19.1.11)(react-dom@19.1.1(react@19.1.1))(react@19.1.1)
      '@radix-ui/react-use-callback-ref': 1.1.1(@types/react@19.1.11)(react@19.1.1)
      '@radix-ui/react-use-layout-effect': 1.1.1(@types/react@19.1.11)(react@19.1.1)
      react: 19.1.1
      react-dom: 19.1.1(react@19.1.1)
    optionalDependencies:
      '@types/react': 19.1.11
      '@types/react-dom': 19.1.7(@types/react@19.1.11)

  '@radix-ui/react-select@2.2.6(@types/react-dom@19.1.7(@types/react@19.1.11))(@types/react@19.1.11)(react-dom@19.1.1(react@19.1.1))(react@19.1.1)':
    dependencies:
      '@radix-ui/number': 1.1.1
      '@radix-ui/primitive': 1.1.3
      '@radix-ui/react-collection': 1.1.7(@types/react-dom@19.1.7(@types/react@19.1.11))(@types/react@19.1.11)(react-dom@19.1.1(react@19.1.1))(react@19.1.1)
      '@radix-ui/react-compose-refs': 1.1.2(@types/react@19.1.11)(react@19.1.1)
      '@radix-ui/react-context': 1.1.2(@types/react@19.1.11)(react@19.1.1)
      '@radix-ui/react-direction': 1.1.1(@types/react@19.1.11)(react@19.1.1)
      '@radix-ui/react-dismissable-layer': 1.1.11(@types/react-dom@19.1.7(@types/react@19.1.11))(@types/react@19.1.11)(react-dom@19.1.1(react@19.1.1))(react@19.1.1)
      '@radix-ui/react-focus-guards': 1.1.3(@types/react@19.1.11)(react@19.1.1)
      '@radix-ui/react-focus-scope': 1.1.7(@types/react-dom@19.1.7(@types/react@19.1.11))(@types/react@19.1.11)(react-dom@19.1.1(react@19.1.1))(react@19.1.1)
      '@radix-ui/react-id': 1.1.1(@types/react@19.1.11)(react@19.1.1)
      '@radix-ui/react-popper': 1.2.8(@types/react-dom@19.1.7(@types/react@19.1.11))(@types/react@19.1.11)(react-dom@19.1.1(react@19.1.1))(react@19.1.1)
      '@radix-ui/react-portal': 1.1.9(@types/react-dom@19.1.7(@types/react@19.1.11))(@types/react@19.1.11)(react-dom@19.1.1(react@19.1.1))(react@19.1.1)
      '@radix-ui/react-primitive': 2.1.3(@types/react-dom@19.1.7(@types/react@19.1.11))(@types/react@19.1.11)(react-dom@19.1.1(react@19.1.1))(react@19.1.1)
      '@radix-ui/react-slot': 1.2.3(@types/react@19.1.11)(react@19.1.1)
      '@radix-ui/react-use-callback-ref': 1.1.1(@types/react@19.1.11)(react@19.1.1)
      '@radix-ui/react-use-controllable-state': 1.2.2(@types/react@19.1.11)(react@19.1.1)
      '@radix-ui/react-use-layout-effect': 1.1.1(@types/react@19.1.11)(react@19.1.1)
      '@radix-ui/react-use-previous': 1.1.1(@types/react@19.1.11)(react@19.1.1)
      '@radix-ui/react-visually-hidden': 1.2.3(@types/react-dom@19.1.7(@types/react@19.1.11))(@types/react@19.1.11)(react-dom@19.1.1(react@19.1.1))(react@19.1.1)
      aria-hidden: 1.2.6
      react: 19.1.1
      react-dom: 19.1.1(react@19.1.1)
      react-remove-scroll: 2.7.1(@types/react@19.1.11)(react@19.1.1)
    optionalDependencies:
      '@types/react': 19.1.11
      '@types/react-dom': 19.1.7(@types/react@19.1.11)

  '@radix-ui/react-separator@1.1.7(@types/react-dom@19.1.7(@types/react@19.1.11))(@types/react@19.1.11)(react-dom@19.1.1(react@19.1.1))(react@19.1.1)':
    dependencies:
      '@radix-ui/react-primitive': 2.1.3(@types/react-dom@19.1.7(@types/react@19.1.11))(@types/react@19.1.11)(react-dom@19.1.1(react@19.1.1))(react@19.1.1)
      react: 19.1.1
      react-dom: 19.1.1(react@19.1.1)
    optionalDependencies:
      '@types/react': 19.1.11
      '@types/react-dom': 19.1.7(@types/react@19.1.11)

  '@radix-ui/react-slider@1.3.6(@types/react-dom@19.1.7(@types/react@19.1.11))(@types/react@19.1.11)(react-dom@19.1.1(react@19.1.1))(react@19.1.1)':
    dependencies:
      '@radix-ui/number': 1.1.1
      '@radix-ui/primitive': 1.1.3
      '@radix-ui/react-collection': 1.1.7(@types/react-dom@19.1.7(@types/react@19.1.11))(@types/react@19.1.11)(react-dom@19.1.1(react@19.1.1))(react@19.1.1)
      '@radix-ui/react-compose-refs': 1.1.2(@types/react@19.1.11)(react@19.1.1)
      '@radix-ui/react-context': 1.1.2(@types/react@19.1.11)(react@19.1.1)
      '@radix-ui/react-direction': 1.1.1(@types/react@19.1.11)(react@19.1.1)
      '@radix-ui/react-primitive': 2.1.3(@types/react-dom@19.1.7(@types/react@19.1.11))(@types/react@19.1.11)(react-dom@19.1.1(react@19.1.1))(react@19.1.1)
      '@radix-ui/react-use-controllable-state': 1.2.2(@types/react@19.1.11)(react@19.1.1)
      '@radix-ui/react-use-layout-effect': 1.1.1(@types/react@19.1.11)(react@19.1.1)
      '@radix-ui/react-use-previous': 1.1.1(@types/react@19.1.11)(react@19.1.1)
      '@radix-ui/react-use-size': 1.1.1(@types/react@19.1.11)(react@19.1.1)
      react: 19.1.1
      react-dom: 19.1.1(react@19.1.1)
    optionalDependencies:
      '@types/react': 19.1.11
      '@types/react-dom': 19.1.7(@types/react@19.1.11)

  '@radix-ui/react-slot@1.2.3(@types/react@19.1.11)(react@19.1.1)':
    dependencies:
      '@radix-ui/react-compose-refs': 1.1.2(@types/react@19.1.11)(react@19.1.1)
      react: 19.1.1
    optionalDependencies:
      '@types/react': 19.1.11

  '@radix-ui/react-switch@1.2.6(@types/react-dom@19.1.7(@types/react@19.1.11))(@types/react@19.1.11)(react-dom@19.1.1(react@19.1.1))(react@19.1.1)':
    dependencies:
      '@radix-ui/primitive': 1.1.3
      '@radix-ui/react-compose-refs': 1.1.2(@types/react@19.1.11)(react@19.1.1)
      '@radix-ui/react-context': 1.1.2(@types/react@19.1.11)(react@19.1.1)
      '@radix-ui/react-primitive': 2.1.3(@types/react-dom@19.1.7(@types/react@19.1.11))(@types/react@19.1.11)(react-dom@19.1.1(react@19.1.1))(react@19.1.1)
      '@radix-ui/react-use-controllable-state': 1.2.2(@types/react@19.1.11)(react@19.1.1)
      '@radix-ui/react-use-previous': 1.1.1(@types/react@19.1.11)(react@19.1.1)
      '@radix-ui/react-use-size': 1.1.1(@types/react@19.1.11)(react@19.1.1)
      react: 19.1.1
      react-dom: 19.1.1(react@19.1.1)
    optionalDependencies:
      '@types/react': 19.1.11
      '@types/react-dom': 19.1.7(@types/react@19.1.11)

  '@radix-ui/react-tabs@1.1.13(@types/react-dom@19.1.7(@types/react@19.1.11))(@types/react@19.1.11)(react-dom@19.1.1(react@19.1.1))(react@19.1.1)':
    dependencies:
      '@radix-ui/primitive': 1.1.3
      '@radix-ui/react-context': 1.1.2(@types/react@19.1.11)(react@19.1.1)
      '@radix-ui/react-direction': 1.1.1(@types/react@19.1.11)(react@19.1.1)
      '@radix-ui/react-id': 1.1.1(@types/react@19.1.11)(react@19.1.1)
      '@radix-ui/react-presence': 1.1.5(@types/react-dom@19.1.7(@types/react@19.1.11))(@types/react@19.1.11)(react-dom@19.1.1(react@19.1.1))(react@19.1.1)
      '@radix-ui/react-primitive': 2.1.3(@types/react-dom@19.1.7(@types/react@19.1.11))(@types/react@19.1.11)(react-dom@19.1.1(react@19.1.1))(react@19.1.1)
      '@radix-ui/react-roving-focus': 1.1.11(@types/react-dom@19.1.7(@types/react@19.1.11))(@types/react@19.1.11)(react-dom@19.1.1(react@19.1.1))(react@19.1.1)
      '@radix-ui/react-use-controllable-state': 1.2.2(@types/react@19.1.11)(react@19.1.1)
      react: 19.1.1
      react-dom: 19.1.1(react@19.1.1)
    optionalDependencies:
      '@types/react': 19.1.11
      '@types/react-dom': 19.1.7(@types/react@19.1.11)

  '@radix-ui/react-toast@1.2.15(@types/react-dom@19.1.7(@types/react@19.1.11))(@types/react@19.1.11)(react-dom@19.1.1(react@19.1.1))(react@19.1.1)':
    dependencies:
      '@radix-ui/primitive': 1.1.3
      '@radix-ui/react-collection': 1.1.7(@types/react-dom@19.1.7(@types/react@19.1.11))(@types/react@19.1.11)(react-dom@19.1.1(react@19.1.1))(react@19.1.1)
      '@radix-ui/react-compose-refs': 1.1.2(@types/react@19.1.11)(react@19.1.1)
      '@radix-ui/react-context': 1.1.2(@types/react@19.1.11)(react@19.1.1)
      '@radix-ui/react-dismissable-layer': 1.1.11(@types/react-dom@19.1.7(@types/react@19.1.11))(@types/react@19.1.11)(react-dom@19.1.1(react@19.1.1))(react@19.1.1)
      '@radix-ui/react-portal': 1.1.9(@types/react-dom@19.1.7(@types/react@19.1.11))(@types/react@19.1.11)(react-dom@19.1.1(react@19.1.1))(react@19.1.1)
      '@radix-ui/react-presence': 1.1.5(@types/react-dom@19.1.7(@types/react@19.1.11))(@types/react@19.1.11)(react-dom@19.1.1(react@19.1.1))(react@19.1.1)
      '@radix-ui/react-primitive': 2.1.3(@types/react-dom@19.1.7(@types/react@19.1.11))(@types/react@19.1.11)(react-dom@19.1.1(react@19.1.1))(react@19.1.1)
      '@radix-ui/react-use-callback-ref': 1.1.1(@types/react@19.1.11)(react@19.1.1)
      '@radix-ui/react-use-controllable-state': 1.2.2(@types/react@19.1.11)(react@19.1.1)
      '@radix-ui/react-use-layout-effect': 1.1.1(@types/react@19.1.11)(react@19.1.1)
      '@radix-ui/react-visually-hidden': 1.2.3(@types/react-dom@19.1.7(@types/react@19.1.11))(@types/react@19.1.11)(react-dom@19.1.1(react@19.1.1))(react@19.1.1)
      react: 19.1.1
      react-dom: 19.1.1(react@19.1.1)
    optionalDependencies:
      '@types/react': 19.1.11
      '@types/react-dom': 19.1.7(@types/react@19.1.11)

  '@radix-ui/react-toggle-group@1.1.11(@types/react-dom@19.1.7(@types/react@19.1.11))(@types/react@19.1.11)(react-dom@19.1.1(react@19.1.1))(react@19.1.1)':
    dependencies:
      '@radix-ui/primitive': 1.1.3
      '@radix-ui/react-context': 1.1.2(@types/react@19.1.11)(react@19.1.1)
      '@radix-ui/react-direction': 1.1.1(@types/react@19.1.11)(react@19.1.1)
      '@radix-ui/react-primitive': 2.1.3(@types/react-dom@19.1.7(@types/react@19.1.11))(@types/react@19.1.11)(react-dom@19.1.1(react@19.1.1))(react@19.1.1)
      '@radix-ui/react-roving-focus': 1.1.11(@types/react-dom@19.1.7(@types/react@19.1.11))(@types/react@19.1.11)(react-dom@19.1.1(react@19.1.1))(react@19.1.1)
      '@radix-ui/react-toggle': 1.1.10(@types/react-dom@19.1.7(@types/react@19.1.11))(@types/react@19.1.11)(react-dom@19.1.1(react@19.1.1))(react@19.1.1)
      '@radix-ui/react-use-controllable-state': 1.2.2(@types/react@19.1.11)(react@19.1.1)
      react: 19.1.1
      react-dom: 19.1.1(react@19.1.1)
    optionalDependencies:
      '@types/react': 19.1.11
      '@types/react-dom': 19.1.7(@types/react@19.1.11)

  '@radix-ui/react-toggle@1.1.10(@types/react-dom@19.1.7(@types/react@19.1.11))(@types/react@19.1.11)(react-dom@19.1.1(react@19.1.1))(react@19.1.1)':
    dependencies:
      '@radix-ui/primitive': 1.1.3
      '@radix-ui/react-primitive': 2.1.3(@types/react-dom@19.1.7(@types/react@19.1.11))(@types/react@19.1.11)(react-dom@19.1.1(react@19.1.1))(react@19.1.1)
      '@radix-ui/react-use-controllable-state': 1.2.2(@types/react@19.1.11)(react@19.1.1)
      react: 19.1.1
      react-dom: 19.1.1(react@19.1.1)
    optionalDependencies:
      '@types/react': 19.1.11
      '@types/react-dom': 19.1.7(@types/react@19.1.11)

  '@radix-ui/react-toolbar@1.1.11(@types/react-dom@19.1.7(@types/react@19.1.11))(@types/react@19.1.11)(react-dom@19.1.1(react@19.1.1))(react@19.1.1)':
    dependencies:
      '@radix-ui/primitive': 1.1.3
      '@radix-ui/react-context': 1.1.2(@types/react@19.1.11)(react@19.1.1)
      '@radix-ui/react-direction': 1.1.1(@types/react@19.1.11)(react@19.1.1)
      '@radix-ui/react-primitive': 2.1.3(@types/react-dom@19.1.7(@types/react@19.1.11))(@types/react@19.1.11)(react-dom@19.1.1(react@19.1.1))(react@19.1.1)
      '@radix-ui/react-roving-focus': 1.1.11(@types/react-dom@19.1.7(@types/react@19.1.11))(@types/react@19.1.11)(react-dom@19.1.1(react@19.1.1))(react@19.1.1)
      '@radix-ui/react-separator': 1.1.7(@types/react-dom@19.1.7(@types/react@19.1.11))(@types/react@19.1.11)(react-dom@19.1.1(react@19.1.1))(react@19.1.1)
      '@radix-ui/react-toggle-group': 1.1.11(@types/react-dom@19.1.7(@types/react@19.1.11))(@types/react@19.1.11)(react-dom@19.1.1(react@19.1.1))(react@19.1.1)
      react: 19.1.1
      react-dom: 19.1.1(react@19.1.1)
    optionalDependencies:
      '@types/react': 19.1.11
      '@types/react-dom': 19.1.7(@types/react@19.1.11)

  '@radix-ui/react-tooltip@1.2.8(@types/react-dom@19.1.7(@types/react@19.1.11))(@types/react@19.1.11)(react-dom@19.1.1(react@19.1.1))(react@19.1.1)':
    dependencies:
      '@radix-ui/primitive': 1.1.3
      '@radix-ui/react-compose-refs': 1.1.2(@types/react@19.1.11)(react@19.1.1)
      '@radix-ui/react-context': 1.1.2(@types/react@19.1.11)(react@19.1.1)
      '@radix-ui/react-dismissable-layer': 1.1.11(@types/react-dom@19.1.7(@types/react@19.1.11))(@types/react@19.1.11)(react-dom@19.1.1(react@19.1.1))(react@19.1.1)
      '@radix-ui/react-id': 1.1.1(@types/react@19.1.11)(react@19.1.1)
      '@radix-ui/react-popper': 1.2.8(@types/react-dom@19.1.7(@types/react@19.1.11))(@types/react@19.1.11)(react-dom@19.1.1(react@19.1.1))(react@19.1.1)
      '@radix-ui/react-portal': 1.1.9(@types/react-dom@19.1.7(@types/react@19.1.11))(@types/react@19.1.11)(react-dom@19.1.1(react@19.1.1))(react@19.1.1)
      '@radix-ui/react-presence': 1.1.5(@types/react-dom@19.1.7(@types/react@19.1.11))(@types/react@19.1.11)(react-dom@19.1.1(react@19.1.1))(react@19.1.1)
      '@radix-ui/react-primitive': 2.1.3(@types/react-dom@19.1.7(@types/react@19.1.11))(@types/react@19.1.11)(react-dom@19.1.1(react@19.1.1))(react@19.1.1)
      '@radix-ui/react-slot': 1.2.3(@types/react@19.1.11)(react@19.1.1)
      '@radix-ui/react-use-controllable-state': 1.2.2(@types/react@19.1.11)(react@19.1.1)
      '@radix-ui/react-visually-hidden': 1.2.3(@types/react-dom@19.1.7(@types/react@19.1.11))(@types/react@19.1.11)(react-dom@19.1.1(react@19.1.1))(react@19.1.1)
      react: 19.1.1
      react-dom: 19.1.1(react@19.1.1)
    optionalDependencies:
      '@types/react': 19.1.11
      '@types/react-dom': 19.1.7(@types/react@19.1.11)

  '@radix-ui/react-use-callback-ref@1.1.1(@types/react@19.1.11)(react@19.1.1)':
    dependencies:
      react: 19.1.1
    optionalDependencies:
      '@types/react': 19.1.11

  '@radix-ui/react-use-controllable-state@1.2.2(@types/react@19.1.11)(react@19.1.1)':
    dependencies:
      '@radix-ui/react-use-effect-event': 0.0.2(@types/react@19.1.11)(react@19.1.1)
      '@radix-ui/react-use-layout-effect': 1.1.1(@types/react@19.1.11)(react@19.1.1)
      react: 19.1.1
    optionalDependencies:
      '@types/react': 19.1.11

  '@radix-ui/react-use-effect-event@0.0.2(@types/react@19.1.11)(react@19.1.1)':
    dependencies:
      '@radix-ui/react-use-layout-effect': 1.1.1(@types/react@19.1.11)(react@19.1.1)
      react: 19.1.1
    optionalDependencies:
      '@types/react': 19.1.11

  '@radix-ui/react-use-escape-keydown@1.1.1(@types/react@19.1.11)(react@19.1.1)':
    dependencies:
      '@radix-ui/react-use-callback-ref': 1.1.1(@types/react@19.1.11)(react@19.1.1)
      react: 19.1.1
    optionalDependencies:
      '@types/react': 19.1.11

  '@radix-ui/react-use-is-hydrated@0.1.0(@types/react@19.1.11)(react@19.1.1)':
    dependencies:
      react: 19.1.1
      use-sync-external-store: 1.5.0(react@19.1.1)
    optionalDependencies:
      '@types/react': 19.1.11

  '@radix-ui/react-use-layout-effect@1.1.1(@types/react@19.1.11)(react@19.1.1)':
    dependencies:
      react: 19.1.1
    optionalDependencies:
      '@types/react': 19.1.11

  '@radix-ui/react-use-previous@1.1.1(@types/react@19.1.11)(react@19.1.1)':
    dependencies:
      react: 19.1.1
    optionalDependencies:
      '@types/react': 19.1.11

  '@radix-ui/react-use-rect@1.1.1(@types/react@19.1.11)(react@19.1.1)':
    dependencies:
      '@radix-ui/rect': 1.1.1
      react: 19.1.1
    optionalDependencies:
      '@types/react': 19.1.11

  '@radix-ui/react-use-size@1.1.1(@types/react@19.1.11)(react@19.1.1)':
    dependencies:
      '@radix-ui/react-use-layout-effect': 1.1.1(@types/react@19.1.11)(react@19.1.1)
      react: 19.1.1
    optionalDependencies:
      '@types/react': 19.1.11

  '@radix-ui/react-visually-hidden@1.2.3(@types/react-dom@19.1.7(@types/react@19.1.11))(@types/react@19.1.11)(react-dom@19.1.1(react@19.1.1))(react@19.1.1)':
    dependencies:
      '@radix-ui/react-primitive': 2.1.3(@types/react-dom@19.1.7(@types/react@19.1.11))(@types/react@19.1.11)(react-dom@19.1.1(react@19.1.1))(react@19.1.1)
      react: 19.1.1
      react-dom: 19.1.1(react@19.1.1)
    optionalDependencies:
      '@types/react': 19.1.11
      '@types/react-dom': 19.1.7(@types/react@19.1.11)

  '@radix-ui/rect@1.1.1': {}

  '@radix-ui/themes@3.2.1(@types/react-dom@19.1.7(@types/react@19.1.11))(@types/react@19.1.11)(react-dom@19.1.1(react@19.1.1))(react@19.1.1)':
    dependencies:
      '@radix-ui/colors': 3.0.0
      classnames: 2.5.1
      radix-ui: 1.4.3(@types/react-dom@19.1.7(@types/react@19.1.11))(@types/react@19.1.11)(react-dom@19.1.1(react@19.1.1))(react@19.1.1)
      react: 19.1.1
      react-dom: 19.1.1(react@19.1.1)
      react-remove-scroll-bar: 2.3.8(@types/react@19.1.11)(react@19.1.1)
    optionalDependencies:
      '@types/react': 19.1.11
      '@types/react-dom': 19.1.7(@types/react@19.1.11)

  '@react-email/render@1.1.2(react-dom@19.1.1(react@19.1.1))(react@19.1.1)':
    dependencies:
      html-to-text: 9.0.5
      prettier: 3.6.2
      react: 19.1.1
      react-dom: 19.1.1(react@19.1.1)
      react-promise-suspense: 0.3.4

  '@rollup/rollup-android-arm-eabi@4.48.0':
    optional: true

  '@rollup/rollup-android-arm64@4.48.0':
    optional: true

  '@rollup/rollup-darwin-arm64@4.48.0':
    optional: true

  '@rollup/rollup-darwin-x64@4.48.0':
    optional: true

  '@rollup/rollup-freebsd-arm64@4.48.0':
    optional: true

  '@rollup/rollup-freebsd-x64@4.48.0':
    optional: true

  '@rollup/rollup-linux-arm-gnueabihf@4.48.0':
    optional: true

  '@rollup/rollup-linux-arm-musleabihf@4.48.0':
    optional: true

  '@rollup/rollup-linux-arm64-gnu@4.48.0':
    optional: true

  '@rollup/rollup-linux-arm64-musl@4.48.0':
    optional: true

  '@rollup/rollup-linux-loongarch64-gnu@4.48.0':
    optional: true

  '@rollup/rollup-linux-ppc64-gnu@4.48.0':
    optional: true

  '@rollup/rollup-linux-riscv64-gnu@4.48.0':
    optional: true

  '@rollup/rollup-linux-riscv64-musl@4.48.0':
    optional: true

  '@rollup/rollup-linux-s390x-gnu@4.48.0':
    optional: true

  '@rollup/rollup-linux-x64-gnu@4.48.0':
    optional: true

  '@rollup/rollup-linux-x64-musl@4.48.0':
    optional: true

  '@rollup/rollup-win32-arm64-msvc@4.48.0':
    optional: true

  '@rollup/rollup-win32-ia32-msvc@4.48.0':
    optional: true

  '@rollup/rollup-win32-x64-msvc@4.48.0':
    optional: true

  '@selderee/plugin-htmlparser2@0.11.0':
    dependencies:
      domhandler: 5.0.3
      selderee: 0.11.0

  '@sindresorhus/merge-streams@2.3.0': {}

  '@stablelib/base64@1.0.1': {}

  '@standard-schema/spec@1.0.0': {}

  '@stripe/stripe-js@7.8.0': {}

  '@swc/counter@0.1.3': {}

  '@swc/helpers@0.5.15':
    dependencies:
      tslib: 2.8.1

  '@tabler/icons-react@3.34.1(react@19.1.1)':
    dependencies:
      '@tabler/icons': 3.34.1
      react: 19.1.1

  '@tabler/icons@3.34.1': {}

  '@tailwindcss/cli@4.1.12':
    dependencies:
      '@parcel/watcher': 2.5.1
      '@tailwindcss/node': 4.1.12
      '@tailwindcss/oxide': 4.1.12
      enhanced-resolve: 5.18.3
      mri: 1.2.0
      picocolors: 1.1.1
      tailwindcss: 4.1.12

  '@tailwindcss/line-clamp@0.4.4(tailwindcss@4.1.12)':
    dependencies:
      tailwindcss: 4.1.12

  '@tailwindcss/node@4.1.12':
    dependencies:
      '@jridgewell/remapping': 2.3.5
      enhanced-resolve: 5.18.3
      jiti: 2.5.1
      lightningcss: 1.30.1
      magic-string: 0.30.18
      source-map-js: 1.2.1
      tailwindcss: 4.1.12

  '@tailwindcss/oxide-android-arm64@4.1.12':
    optional: true

  '@tailwindcss/oxide-darwin-arm64@4.1.12':
    optional: true

  '@tailwindcss/oxide-darwin-x64@4.1.12':
    optional: true

  '@tailwindcss/oxide-freebsd-x64@4.1.12':
    optional: true

  '@tailwindcss/oxide-linux-arm-gnueabihf@4.1.12':
    optional: true

  '@tailwindcss/oxide-linux-arm64-gnu@4.1.12':
    optional: true

  '@tailwindcss/oxide-linux-arm64-musl@4.1.12':
    optional: true

  '@tailwindcss/oxide-linux-x64-gnu@4.1.12':
    optional: true

  '@tailwindcss/oxide-linux-x64-musl@4.1.12':
    optional: true

  '@tailwindcss/oxide-wasm32-wasi@4.1.12':
    optional: true

  '@tailwindcss/oxide-win32-arm64-msvc@4.1.12':
    optional: true

  '@tailwindcss/oxide-win32-x64-msvc@4.1.12':
    optional: true

  '@tailwindcss/oxide@4.1.12':
    dependencies:
      detect-libc: 2.0.4
      tar: 7.4.3
    optionalDependencies:
      '@tailwindcss/oxide-android-arm64': 4.1.12
      '@tailwindcss/oxide-darwin-arm64': 4.1.12
      '@tailwindcss/oxide-darwin-x64': 4.1.12
      '@tailwindcss/oxide-freebsd-x64': 4.1.12
      '@tailwindcss/oxide-linux-arm-gnueabihf': 4.1.12
      '@tailwindcss/oxide-linux-arm64-gnu': 4.1.12
      '@tailwindcss/oxide-linux-arm64-musl': 4.1.12
      '@tailwindcss/oxide-linux-x64-gnu': 4.1.12
      '@tailwindcss/oxide-linux-x64-musl': 4.1.12
      '@tailwindcss/oxide-wasm32-wasi': 4.1.12
      '@tailwindcss/oxide-win32-arm64-msvc': 4.1.12
      '@tailwindcss/oxide-win32-x64-msvc': 4.1.12

  '@tailwindcss/postcss@4.1.12':
    dependencies:
      '@alloc/quick-lru': 5.2.0
      '@tailwindcss/node': 4.1.12
      '@tailwindcss/oxide': 4.1.12
      postcss: 8.5.6
      tailwindcss: 4.1.12

  '@tailwindcss/typography@0.5.16(tailwindcss@4.1.12)':
    dependencies:
      lodash.castarray: 4.4.0
      lodash.isplainobject: 4.0.6
      lodash.merge: 4.6.2
      postcss-selector-parser: 6.0.10
      tailwindcss: 4.1.12

  '@tailwindcss/upgrade@4.1.12':
    dependencies:
      '@tailwindcss/node': 4.1.12
      '@tailwindcss/oxide': 4.1.12
      braces: 3.0.3
      dedent: 1.6.0
      enhanced-resolve: 5.18.3
      globby: 14.1.0
      jiti: 2.5.1
      mri: 1.2.0
      picocolors: 1.1.1
      postcss: 8.5.6
      postcss-import: 16.1.1(postcss@8.5.6)
      postcss-selector-parser: 7.1.0
      prettier: 3.5.0
      semver: 7.7.2
      tailwindcss: 4.1.12
      tree-sitter: 0.22.4
      tree-sitter-typescript: 0.23.2(tree-sitter@0.22.4)
    transitivePeerDependencies:
      - babel-plugin-macros

  '@testing-library/dom@10.4.1':
    dependencies:
      '@babel/code-frame': 7.27.1
      '@babel/runtime': 7.28.3
      '@types/aria-query': 5.0.4
      aria-query: 5.3.0
      dom-accessibility-api: 0.5.16
      lz-string: 1.5.0
      picocolors: 1.1.1
      pretty-format: 27.5.1

  '@testing-library/jest-dom@6.8.0':
    dependencies:
      '@adobe/css-tools': 4.4.4
      aria-query: 5.3.2
      css.escape: 1.5.1
      dom-accessibility-api: 0.6.3
      picocolors: 1.1.1
      redent: 3.0.0

  '@testing-library/react@16.3.0(@testing-library/dom@10.4.1)(@types/react-dom@19.1.7(@types/react@19.1.11))(@types/react@19.1.11)(react-dom@19.1.1(react@19.1.1))(react@19.1.1)':
    dependencies:
      '@babel/runtime': 7.28.3
      '@testing-library/dom': 10.4.1
      react: 19.1.1
      react-dom: 19.1.1(react@19.1.1)
    optionalDependencies:
      '@types/react': 19.1.11
      '@types/react-dom': 19.1.7(@types/react@19.1.11)

  '@tootallnate/once@2.0.0': {}

  '@tsconfig/node10@1.0.11': {}

  '@tsconfig/node12@1.0.11': {}

  '@tsconfig/node14@1.0.3': {}

  '@tsconfig/node16@1.0.4': {}

  '@tybys/wasm-util@0.10.0':
    dependencies:
      tslib: 2.8.1
    optional: true

  '@types/aria-query@5.0.4': {}

  '@types/aws-lambda@8.10.147': {}

  '@types/bunyan@1.8.11':
    dependencies:
      '@types/node': 22.17.2

  '@types/caseless@0.12.5': {}

  '@types/connect@3.4.38':
    dependencies:
      '@types/node': 22.17.2

  '@types/debug@4.1.12':
    dependencies:
      '@types/ms': 2.1.0

  '@types/estree@1.0.8': {}

  '@types/fluent-ffmpeg@2.1.27':
    dependencies:
      '@types/node': 22.17.2

  '@types/lodash.throttle@4.1.9':
    dependencies:
      '@types/lodash': 4.17.20

  '@types/lodash@4.17.20': {}

  '@types/memcached@2.2.10':
    dependencies:
      '@types/node': 22.17.2

  '@types/ms@2.1.0': {}

  '@types/mysql@2.15.26':
    dependencies:
      '@types/node': 22.17.2

  '@types/node@10.17.60': {}

  '@types/node@22.17.2':
    dependencies:
      undici-types: 6.21.0

  '@types/pg-pool@2.0.6':
    dependencies:
      '@types/pg': 8.6.1

  '@types/pg@8.6.1':
    dependencies:
      '@types/node': 22.17.2
      pg-protocol: 1.10.3
      pg-types: 2.2.0

  '@types/react-dom@19.1.7(@types/react@19.1.11)':
    dependencies:
      '@types/react': 19.1.11

  '@types/react@19.1.11':
    dependencies:
      csstype: 3.1.3

  '@types/request@2.48.13':
    dependencies:
      '@types/caseless': 0.12.5
      '@types/node': 22.17.2
      '@types/tough-cookie': 4.0.5
      form-data: 2.5.5

  '@types/shimmer@1.2.0': {}

  '@types/tedious@4.0.14':
    dependencies:
      '@types/node': 22.17.2

  '@types/tough-cookie@4.0.5': {}

  '@vercel/analytics@1.5.0(next@15.2.4(@opentelemetry/api@1.9.0)(react-dom@19.1.1(react@19.1.1))(react@19.1.1))(react@19.1.1)':
    optionalDependencies:
      next: 15.2.4(@opentelemetry/api@1.9.0)(react-dom@19.1.1(react@19.1.1))(react@19.1.1)
      react: 19.1.1

  '@vitest/expect@2.1.9':
    dependencies:
      '@vitest/spy': 2.1.9
      '@vitest/utils': 2.1.9
      chai: 5.3.3
      tinyrainbow: 1.2.0

  '@vitest/mocker@2.1.9(vite@5.4.19(@types/node@22.17.2)(lightningcss@1.30.1)(sugarss@5.0.1(postcss@8.5.6)))':
    dependencies:
      '@vitest/spy': 2.1.9
      estree-walker: 3.0.3
      magic-string: 0.30.18
    optionalDependencies:
      vite: 5.4.19(@types/node@22.17.2)(lightningcss@1.30.1)(sugarss@5.0.1(postcss@8.5.6))

  '@vitest/pretty-format@2.1.9':
    dependencies:
      tinyrainbow: 1.2.0

  '@vitest/runner@2.1.9':
    dependencies:
      '@vitest/utils': 2.1.9
      pathe: 1.1.2

  '@vitest/snapshot@2.1.9':
    dependencies:
      '@vitest/pretty-format': 2.1.9
      magic-string: 0.30.18
      pathe: 1.1.2

  '@vitest/spy@2.1.9':
    dependencies:
      tinyspy: 3.0.2

  '@vitest/utils@2.1.9':
    dependencies:
      '@vitest/pretty-format': 2.1.9
      loupe: 3.2.1
      tinyrainbow: 1.2.0

  abort-controller@3.0.0:
    dependencies:
      event-target-shim: 5.0.1

  acorn-import-attributes@1.9.5(acorn@8.15.0):
    dependencies:
      acorn: 8.15.0

  acorn-walk@8.3.4:
    dependencies:
      acorn: 8.15.0

  acorn@8.15.0: {}

  agent-base@6.0.2:
    dependencies:
      debug: 4.4.1
    transitivePeerDependencies:
      - supports-color

  agent-base@7.1.4: {}

  ai@5.0.22(zod@3.25.76):
    dependencies:
      '@ai-sdk/gateway': 1.0.11(zod@3.25.76)
      '@ai-sdk/provider': 2.0.0
      '@ai-sdk/provider-utils': 3.0.5(zod@3.25.76)
      '@opentelemetry/api': 1.9.0
      zod: 3.25.76

  ansi-regex@4.1.1: {}

  ansi-regex@5.0.1: {}

  ansi-styles@4.3.0:
    dependencies:
      color-convert: 2.0.1

  ansi-styles@5.2.0: {}

  arg@4.1.3: {}

  argparse@2.0.1: {}

  aria-hidden@1.2.6:
    dependencies:
      tslib: 2.8.1

  aria-query@5.3.0:
    dependencies:
      dequal: 2.0.3

  aria-query@5.3.2: {}

  arrify@2.0.1: {}

  asap@2.0.6: {}

  assertion-error@2.0.1: {}

  async-retry@1.3.3:
    dependencies:
      retry: 0.13.1

  async@0.2.10: {}

  asynckit@0.4.0: {}

  autoprefixer@10.4.21(postcss@8.5.6):
    dependencies:
      browserslist: 4.25.3
      caniuse-lite: 1.0.30001737
      fraction.js: 4.3.7
      normalize-range: 0.1.2
      picocolors: 1.1.1
      postcss: 8.5.6
      postcss-value-parser: 4.2.0

  base64-js@1.5.1: {}

  bignumber.js@9.3.1: {}

  braces@3.0.3:
    dependencies:
      fill-range: 7.1.1

  browserslist@4.25.3:
    dependencies:
      caniuse-lite: 1.0.30001737
      electron-to-chromium: 1.5.208
      node-releases: 2.0.19
      update-browserslist-db: 1.1.3(browserslist@4.25.3)

  buffer-equal-constant-time@1.0.1: {}

  buffer-from@1.1.2: {}

  busboy@1.6.0:
    dependencies:
      streamsearch: 1.1.0

  c12@3.1.0:
    dependencies:
      chokidar: 4.0.3
      confbox: 0.2.2
      defu: 6.1.4
      dotenv: 16.6.1
      exsolve: 1.0.7
      giget: 2.0.0
      jiti: 2.5.1
      ohash: 2.0.11
      pathe: 2.0.3
      perfect-debounce: 1.0.0
      pkg-types: 2.3.0
      rc9: 2.1.2

  cac@6.7.14: {}

  call-bind-apply-helpers@1.0.2:
    dependencies:
      es-errors: 1.3.0
      function-bind: 1.1.2

  call-bound@1.0.4:
    dependencies:
      call-bind-apply-helpers: 1.0.2
      get-intrinsic: 1.3.0

  camelcase-css@2.0.1: {}

  caniuse-lite@1.0.30001737: {}

  canonicalize@1.0.8: {}

  caseless@0.12.0: {}

  chai@5.3.3:
    dependencies:
      assertion-error: 2.0.1
      check-error: 2.1.1
      deep-eql: 5.0.2
      loupe: 3.2.1
      pathval: 2.0.1

  chalk@4.1.2:
    dependencies:
      ansi-styles: 4.3.0
      supports-color: 7.2.0

  check-error@2.1.1: {}

  chokidar@4.0.3:
    dependencies:
      readdirp: 4.1.2

  chownr@3.0.0: {}

  citty@0.1.6:
    dependencies:
      consola: 3.4.2

  cjs-module-lexer@1.4.3: {}

  class-variance-authority@0.7.1:
    dependencies:
      clsx: 2.1.1

  classnames@2.5.1: {}

  client-only@0.0.1: {}

  cliui@8.0.1:
    dependencies:
      string-width: 4.2.3
      strip-ansi: 6.0.1
      wrap-ansi: 7.0.0

  clsx@2.1.1: {}

  color-convert@2.0.1:
    dependencies:
      color-name: 1.1.4

  color-name@1.1.4: {}

  color-string@1.9.1:
    dependencies:
      color-name: 1.1.4
      simple-swizzle: 0.2.2
    optional: true

  color@4.2.3:
    dependencies:
      color-convert: 2.0.1
      color-string: 1.9.1
    optional: true

  combined-stream@1.0.8:
    dependencies:
      delayed-stream: 1.0.0

  component-emitter@1.3.1: {}

  concat-stream@2.0.0:
    dependencies:
      buffer-from: 1.1.2
      inherits: 2.0.4
      readable-stream: 3.6.2
      typedarray: 0.0.6

  confbox@0.2.2: {}

  consola@3.4.2: {}

  cookie@1.0.2: {}

  cookiejar@2.1.4: {}

  create-require@1.1.1: {}

  cross-env@7.0.3:
    dependencies:
      cross-spawn: 7.0.6

  cross-fetch@4.1.0:
    dependencies:
      node-fetch: 2.7.0
    transitivePeerDependencies:
      - encoding

  cross-spawn@7.0.6:
    dependencies:
      path-key: 3.1.1
      shebang-command: 2.0.0
      which: 2.0.2

  css.escape@1.5.1: {}

  cssesc@3.0.0: {}

  cssstyle@4.6.0:
    dependencies:
      '@asamuzakjp/css-color': 3.2.0
      rrweb-cssom: 0.8.0

  csstype@3.1.3: {}

  data-urls@5.0.0:
    dependencies:
      whatwg-mimetype: 4.0.0
      whatwg-url: 14.2.0

  date-fns@4.1.0: {}

  dayjs@1.11.13: {}

  debug@4.4.1:
    dependencies:
      ms: 2.1.3

  decimal.js@10.6.0: {}

  dedent@1.6.0: {}

  deep-eql@5.0.2: {}

  deepmerge-ts@7.1.5: {}

  deepmerge@4.3.1: {}

  defu@6.1.4: {}

  delayed-stream@1.0.0: {}

  dequal@2.0.3: {}

  destr@2.0.5: {}

  detect-libc@1.0.3: {}

  detect-libc@2.0.4: {}

  detect-node-es@1.1.0: {}

  dezalgo@1.0.4:
    dependencies:
      asap: 2.0.6
      wrappy: 1.0.2

  diff@4.0.2: {}

  dom-accessibility-api@0.5.16: {}

  dom-accessibility-api@0.6.3: {}

  dom-serializer@2.0.0:
    dependencies:
      domelementtype: 2.3.0
      domhandler: 5.0.3
      entities: 4.5.0

  domelementtype@2.3.0: {}

  domhandler@5.0.3:
    dependencies:
      domelementtype: 2.3.0

  domutils@3.2.2:
    dependencies:
      dom-serializer: 2.0.0
      domelementtype: 2.3.0
      domhandler: 5.0.3

  dotenv@16.6.1: {}

  dunder-proto@1.0.1:
    dependencies:
      call-bind-apply-helpers: 1.0.2
      es-errors: 1.3.0
      gopd: 1.2.0

  duplexify@4.1.3:
    dependencies:
      end-of-stream: 1.4.5
      inherits: 2.0.4
      readable-stream: 3.6.2
      stream-shift: 1.0.3

  ecdsa-sig-formatter@1.0.11:
    dependencies:
      safe-buffer: 5.2.1

  effect@3.16.12:
    dependencies:
      '@standard-schema/spec': 1.0.0
      fast-check: 3.23.2

  electron-to-chromium@1.5.208: {}

  emoji-regex@8.0.0: {}

  empathic@2.0.0: {}

  end-of-stream@1.4.5:
    dependencies:
      once: 1.4.0

  enhanced-resolve@5.18.3:
    dependencies:
      graceful-fs: 4.2.11
      tapable: 2.2.3

  entities@4.5.0: {}

  entities@6.0.1: {}

  env-paths@2.2.1: {}

  es-define-property@1.0.1: {}

  es-errors@1.3.0: {}

  es-module-lexer@1.7.0: {}

  es-object-atoms@1.1.1:
    dependencies:
      es-errors: 1.3.0

  es-set-tostringtag@2.1.0:
    dependencies:
      es-errors: 1.3.0
      get-intrinsic: 1.3.0
      has-tostringtag: 1.0.2
      hasown: 2.0.2

  esbuild@0.21.5:
    optionalDependencies:
      '@esbuild/aix-ppc64': 0.21.5
      '@esbuild/android-arm': 0.21.5
      '@esbuild/android-arm64': 0.21.5
      '@esbuild/android-x64': 0.21.5
      '@esbuild/darwin-arm64': 0.21.5
      '@esbuild/darwin-x64': 0.21.5
      '@esbuild/freebsd-arm64': 0.21.5
      '@esbuild/freebsd-x64': 0.21.5
      '@esbuild/linux-arm': 0.21.5
      '@esbuild/linux-arm64': 0.21.5
      '@esbuild/linux-ia32': 0.21.5
      '@esbuild/linux-loong64': 0.21.5
      '@esbuild/linux-mips64el': 0.21.5
      '@esbuild/linux-ppc64': 0.21.5
      '@esbuild/linux-riscv64': 0.21.5
      '@esbuild/linux-s390x': 0.21.5
      '@esbuild/linux-x64': 0.21.5
      '@esbuild/netbsd-x64': 0.21.5
      '@esbuild/openbsd-x64': 0.21.5
      '@esbuild/sunos-x64': 0.21.5
      '@esbuild/win32-arm64': 0.21.5
      '@esbuild/win32-ia32': 0.21.5
      '@esbuild/win32-x64': 0.21.5

  esbuild@0.25.9:
    optionalDependencies:
      '@esbuild/aix-ppc64': 0.25.9
      '@esbuild/android-arm': 0.25.9
      '@esbuild/android-arm64': 0.25.9
      '@esbuild/android-x64': 0.25.9
      '@esbuild/darwin-arm64': 0.25.9
      '@esbuild/darwin-x64': 0.25.9
      '@esbuild/freebsd-arm64': 0.25.9
      '@esbuild/freebsd-x64': 0.25.9
      '@esbuild/linux-arm': 0.25.9
      '@esbuild/linux-arm64': 0.25.9
      '@esbuild/linux-ia32': 0.25.9
      '@esbuild/linux-loong64': 0.25.9
      '@esbuild/linux-mips64el': 0.25.9
      '@esbuild/linux-ppc64': 0.25.9
      '@esbuild/linux-riscv64': 0.25.9
      '@esbuild/linux-s390x': 0.25.9
      '@esbuild/linux-x64': 0.25.9
      '@esbuild/netbsd-arm64': 0.25.9
      '@esbuild/netbsd-x64': 0.25.9
      '@esbuild/openbsd-arm64': 0.25.9
      '@esbuild/openbsd-x64': 0.25.9
      '@esbuild/openharmony-arm64': 0.25.9
      '@esbuild/sunos-x64': 0.25.9
      '@esbuild/win32-arm64': 0.25.9
      '@esbuild/win32-ia32': 0.25.9
      '@esbuild/win32-x64': 0.25.9

  escalade@3.2.0: {}

  estree-walker@3.0.3:
    dependencies:
      '@types/estree': 1.0.8

  event-target-shim@5.0.1: {}

  eventsource-parser@3.0.5: {}

  expect-type@1.2.2: {}

  exsolve@1.0.7: {}

  extend@3.0.2: {}

  fast-check@3.23.2:
    dependencies:
      pure-rand: 6.1.0

  fast-deep-equal@2.0.1: {}

  fast-glob@3.3.3:
    dependencies:
      '@nodelib/fs.stat': 2.0.5
      '@nodelib/fs.walk': 1.2.8
      glob-parent: 5.1.2
      merge2: 1.4.1
      micromatch: 4.0.8

  fast-safe-stringify@2.1.1: {}

  fast-sha256@1.3.0: {}

  fast-xml-parser@4.5.3:
    dependencies:
      strnum: 1.1.2

  fast-xml-parser@5.2.5:
    dependencies:
      strnum: 2.1.1

  fastq@1.19.1:
    dependencies:
      reusify: 1.1.0

  fd-package-json@2.0.0:
    dependencies:
      walk-up-path: 4.0.0

  fdir@6.5.0(picomatch@4.0.3):
    optionalDependencies:
      picomatch: 4.0.3

  ffmpeg-static@5.2.0:
    dependencies:
      '@derhuerst/http-basic': 8.2.4
      env-paths: 2.2.1
      https-proxy-agent: 5.0.1
      progress: 2.0.3
    transitivePeerDependencies:
      - supports-color

  fill-range@7.1.1:
    dependencies:
      to-regex-range: 5.0.1

  fluent-ffmpeg@2.1.3:
    dependencies:
      async: 0.2.10
      which: 1.3.1

  form-data@2.5.5:
    dependencies:
      asynckit: 0.4.0
      combined-stream: 1.0.8
      es-set-tostringtag: 2.1.0
      hasown: 2.0.2
      mime-types: 2.1.35
      safe-buffer: 5.2.1

  form-data@4.0.4:
    dependencies:
      asynckit: 0.4.0
      combined-stream: 1.0.8
      es-set-tostringtag: 2.1.0
      hasown: 2.0.2
      mime-types: 2.1.35

  formatly@0.3.0:
    dependencies:
      fd-package-json: 2.0.0

  formidable@3.5.4:
    dependencies:
      '@paralleldrive/cuid2': 2.2.2
      dezalgo: 1.0.4
      once: 1.4.0

  forwarded-parse@2.1.2: {}

  fraction.js@4.3.7: {}

  framer-motion@12.23.12(react-dom@19.1.1(react@19.1.1))(react@19.1.1):
    dependencies:
      motion-dom: 12.23.12
      motion-utils: 12.23.6
      tslib: 2.8.1
    optionalDependencies:
      react: 19.1.1
      react-dom: 19.1.1(react@19.1.1)

  fsevents@2.3.3:
    optional: true

  function-bind@1.1.2: {}

  gaxios@6.7.1:
    dependencies:
      extend: 3.0.2
      https-proxy-agent: 7.0.6
      is-stream: 2.0.1
      node-fetch: 2.7.0
      uuid: 9.0.1
    transitivePeerDependencies:
      - encoding
      - supports-color

  gcp-metadata@6.1.1:
    dependencies:
      gaxios: 6.7.1
      google-logging-utils: 0.0.2
      json-bigint: 1.0.0
    transitivePeerDependencies:
      - encoding
      - supports-color

  get-caller-file@2.0.5: {}

  get-intrinsic@1.3.0:
    dependencies:
      call-bind-apply-helpers: 1.0.2
      es-define-property: 1.0.1
      es-errors: 1.3.0
      es-object-atoms: 1.1.1
      function-bind: 1.1.2
      get-proto: 1.0.1
      gopd: 1.2.0
      has-symbols: 1.1.0
      hasown: 2.0.2
      math-intrinsics: 1.1.0

  get-nonce@1.0.1: {}

  get-proto@1.0.1:
    dependencies:
      dunder-proto: 1.0.1
      es-object-atoms: 1.1.1

  get-tsconfig@4.10.1:
    dependencies:
      resolve-pkg-maps: 1.0.0

  giget@2.0.0:
    dependencies:
      citty: 0.1.6
      consola: 3.4.2
      defu: 6.1.4
      node-fetch-native: 1.6.7
      nypm: 0.6.1
      pathe: 2.0.3

  glob-parent@5.1.2:
    dependencies:
      is-glob: 4.0.3

  glob-to-regexp@0.4.1: {}

  globby@14.1.0:
    dependencies:
      '@sindresorhus/merge-streams': 2.3.0
      fast-glob: 3.3.3
      ignore: 7.0.5
      path-type: 6.0.0
      slash: 5.1.0
      unicorn-magic: 0.3.0

  globrex@0.1.2: {}

  google-auth-library@9.15.1:
    dependencies:
      base64-js: 1.5.1
      ecdsa-sig-formatter: 1.0.11
      gaxios: 6.7.1
      gcp-metadata: 6.1.1
      gtoken: 7.1.0
      jws: 4.0.0
    transitivePeerDependencies:
      - encoding
      - supports-color

  google-logging-utils@0.0.2: {}

  gopd@1.2.0: {}

  graceful-fs@4.2.11: {}

  gtoken@7.1.0:
    dependencies:
      gaxios: 6.7.1
      jws: 4.0.0
    transitivePeerDependencies:
      - encoding
      - supports-color

  has-flag@4.0.0: {}

  has-symbols@1.1.0: {}

  has-tostringtag@1.0.2:
    dependencies:
      has-symbols: 1.1.0

  hash.js@1.1.7:
    dependencies:
      inherits: 2.0.4
      minimalistic-assert: 1.0.1

  hasown@2.0.2:
    dependencies:
      function-bind: 1.1.2

  html-encoding-sniffer@4.0.0:
    dependencies:
      whatwg-encoding: 3.1.1

  html-entities@2.6.0: {}

  html-to-text@9.0.5:
    dependencies:
      '@selderee/plugin-htmlparser2': 0.11.0
      deepmerge: 4.3.1
      dom-serializer: 2.0.0
      htmlparser2: 8.0.2
      selderee: 0.11.0

  htmlparser2@8.0.2:
    dependencies:
      domelementtype: 2.3.0
      domhandler: 5.0.3
      domutils: 3.2.2
      entities: 4.5.0

  http-cookie-agent@7.0.2(tough-cookie@5.1.2)(undici@7.15.0):
    dependencies:
      agent-base: 7.1.4
      tough-cookie: 5.1.2
    optionalDependencies:
      undici: 7.15.0

  http-proxy-agent@5.0.0:
    dependencies:
      '@tootallnate/once': 2.0.0
      agent-base: 6.0.2
      debug: 4.4.1
    transitivePeerDependencies:
      - supports-color

  http-proxy-agent@7.0.2:
    dependencies:
      agent-base: 7.1.4
      debug: 4.4.1
    transitivePeerDependencies:
      - supports-color

  http-response-object@3.0.2:
    dependencies:
      '@types/node': 10.17.60

  https-proxy-agent@5.0.1:
    dependencies:
      agent-base: 6.0.2
      debug: 4.4.1
    transitivePeerDependencies:
      - supports-color

  https-proxy-agent@7.0.6:
    dependencies:
      agent-base: 7.1.4
      debug: 4.4.1
    transitivePeerDependencies:
      - supports-color

  iconv-lite@0.6.3:
    dependencies:
      safer-buffer: 2.1.2

  ignore@7.0.5: {}

  import-in-the-middle@1.14.2:
    dependencies:
      acorn: 8.15.0
      acorn-import-attributes: 1.9.5(acorn@8.15.0)
      cjs-module-lexer: 1.4.3
      module-details-from-path: 1.0.4

  indent-string@4.0.0: {}

  inherits@2.0.4: {}

  inngest@3.40.1(next@15.2.4(@opentelemetry/api@1.9.0)(react-dom@19.1.1(react@19.1.1))(react@19.1.1))(typescript@5.8.2):
    dependencies:
      '@bufbuild/protobuf': 2.7.0
      '@inngest/ai': 0.1.5
      '@jpwilliams/waitgroup': 2.1.1
      '@opentelemetry/api': 1.9.0
      '@opentelemetry/auto-instrumentations-node': 0.56.1(@opentelemetry/api@1.9.0)
      '@opentelemetry/context-async-hooks': 1.30.1(@opentelemetry/api@1.9.0)
      '@opentelemetry/exporter-trace-otlp-http': 0.57.2(@opentelemetry/api@1.9.0)
      '@opentelemetry/instrumentation': 0.57.2(@opentelemetry/api@1.9.0)
      '@opentelemetry/resources': 1.30.1(@opentelemetry/api@1.9.0)
      '@opentelemetry/sdk-trace-base': 1.30.1(@opentelemetry/api@1.9.0)
      '@types/debug': 4.1.12
      canonicalize: 1.0.8
      chalk: 4.1.2
      cross-fetch: 4.1.0
      debug: 4.4.1
      hash.js: 1.1.7
      json-stringify-safe: 5.0.1
      ms: 2.1.3
      serialize-error-cjs: 0.1.4
      strip-ansi: 5.2.0
      temporal-polyfill: 0.2.5
      zod: 3.22.5
    optionalDependencies:
      next: 15.2.4(@opentelemetry/api@1.9.0)(react-dom@19.1.1(react@19.1.1))(react@19.1.1)
      typescript: 5.8.2
    transitivePeerDependencies:
      - encoding
      - supports-color

  is-arrayish@0.3.2:
    optional: true

  is-core-module@2.16.1:
    dependencies:
      hasown: 2.0.2

  is-extglob@2.1.1: {}

  is-fullwidth-code-point@3.0.0: {}

  is-glob@4.0.3:
    dependencies:
      is-extglob: 2.1.1

  is-number@7.0.0: {}

  is-potential-custom-element-name@1.0.1: {}

  is-stream@2.0.1: {}

  isexe@2.0.0: {}

  jiti@2.5.1: {}

  js-cookie@3.0.5: {}

  js-tokens@4.0.0: {}

  js-yaml@4.1.0:
    dependencies:
      argparse: 2.0.1

  jsdom@25.0.1:
    dependencies:
      cssstyle: 4.6.0
      data-urls: 5.0.0
      decimal.js: 10.6.0
      form-data: 4.0.4
      html-encoding-sniffer: 4.0.0
      http-proxy-agent: 7.0.2
      https-proxy-agent: 7.0.6
      is-potential-custom-element-name: 1.0.1
      nwsapi: 2.2.21
      parse5: 7.3.0
      rrweb-cssom: 0.7.1
      saxes: 6.0.0
      symbol-tree: 3.2.4
      tough-cookie: 5.1.2
      w3c-xmlserializer: 5.0.0
      webidl-conversions: 7.0.0
      whatwg-encoding: 3.1.1
      whatwg-mimetype: 4.0.0
      whatwg-url: 14.2.0
      ws: 8.18.3
      xml-name-validator: 5.0.0
    transitivePeerDependencies:
      - bufferutil
      - supports-color
      - utf-8-validate

  json-bigint@1.0.0:
    dependencies:
      bignumber.js: 9.3.1

  json-schema@0.4.0: {}

  json-stringify-safe@5.0.1: {}

  jwa@2.0.1:
    dependencies:
      buffer-equal-constant-time: 1.0.1
      ecdsa-sig-formatter: 1.0.11
      safe-buffer: 5.2.1

  jws@4.0.0:
    dependencies:
      jwa: 2.0.1
      safe-buffer: 5.2.1

  knip@5.63.0(@types/node@22.17.2)(typescript@5.8.2):
    dependencies:
      '@nodelib/fs.walk': 1.2.8
      '@types/node': 22.17.2
      fast-glob: 3.3.3
      formatly: 0.3.0
      jiti: 2.5.1
      js-yaml: 4.1.0
      minimist: 1.2.8
      oxc-resolver: 11.6.2
      picocolors: 1.1.1
      picomatch: 4.0.3
      smol-toml: 1.4.2
      strip-json-comments: 5.0.2
      typescript: 5.8.2
      zod: 3.25.76
      zod-validation-error: 3.5.3(zod@3.25.76)

  leac@0.6.0: {}

  lightningcss-darwin-arm64@1.30.1:
    optional: true

  lightningcss-darwin-x64@1.30.1:
    optional: true

  lightningcss-freebsd-x64@1.30.1:
    optional: true

  lightningcss-linux-arm-gnueabihf@1.30.1:
    optional: true

  lightningcss-linux-arm64-gnu@1.30.1:
    optional: true

  lightningcss-linux-arm64-musl@1.30.1:
    optional: true

  lightningcss-linux-x64-gnu@1.30.1:
    optional: true

  lightningcss-linux-x64-musl@1.30.1:
    optional: true

  lightningcss-win32-arm64-msvc@1.30.1:
    optional: true

  lightningcss-win32-x64-msvc@1.30.1:
    optional: true

  lightningcss@1.30.1:
    dependencies:
      detect-libc: 2.0.4
    optionalDependencies:
      lightningcss-darwin-arm64: 1.30.1
      lightningcss-darwin-x64: 1.30.1
      lightningcss-freebsd-x64: 1.30.1
      lightningcss-linux-arm-gnueabihf: 1.30.1
      lightningcss-linux-arm64-gnu: 1.30.1
      lightningcss-linux-arm64-musl: 1.30.1
      lightningcss-linux-x64-gnu: 1.30.1
      lightningcss-linux-x64-musl: 1.30.1
      lightningcss-win32-arm64-msvc: 1.30.1
      lightningcss-win32-x64-msvc: 1.30.1

  lodash.camelcase@4.3.0: {}

  lodash.castarray@4.4.0: {}

  lodash.isplainobject@4.0.6: {}

  lodash.merge@4.6.2: {}

  lodash.throttle@4.1.1: {}

  long@5.3.2: {}

  loupe@3.2.1: {}

  lru-cache@10.4.3: {}

  lucide-react@0.541.0(react@19.1.1):
    dependencies:
      react: 19.1.1

  lz-string@1.5.0: {}

  m3u8stream@0.8.6:
    dependencies:
      miniget: 4.2.3
      sax: 1.4.1

  magic-string@0.30.18:
    dependencies:
      '@jridgewell/sourcemap-codec': 1.5.5

  make-error@1.3.6: {}

  math-intrinsics@1.1.0: {}

  merge2@1.4.1: {}

  methods@1.1.2: {}

  micromatch@4.0.8:
    dependencies:
      braces: 3.0.3
      picomatch: 2.3.1

  mime-db@1.52.0: {}

  mime-types@2.1.35:
    dependencies:
      mime-db: 1.52.0

  mime@2.6.0: {}

  mime@3.0.0: {}

  mime@4.0.7: {}

  min-indent@1.0.1: {}

  miniget@4.2.3: {}

  minimalistic-assert@1.0.1: {}

  minimist@1.2.8: {}

  minipass@7.1.2: {}

  minizlib@3.0.2:
    dependencies:
      minipass: 7.1.2

  mkdirp@3.0.1: {}

  module-details-from-path@1.0.4: {}

  motion-dom@12.23.12:
    dependencies:
      motion-utils: 12.23.6

  motion-utils@12.23.6: {}

  mri@1.2.0: {}

  ms@2.1.3: {}

  nanoid@3.3.11: {}

  napi-postinstall@0.3.3: {}

  next-themes@0.4.6(react-dom@19.1.1(react@19.1.1))(react@19.1.1):
    dependencies:
      react: 19.1.1
      react-dom: 19.1.1(react@19.1.1)

  next@15.2.4(@opentelemetry/api@1.9.0)(react-dom@19.1.1(react@19.1.1))(react@19.1.1):
    dependencies:
      '@next/env': 15.2.4
      '@swc/counter': 0.1.3
      '@swc/helpers': 0.5.15
      busboy: 1.6.0
      caniuse-lite: 1.0.30001737
      postcss: 8.4.31
      react: 19.1.1
      react-dom: 19.1.1(react@19.1.1)
      styled-jsx: 5.1.6(react@19.1.1)
    optionalDependencies:
      '@next/swc-darwin-arm64': 15.2.4
      '@next/swc-darwin-x64': 15.2.4
      '@next/swc-linux-arm64-gnu': 15.2.4
      '@next/swc-linux-arm64-musl': 15.2.4
      '@next/swc-linux-x64-gnu': 15.2.4
      '@next/swc-linux-x64-musl': 15.2.4
      '@next/swc-win32-arm64-msvc': 15.2.4
      '@next/swc-win32-x64-msvc': 15.2.4
      '@opentelemetry/api': 1.9.0
      sharp: 0.33.5
    transitivePeerDependencies:
      - '@babel/core'
      - babel-plugin-macros

  node-addon-api@7.1.1: {}

  node-addon-api@8.5.0: {}

  node-fetch-native@1.6.7: {}

  node-fetch@2.7.0:
    dependencies:
      whatwg-url: 5.0.0

  node-gyp-build@4.8.4: {}

  node-releases@2.0.19: {}

  normalize-range@0.1.2: {}

  nwsapi@2.2.21: {}

  nypm@0.6.1:
    dependencies:
      citty: 0.1.6
      consola: 3.4.2
      pathe: 2.0.3
      pkg-types: 2.3.0
      tinyexec: 1.0.1

  object-inspect@1.13.4: {}

  ohash@2.0.11: {}

  once@1.4.0:
    dependencies:
      wrappy: 1.0.2

  openai@5.15.0(ws@8.18.3)(zod@3.25.76):
    optionalDependencies:
      ws: 8.18.3
      zod: 3.25.76

  oxc-resolver@11.6.2:
    dependencies:
      napi-postinstall: 0.3.3
    optionalDependencies:
      '@oxc-resolver/binding-android-arm-eabi': 11.6.2
      '@oxc-resolver/binding-android-arm64': 11.6.2
      '@oxc-resolver/binding-darwin-arm64': 11.6.2
      '@oxc-resolver/binding-darwin-x64': 11.6.2
      '@oxc-resolver/binding-freebsd-x64': 11.6.2
      '@oxc-resolver/binding-linux-arm-gnueabihf': 11.6.2
      '@oxc-resolver/binding-linux-arm-musleabihf': 11.6.2
      '@oxc-resolver/binding-linux-arm64-gnu': 11.6.2
      '@oxc-resolver/binding-linux-arm64-musl': 11.6.2
      '@oxc-resolver/binding-linux-ppc64-gnu': 11.6.2
      '@oxc-resolver/binding-linux-riscv64-gnu': 11.6.2
      '@oxc-resolver/binding-linux-riscv64-musl': 11.6.2
      '@oxc-resolver/binding-linux-s390x-gnu': 11.6.2
      '@oxc-resolver/binding-linux-x64-gnu': 11.6.2
      '@oxc-resolver/binding-linux-x64-musl': 11.6.2
      '@oxc-resolver/binding-wasm32-wasi': 11.6.2
      '@oxc-resolver/binding-win32-arm64-msvc': 11.6.2
      '@oxc-resolver/binding-win32-ia32-msvc': 11.6.2
      '@oxc-resolver/binding-win32-x64-msvc': 11.6.2

  p-limit@3.1.0:
    dependencies:
      yocto-queue: 0.1.0

  parse-cache-control@1.0.1: {}

  parse5@7.3.0:
    dependencies:
      entities: 6.0.1

  parseley@0.12.1:
    dependencies:
      leac: 0.6.0
      peberminta: 0.9.0

  path-key@3.1.1: {}

  path-parse@1.0.7: {}

  path-type@6.0.0: {}

  pathe@1.1.2: {}

  pathe@2.0.3: {}

  pathval@2.0.1: {}

  peberminta@0.9.0: {}

  perfect-debounce@1.0.0: {}

  pg-int8@1.0.1: {}

  pg-protocol@1.10.3: {}

  pg-types@2.2.0:
    dependencies:
      pg-int8: 1.0.1
      postgres-array: 2.0.0
      postgres-bytea: 1.0.0
      postgres-date: 1.0.7
      postgres-interval: 1.2.0

  picocolors@0.2.1: {}

  picocolors@1.1.1: {}

  picomatch@2.3.1: {}

  picomatch@4.0.3: {}

  pify@2.3.0: {}

  pkg-types@2.3.0:
    dependencies:
      confbox: 0.2.2
      exsolve: 1.0.7
      pathe: 2.0.3

  postcss-import@16.1.1(postcss@8.5.6):
    dependencies:
      postcss: 8.5.6
      postcss-value-parser: 4.2.0
      read-cache: 1.0.0
      resolve: 1.22.10

  postcss-js@4.0.1(postcss@8.5.6):
    dependencies:
      camelcase-css: 2.0.1
      postcss: 8.5.6

  postcss-mixins@12.1.2(postcss@8.5.6):
    dependencies:
      postcss: 8.5.6
      postcss-js: 4.0.1(postcss@8.5.6)
      postcss-simple-vars: 7.0.1(postcss@8.5.6)
      sugarss: 5.0.1(postcss@8.5.6)
      tinyglobby: 0.2.14

  postcss-nested@7.0.2(postcss@8.5.6):
    dependencies:
      postcss: 8.5.6
      postcss-selector-parser: 7.1.0

  postcss-selector-parser@6.0.10:
    dependencies:
      cssesc: 3.0.0
      util-deprecate: 1.0.2

  postcss-selector-parser@7.1.0:
    dependencies:
      cssesc: 3.0.0
      util-deprecate: 1.0.2

  postcss-simple-vars@7.0.1(postcss@8.5.6):
    dependencies:
      postcss: 8.5.6

  postcss-utilities@0.8.4:
    dependencies:
      postcss: 7.0.39
      postcss-value-parser: 4.2.0

  postcss-value-parser@4.2.0: {}

  postcss@7.0.39:
    dependencies:
      picocolors: 0.2.1
      source-map: 0.6.1

  postcss@8.4.31:
    dependencies:
      nanoid: 3.3.11
      picocolors: 1.1.1
      source-map-js: 1.2.1

  postcss@8.5.6:
    dependencies:
      nanoid: 3.3.11
      picocolors: 1.1.1
      source-map-js: 1.2.1

  postgres-array@2.0.0: {}

  postgres-bytea@1.0.0: {}

  postgres-date@1.0.7: {}

  postgres-interval@1.2.0:
    dependencies:
      xtend: 4.0.2

  prettier@3.5.0: {}

  prettier@3.6.2: {}

  pretty-format@27.5.1:
    dependencies:
      ansi-regex: 5.0.1
      ansi-styles: 5.2.0
      react-is: 17.0.2

  prisma@6.14.0(typescript@5.8.2):
    dependencies:
      '@prisma/config': 6.14.0
      '@prisma/engines': 6.14.0
    optionalDependencies:
      typescript: 5.8.2
    transitivePeerDependencies:
      - magicast

  progress@2.0.3: {}

  protobufjs@7.5.4:
    dependencies:
      '@protobufjs/aspromise': 1.1.2
      '@protobufjs/base64': 1.1.2
      '@protobufjs/codegen': 2.0.4
      '@protobufjs/eventemitter': 1.1.0
      '@protobufjs/fetch': 1.1.0
      '@protobufjs/float': 1.0.2
      '@protobufjs/inquire': 1.1.0
      '@protobufjs/path': 1.1.2
      '@protobufjs/pool': 1.1.0
      '@protobufjs/utf8': 1.1.0
      '@types/node': 22.17.2
      long: 5.3.2

  punycode@2.3.1: {}

  pure-rand@6.1.0: {}

  qs@6.14.0:
    dependencies:
      side-channel: 1.1.0

  queue-microtask@1.2.3: {}

  radix-ui@1.4.3(@types/react-dom@19.1.7(@types/react@19.1.11))(@types/react@19.1.11)(react-dom@19.1.1(react@19.1.1))(react@19.1.1):
    dependencies:
      '@radix-ui/primitive': 1.1.3
      '@radix-ui/react-accessible-icon': 1.1.7(@types/react-dom@19.1.7(@types/react@19.1.11))(@types/react@19.1.11)(react-dom@19.1.1(react@19.1.1))(react@19.1.1)
      '@radix-ui/react-accordion': 1.2.12(@types/react-dom@19.1.7(@types/react@19.1.11))(@types/react@19.1.11)(react-dom@19.1.1(react@19.1.1))(react@19.1.1)
      '@radix-ui/react-alert-dialog': 1.1.15(@types/react-dom@19.1.7(@types/react@19.1.11))(@types/react@19.1.11)(react-dom@19.1.1(react@19.1.1))(react@19.1.1)
      '@radix-ui/react-arrow': 1.1.7(@types/react-dom@19.1.7(@types/react@19.1.11))(@types/react@19.1.11)(react-dom@19.1.1(react@19.1.1))(react@19.1.1)
      '@radix-ui/react-aspect-ratio': 1.1.7(@types/react-dom@19.1.7(@types/react@19.1.11))(@types/react@19.1.11)(react-dom@19.1.1(react@19.1.1))(react@19.1.1)
      '@radix-ui/react-avatar': 1.1.10(@types/react-dom@19.1.7(@types/react@19.1.11))(@types/react@19.1.11)(react-dom@19.1.1(react@19.1.1))(react@19.1.1)
      '@radix-ui/react-checkbox': 1.3.3(@types/react-dom@19.1.7(@types/react@19.1.11))(@types/react@19.1.11)(react-dom@19.1.1(react@19.1.1))(react@19.1.1)
      '@radix-ui/react-collapsible': 1.1.12(@types/react-dom@19.1.7(@types/react@19.1.11))(@types/react@19.1.11)(react-dom@19.1.1(react@19.1.1))(react@19.1.1)
      '@radix-ui/react-collection': 1.1.7(@types/react-dom@19.1.7(@types/react@19.1.11))(@types/react@19.1.11)(react-dom@19.1.1(react@19.1.1))(react@19.1.1)
      '@radix-ui/react-compose-refs': 1.1.2(@types/react@19.1.11)(react@19.1.1)
      '@radix-ui/react-context': 1.1.2(@types/react@19.1.11)(react@19.1.1)
      '@radix-ui/react-context-menu': 2.2.16(@types/react-dom@19.1.7(@types/react@19.1.11))(@types/react@19.1.11)(react-dom@19.1.1(react@19.1.1))(react@19.1.1)
      '@radix-ui/react-dialog': 1.1.15(@types/react-dom@19.1.7(@types/react@19.1.11))(@types/react@19.1.11)(react-dom@19.1.1(react@19.1.1))(react@19.1.1)
      '@radix-ui/react-direction': 1.1.1(@types/react@19.1.11)(react@19.1.1)
      '@radix-ui/react-dismissable-layer': 1.1.11(@types/react-dom@19.1.7(@types/react@19.1.11))(@types/react@19.1.11)(react-dom@19.1.1(react@19.1.1))(react@19.1.1)
      '@radix-ui/react-dropdown-menu': 2.1.16(@types/react-dom@19.1.7(@types/react@19.1.11))(@types/react@19.1.11)(react-dom@19.1.1(react@19.1.1))(react@19.1.1)
      '@radix-ui/react-focus-guards': 1.1.3(@types/react@19.1.11)(react@19.1.1)
      '@radix-ui/react-focus-scope': 1.1.7(@types/react-dom@19.1.7(@types/react@19.1.11))(@types/react@19.1.11)(react-dom@19.1.1(react@19.1.1))(react@19.1.1)
      '@radix-ui/react-form': 0.1.8(@types/react-dom@19.1.7(@types/react@19.1.11))(@types/react@19.1.11)(react-dom@19.1.1(react@19.1.1))(react@19.1.1)
      '@radix-ui/react-hover-card': 1.1.15(@types/react-dom@19.1.7(@types/react@19.1.11))(@types/react@19.1.11)(react-dom@19.1.1(react@19.1.1))(react@19.1.1)
      '@radix-ui/react-label': 2.1.7(@types/react-dom@19.1.7(@types/react@19.1.11))(@types/react@19.1.11)(react-dom@19.1.1(react@19.1.1))(react@19.1.1)
      '@radix-ui/react-menu': 2.1.16(@types/react-dom@19.1.7(@types/react@19.1.11))(@types/react@19.1.11)(react-dom@19.1.1(react@19.1.1))(react@19.1.1)
      '@radix-ui/react-menubar': 1.1.16(@types/react-dom@19.1.7(@types/react@19.1.11))(@types/react@19.1.11)(react-dom@19.1.1(react@19.1.1))(react@19.1.1)
      '@radix-ui/react-navigation-menu': 1.2.14(@types/react-dom@19.1.7(@types/react@19.1.11))(@types/react@19.1.11)(react-dom@19.1.1(react@19.1.1))(react@19.1.1)
      '@radix-ui/react-one-time-password-field': 0.1.8(@types/react-dom@19.1.7(@types/react@19.1.11))(@types/react@19.1.11)(react-dom@19.1.1(react@19.1.1))(react@19.1.1)
      '@radix-ui/react-password-toggle-field': 0.1.3(@types/react-dom@19.1.7(@types/react@19.1.11))(@types/react@19.1.11)(react-dom@19.1.1(react@19.1.1))(react@19.1.1)
      '@radix-ui/react-popover': 1.1.15(@types/react-dom@19.1.7(@types/react@19.1.11))(@types/react@19.1.11)(react-dom@19.1.1(react@19.1.1))(react@19.1.1)
      '@radix-ui/react-popper': 1.2.8(@types/react-dom@19.1.7(@types/react@19.1.11))(@types/react@19.1.11)(react-dom@19.1.1(react@19.1.1))(react@19.1.1)
      '@radix-ui/react-portal': 1.1.9(@types/react-dom@19.1.7(@types/react@19.1.11))(@types/react@19.1.11)(react-dom@19.1.1(react@19.1.1))(react@19.1.1)
      '@radix-ui/react-presence': 1.1.5(@types/react-dom@19.1.7(@types/react@19.1.11))(@types/react@19.1.11)(react-dom@19.1.1(react@19.1.1))(react@19.1.1)
      '@radix-ui/react-primitive': 2.1.3(@types/react-dom@19.1.7(@types/react@19.1.11))(@types/react@19.1.11)(react-dom@19.1.1(react@19.1.1))(react@19.1.1)
      '@radix-ui/react-progress': 1.1.7(@types/react-dom@19.1.7(@types/react@19.1.11))(@types/react@19.1.11)(react-dom@19.1.1(react@19.1.1))(react@19.1.1)
      '@radix-ui/react-radio-group': 1.3.8(@types/react-dom@19.1.7(@types/react@19.1.11))(@types/react@19.1.11)(react-dom@19.1.1(react@19.1.1))(react@19.1.1)
      '@radix-ui/react-roving-focus': 1.1.11(@types/react-dom@19.1.7(@types/react@19.1.11))(@types/react@19.1.11)(react-dom@19.1.1(react@19.1.1))(react@19.1.1)
      '@radix-ui/react-scroll-area': 1.2.10(@types/react-dom@19.1.7(@types/react@19.1.11))(@types/react@19.1.11)(react-dom@19.1.1(react@19.1.1))(react@19.1.1)
      '@radix-ui/react-select': 2.2.6(@types/react-dom@19.1.7(@types/react@19.1.11))(@types/react@19.1.11)(react-dom@19.1.1(react@19.1.1))(react@19.1.1)
      '@radix-ui/react-separator': 1.1.7(@types/react-dom@19.1.7(@types/react@19.1.11))(@types/react@19.1.11)(react-dom@19.1.1(react@19.1.1))(react@19.1.1)
      '@radix-ui/react-slider': 1.3.6(@types/react-dom@19.1.7(@types/react@19.1.11))(@types/react@19.1.11)(react-dom@19.1.1(react@19.1.1))(react@19.1.1)
      '@radix-ui/react-slot': 1.2.3(@types/react@19.1.11)(react@19.1.1)
      '@radix-ui/react-switch': 1.2.6(@types/react-dom@19.1.7(@types/react@19.1.11))(@types/react@19.1.11)(react-dom@19.1.1(react@19.1.1))(react@19.1.1)
      '@radix-ui/react-tabs': 1.1.13(@types/react-dom@19.1.7(@types/react@19.1.11))(@types/react@19.1.11)(react-dom@19.1.1(react@19.1.1))(react@19.1.1)
      '@radix-ui/react-toast': 1.2.15(@types/react-dom@19.1.7(@types/react@19.1.11))(@types/react@19.1.11)(react-dom@19.1.1(react@19.1.1))(react@19.1.1)
      '@radix-ui/react-toggle': 1.1.10(@types/react-dom@19.1.7(@types/react@19.1.11))(@types/react@19.1.11)(react-dom@19.1.1(react@19.1.1))(react@19.1.1)
      '@radix-ui/react-toggle-group': 1.1.11(@types/react-dom@19.1.7(@types/react@19.1.11))(@types/react@19.1.11)(react-dom@19.1.1(react@19.1.1))(react@19.1.1)
      '@radix-ui/react-toolbar': 1.1.11(@types/react-dom@19.1.7(@types/react@19.1.11))(@types/react@19.1.11)(react-dom@19.1.1(react@19.1.1))(react@19.1.1)
      '@radix-ui/react-tooltip': 1.2.8(@types/react-dom@19.1.7(@types/react@19.1.11))(@types/react@19.1.11)(react-dom@19.1.1(react@19.1.1))(react@19.1.1)
      '@radix-ui/react-use-callback-ref': 1.1.1(@types/react@19.1.11)(react@19.1.1)
      '@radix-ui/react-use-controllable-state': 1.2.2(@types/react@19.1.11)(react@19.1.1)
      '@radix-ui/react-use-effect-event': 0.0.2(@types/react@19.1.11)(react@19.1.1)
      '@radix-ui/react-use-escape-keydown': 1.1.1(@types/react@19.1.11)(react@19.1.1)
      '@radix-ui/react-use-is-hydrated': 0.1.0(@types/react@19.1.11)(react@19.1.1)
      '@radix-ui/react-use-layout-effect': 1.1.1(@types/react@19.1.11)(react@19.1.1)
      '@radix-ui/react-use-size': 1.1.1(@types/react@19.1.11)(react@19.1.1)
      '@radix-ui/react-visually-hidden': 1.2.3(@types/react-dom@19.1.7(@types/react@19.1.11))(@types/react@19.1.11)(react-dom@19.1.1(react@19.1.1))(react@19.1.1)
      react: 19.1.1
      react-dom: 19.1.1(react@19.1.1)
    optionalDependencies:
      '@types/react': 19.1.11
      '@types/react-dom': 19.1.7(@types/react@19.1.11)

  rc9@2.1.2:
    dependencies:
      defu: 6.1.4
      destr: 2.0.5

  react-dom@19.1.1(react@19.1.1):
    dependencies:
      react: 19.1.1
      scheduler: 0.26.0

  react-hook-form@7.62.0(react@19.1.1):
    dependencies:
      react: 19.1.1

  react-is@17.0.2: {}

  react-promise-suspense@0.3.4:
    dependencies:
      fast-deep-equal: 2.0.1

  react-remove-scroll-bar@2.3.8(@types/react@19.1.11)(react@19.1.1):
    dependencies:
      react: 19.1.1
      react-style-singleton: 2.2.3(@types/react@19.1.11)(react@19.1.1)
      tslib: 2.8.1
    optionalDependencies:
      '@types/react': 19.1.11

  react-remove-scroll@2.7.1(@types/react@19.1.11)(react@19.1.1):
    dependencies:
      react: 19.1.1
      react-remove-scroll-bar: 2.3.8(@types/react@19.1.11)(react@19.1.1)
      react-style-singleton: 2.2.3(@types/react@19.1.11)(react@19.1.1)
      tslib: 2.8.1
      use-callback-ref: 1.3.3(@types/react@19.1.11)(react@19.1.1)
      use-sidecar: 1.1.3(@types/react@19.1.11)(react@19.1.1)
    optionalDependencies:
      '@types/react': 19.1.11

  react-style-singleton@2.2.3(@types/react@19.1.11)(react@19.1.1):
    dependencies:
      get-nonce: 1.0.1
      react: 19.1.1
      tslib: 2.8.1
    optionalDependencies:
      '@types/react': 19.1.11

  react@19.1.1: {}

  read-cache@1.0.0:
    dependencies:
      pify: 2.3.0

  readable-stream@3.6.2:
    dependencies:
      inherits: 2.0.4
      string_decoder: 1.3.0
      util-deprecate: 1.0.2

  readdirp@4.1.2: {}

  redent@3.0.0:
    dependencies:
      indent-string: 4.0.0
      strip-indent: 3.0.0

  require-directory@2.1.1: {}

  require-in-the-middle@7.5.2:
    dependencies:
      debug: 4.4.1
      module-details-from-path: 1.0.4
      resolve: 1.22.10
    transitivePeerDependencies:
      - supports-color

  resend@4.8.0(react-dom@19.1.1(react@19.1.1))(react@19.1.1):
    dependencies:
      '@react-email/render': 1.1.2(react-dom@19.1.1(react@19.1.1))(react@19.1.1)
    transitivePeerDependencies:
      - react
      - react-dom

  resolve-pkg-maps@1.0.0: {}

  resolve@1.22.10:
    dependencies:
      is-core-module: 2.16.1
      path-parse: 1.0.7
      supports-preserve-symlinks-flag: 1.0.0

  retry-request@7.0.2:
    dependencies:
      '@types/request': 2.48.13
      extend: 3.0.2
      teeny-request: 9.0.0
    transitivePeerDependencies:
      - encoding
      - supports-color

  retry@0.13.1: {}

  reusify@1.1.0: {}

  rollup@4.48.0:
    dependencies:
      '@types/estree': 1.0.8
    optionalDependencies:
      '@rollup/rollup-android-arm-eabi': 4.48.0
      '@rollup/rollup-android-arm64': 4.48.0
      '@rollup/rollup-darwin-arm64': 4.48.0
      '@rollup/rollup-darwin-x64': 4.48.0
      '@rollup/rollup-freebsd-arm64': 4.48.0
      '@rollup/rollup-freebsd-x64': 4.48.0
      '@rollup/rollup-linux-arm-gnueabihf': 4.48.0
      '@rollup/rollup-linux-arm-musleabihf': 4.48.0
      '@rollup/rollup-linux-arm64-gnu': 4.48.0
      '@rollup/rollup-linux-arm64-musl': 4.48.0
      '@rollup/rollup-linux-loongarch64-gnu': 4.48.0
      '@rollup/rollup-linux-ppc64-gnu': 4.48.0
      '@rollup/rollup-linux-riscv64-gnu': 4.48.0
      '@rollup/rollup-linux-riscv64-musl': 4.48.0
      '@rollup/rollup-linux-s390x-gnu': 4.48.0
      '@rollup/rollup-linux-x64-gnu': 4.48.0
      '@rollup/rollup-linux-x64-musl': 4.48.0
      '@rollup/rollup-win32-arm64-msvc': 4.48.0
      '@rollup/rollup-win32-ia32-msvc': 4.48.0
      '@rollup/rollup-win32-x64-msvc': 4.48.0
      fsevents: 2.3.3

  rrweb-cssom@0.7.1: {}

  rrweb-cssom@0.8.0: {}

  run-parallel@1.2.0:
    dependencies:
      queue-microtask: 1.2.3

  safe-buffer@5.2.1: {}

  safer-buffer@2.1.2: {}

  sax@1.4.1: {}

  saxes@6.0.0:
    dependencies:
      xmlchars: 2.2.0

  scheduler@0.26.0: {}

  selderee@0.11.0:
    dependencies:
      parseley: 0.12.1

  semver@7.7.2: {}

  serialize-error-cjs@0.1.4: {}

  server-only@0.0.1: {}

  sharp@0.33.5:
    dependencies:
      color: 4.2.3
      detect-libc: 2.0.4
      semver: 7.7.2
    optionalDependencies:
      '@img/sharp-darwin-arm64': 0.33.5
      '@img/sharp-darwin-x64': 0.33.5
      '@img/sharp-libvips-darwin-arm64': 1.0.4
      '@img/sharp-libvips-darwin-x64': 1.0.4
      '@img/sharp-libvips-linux-arm': 1.0.5
      '@img/sharp-libvips-linux-arm64': 1.0.4
      '@img/sharp-libvips-linux-s390x': 1.0.4
      '@img/sharp-libvips-linux-x64': 1.0.4
      '@img/sharp-libvips-linuxmusl-arm64': 1.0.4
      '@img/sharp-libvips-linuxmusl-x64': 1.0.4
      '@img/sharp-linux-arm': 0.33.5
      '@img/sharp-linux-arm64': 0.33.5
      '@img/sharp-linux-s390x': 0.33.5
      '@img/sharp-linux-x64': 0.33.5
      '@img/sharp-linuxmusl-arm64': 0.33.5
      '@img/sharp-linuxmusl-x64': 0.33.5
      '@img/sharp-wasm32': 0.33.5
      '@img/sharp-win32-ia32': 0.33.5
      '@img/sharp-win32-x64': 0.33.5
    optional: true

  shebang-command@2.0.0:
    dependencies:
      shebang-regex: 3.0.0

  shebang-regex@3.0.0: {}

  shimmer@1.2.1: {}

  side-channel-list@1.0.0:
    dependencies:
      es-errors: 1.3.0
      object-inspect: 1.13.4

  side-channel-map@1.0.1:
    dependencies:
      call-bound: 1.0.4
      es-errors: 1.3.0
      get-intrinsic: 1.3.0
      object-inspect: 1.13.4

  side-channel-weakmap@1.0.2:
    dependencies:
      call-bound: 1.0.4
      es-errors: 1.3.0
      get-intrinsic: 1.3.0
      object-inspect: 1.13.4
      side-channel-map: 1.0.1

  side-channel@1.1.0:
    dependencies:
      es-errors: 1.3.0
      object-inspect: 1.13.4
      side-channel-list: 1.0.0
      side-channel-map: 1.0.1
      side-channel-weakmap: 1.0.2

  siginfo@2.0.0: {}

  simple-swizzle@0.2.2:
    dependencies:
      is-arrayish: 0.3.2
    optional: true

  slash@5.1.0: {}

  smol-toml@1.4.2: {}

  sonner@1.7.4(react-dom@19.1.1(react@19.1.1))(react@19.1.1):
    dependencies:
      react: 19.1.1
      react-dom: 19.1.1(react@19.1.1)

  source-map-js@1.2.1: {}

  source-map@0.6.1: {}

  stackback@0.0.2: {}

  standardwebhooks@1.0.0:
    dependencies:
      '@stablelib/base64': 1.0.1
      fast-sha256: 1.3.0

  std-env@3.9.0: {}

  stream-events@1.0.5:
    dependencies:
      stubs: 3.0.0

  stream-shift@1.0.3: {}

  streamsearch@1.1.0: {}

  string-width@4.2.3:
    dependencies:
      emoji-regex: 8.0.0
      is-fullwidth-code-point: 3.0.0
      strip-ansi: 6.0.1

  string_decoder@1.3.0:
    dependencies:
      safe-buffer: 5.2.1

  strip-ansi@5.2.0:
    dependencies:
      ansi-regex: 4.1.1

  strip-ansi@6.0.1:
    dependencies:
      ansi-regex: 5.0.1

  strip-indent@3.0.0:
    dependencies:
      min-indent: 1.0.1

  strip-json-comments@5.0.2: {}

  strnum@1.1.2: {}

  strnum@2.1.1: {}

  stubs@3.0.0: {}

  styled-jsx@5.1.6(react@19.1.1):
    dependencies:
      client-only: 0.0.1
      react: 19.1.1

  sugarss@5.0.1(postcss@8.5.6):
    dependencies:
      postcss: 8.5.6

  superagent@10.2.3:
    dependencies:
      component-emitter: 1.3.1
      cookiejar: 2.1.4
      debug: 4.4.1
      fast-safe-stringify: 2.1.1
      form-data: 4.0.4
      formidable: 3.5.4
      methods: 1.1.2
      mime: 2.6.0
      qs: 6.14.0
    transitivePeerDependencies:
      - supports-color

  supertest@7.1.4:
    dependencies:
      methods: 1.1.2
      superagent: 10.2.3
    transitivePeerDependencies:
      - supports-color

  supports-color@7.2.0:
    dependencies:
      has-flag: 4.0.0

  supports-preserve-symlinks-flag@1.0.0: {}

  swr@2.3.4(react@19.1.1):
    dependencies:
      dequal: 2.0.3
      react: 19.1.1
      use-sync-external-store: 1.5.0(react@19.1.1)

  symbol-tree@3.2.4: {}

  tailwind-merge@3.3.1: {}

  tailwindcss@4.1.12: {}

  tapable@2.2.3: {}

  tar@7.4.3:
    dependencies:
      '@isaacs/fs-minipass': 4.0.1
      chownr: 3.0.0
      minipass: 7.1.2
      minizlib: 3.0.2
      mkdirp: 3.0.1
      yallist: 5.0.0

  teeny-request@9.0.0:
    dependencies:
      http-proxy-agent: 5.0.0
      https-proxy-agent: 5.0.1
      node-fetch: 2.7.0
      stream-events: 1.0.5
      uuid: 9.0.1
    transitivePeerDependencies:
      - encoding
      - supports-color

  temporal-polyfill@0.2.5:
    dependencies:
      temporal-spec: 0.2.4

  temporal-spec@0.2.4: {}

  tinybench@2.9.0: {}

  tinyexec@0.3.2: {}

  tinyexec@1.0.1: {}

  tinyglobby@0.2.14:
    dependencies:
      fdir: 6.5.0(picomatch@4.0.3)
      picomatch: 4.0.3

  tinypool@1.1.1: {}

  tinyrainbow@1.2.0: {}

  tinyspy@3.0.2: {}

  tldts-core@6.1.86: {}

  tldts@6.1.86:
    dependencies:
      tldts-core: 6.1.86

  to-regex-range@5.0.1:
    dependencies:
      is-number: 7.0.0

  tough-cookie@5.1.2:
    dependencies:
      tldts: 6.1.86

  tr46@0.0.3: {}

  tr46@5.1.1:
    dependencies:
      punycode: 2.3.1

  tree-sitter-javascript@0.23.1(tree-sitter@0.22.4):
    dependencies:
      node-addon-api: 8.5.0
      node-gyp-build: 4.8.4
    optionalDependencies:
      tree-sitter: 0.22.4

  tree-sitter-typescript@0.23.2(tree-sitter@0.22.4):
    dependencies:
      node-addon-api: 8.5.0
      node-gyp-build: 4.8.4
      tree-sitter-javascript: 0.23.1(tree-sitter@0.22.4)
    optionalDependencies:
      tree-sitter: 0.22.4

  tree-sitter@0.22.4:
    dependencies:
      node-addon-api: 8.5.0
      node-gyp-build: 4.8.4

  ts-essentials@10.1.1(typescript@5.8.2):
    optionalDependencies:
      typescript: 5.8.2

  ts-node@10.9.2(@types/node@22.17.2)(typescript@5.8.2):
    dependencies:
      '@cspotcode/source-map-support': 0.8.1
      '@tsconfig/node10': 1.0.11
      '@tsconfig/node12': 1.0.11
      '@tsconfig/node14': 1.0.3
      '@tsconfig/node16': 1.0.4
      '@types/node': 22.17.2
      acorn: 8.15.0
      acorn-walk: 8.3.4
      arg: 4.1.3
      create-require: 1.1.1
      diff: 4.0.2
      make-error: 1.3.6
      typescript: 5.8.2
      v8-compile-cache-lib: 3.0.1
      yn: 3.1.1

  tsconfck@3.1.6(typescript@5.8.2):
    optionalDependencies:
      typescript: 5.8.2

  tslib@2.8.1: {}

  tsx@4.20.5:
    dependencies:
      esbuild: 0.25.9
      get-tsconfig: 4.10.1
    optionalDependencies:
      fsevents: 2.3.3

  tw-animate-css@1.3.7: {}

  typedarray@0.0.6: {}

  typescript@5.8.2: {}

  undici-types@6.21.0: {}

  undici@7.15.0: {}

  unicorn-magic@0.3.0: {}

  update-browserslist-db@1.1.3(browserslist@4.25.3):
    dependencies:
      browserslist: 4.25.3
      escalade: 3.2.0
      picocolors: 1.1.1

  use-callback-ref@1.3.3(@types/react@19.1.11)(react@19.1.1):
    dependencies:
      react: 19.1.1
      tslib: 2.8.1
    optionalDependencies:
      '@types/react': 19.1.11

  use-sidecar@1.1.3(@types/react@19.1.11)(react@19.1.1):
    dependencies:
      detect-node-es: 1.1.0
      react: 19.1.1
      tslib: 2.8.1
    optionalDependencies:
      '@types/react': 19.1.11

  use-sync-external-store@1.5.0(react@19.1.1):
    dependencies:
      react: 19.1.1

  util-deprecate@1.0.2: {}

  uuid@11.1.0: {}

  uuid@8.3.2: {}

  uuid@9.0.1: {}

  v8-compile-cache-lib@3.0.1: {}

  vite-node@2.1.9(@types/node@22.17.2)(lightningcss@1.30.1)(sugarss@5.0.1(postcss@8.5.6)):
    dependencies:
      cac: 6.7.14
      debug: 4.4.1
      es-module-lexer: 1.7.0
      pathe: 1.1.2
      vite: 5.4.19(@types/node@22.17.2)(lightningcss@1.30.1)(sugarss@5.0.1(postcss@8.5.6))
    transitivePeerDependencies:
      - '@types/node'
      - less
      - lightningcss
      - sass
      - sass-embedded
      - stylus
      - sugarss
      - supports-color
      - terser

  vite-tsconfig-paths@5.1.4(typescript@5.8.2)(vite@5.4.19(@types/node@22.17.2)(lightningcss@1.30.1)(sugarss@5.0.1(postcss@8.5.6))):
    dependencies:
      debug: 4.4.1
      globrex: 0.1.2
      tsconfck: 3.1.6(typescript@5.8.2)
    optionalDependencies:
      vite: 5.4.19(@types/node@22.17.2)(lightningcss@1.30.1)(sugarss@5.0.1(postcss@8.5.6))
    transitivePeerDependencies:
      - supports-color
      - typescript

  vite@5.4.19(@types/node@22.17.2)(lightningcss@1.30.1)(sugarss@5.0.1(postcss@8.5.6)):
    dependencies:
      esbuild: 0.21.5
      postcss: 8.5.6
      rollup: 4.48.0
    optionalDependencies:
      '@types/node': 22.17.2
      fsevents: 2.3.3
      lightningcss: 1.30.1
      sugarss: 5.0.1(postcss@8.5.6)

  vitest-mock-extended@2.0.2(typescript@5.8.2)(vitest@2.1.9(@types/node@22.17.2)(jsdom@25.0.1)(lightningcss@1.30.1)(sugarss@5.0.1(postcss@8.5.6))):
    dependencies:
      ts-essentials: 10.1.1(typescript@5.8.2)
      typescript: 5.8.2
      vitest: 2.1.9(@types/node@22.17.2)(jsdom@25.0.1)(lightningcss@1.30.1)(sugarss@5.0.1(postcss@8.5.6))

  vitest@2.1.9(@types/node@22.17.2)(jsdom@25.0.1)(lightningcss@1.30.1)(sugarss@5.0.1(postcss@8.5.6)):
    dependencies:
      '@vitest/expect': 2.1.9
      '@vitest/mocker': 2.1.9(vite@5.4.19(@types/node@22.17.2)(lightningcss@1.30.1)(sugarss@5.0.1(postcss@8.5.6)))
      '@vitest/pretty-format': 2.1.9
      '@vitest/runner': 2.1.9
      '@vitest/snapshot': 2.1.9
      '@vitest/spy': 2.1.9
      '@vitest/utils': 2.1.9
      chai: 5.3.3
      debug: 4.4.1
      expect-type: 1.2.2
      magic-string: 0.30.18
      pathe: 1.1.2
      std-env: 3.9.0
      tinybench: 2.9.0
      tinyexec: 0.3.2
      tinypool: 1.1.1
      tinyrainbow: 1.2.0
      vite: 5.4.19(@types/node@22.17.2)(lightningcss@1.30.1)(sugarss@5.0.1(postcss@8.5.6))
      vite-node: 2.1.9(@types/node@22.17.2)(lightningcss@1.30.1)(sugarss@5.0.1(postcss@8.5.6))
      why-is-node-running: 2.3.0
    optionalDependencies:
      '@types/node': 22.17.2
      jsdom: 25.0.1
    transitivePeerDependencies:
      - less
      - lightningcss
      - msw
      - sass
      - sass-embedded
      - stylus
      - sugarss
      - supports-color
      - terser

  w3c-xmlserializer@5.0.0:
    dependencies:
      xml-name-validator: 5.0.0

  walk-up-path@4.0.0: {}

  webidl-conversions@3.0.1: {}

  webidl-conversions@7.0.0: {}

  whatwg-encoding@3.1.1:
    dependencies:
      iconv-lite: 0.6.3

  whatwg-mimetype@4.0.0: {}

  whatwg-url@14.2.0:
    dependencies:
      tr46: 5.1.1
      webidl-conversions: 7.0.0

  whatwg-url@5.0.0:
    dependencies:
      tr46: 0.0.3
      webidl-conversions: 3.0.1

  which@1.3.1:
    dependencies:
      isexe: 2.0.0

  which@2.0.2:
    dependencies:
      isexe: 2.0.0

  why-is-node-running@2.3.0:
    dependencies:
      siginfo: 2.0.0
      stackback: 0.0.2

  wrap-ansi@7.0.0:
    dependencies:
      ansi-styles: 4.3.0
      string-width: 4.2.3
      strip-ansi: 6.0.1

  wrappy@1.0.2: {}

  ws@8.18.3: {}

  xml-name-validator@5.0.0: {}

  xmlchars@2.2.0: {}

  xtend@4.0.2: {}

  y18n@5.0.8: {}

  yallist@5.0.0: {}

  yargs-parser@21.1.1: {}

  yargs@17.7.2:
    dependencies:
      cliui: 8.0.1
      escalade: 3.2.0
      get-caller-file: 2.0.5
      require-directory: 2.1.1
      string-width: 4.2.3
      y18n: 5.0.8
      yargs-parser: 21.1.1

  yn@3.1.1: {}

  yocto-queue@0.1.0: {}

  zod-to-json-schema@3.24.6(zod@3.25.76):
    dependencies:
      zod: 3.25.76

  zod-validation-error@3.5.3(zod@3.25.76):
    dependencies:
      zod: 3.25.76

  zod@3.22.5: {}

  zod@3.25.76: {}

  zustand@5.0.8(@types/react@19.1.11)(react@19.1.1)(use-sync-external-store@1.5.0(react@19.1.1)):
    optionalDependencies:
      '@types/react': 19.1.11
      react: 19.1.1
      use-sync-external-store: 1.5.0(react@19.1.1)<|MERGE_RESOLUTION|>--- conflicted
+++ resolved
@@ -117,10 +117,6 @@
         specifier: ^1.11.13
         version: 1.11.13
       fast-xml-parser:
-<<<<<<< HEAD
-        specifier: ^4.5.3
-        version: 4.5.3
-=======
         specifier: ^5.2.5
         version: 5.2.5
       ffmpeg-static:
@@ -129,7 +125,6 @@
       fluent-ffmpeg:
         specifier: ^2.1.3
         version: 2.1.3
->>>>>>> 3b337bf6
       framer-motion:
         specifier: ^12.23.12
         version: 12.23.12(react-dom@19.1.1(react@19.1.1))(react@19.1.1)
